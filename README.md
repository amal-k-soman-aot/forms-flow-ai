# Forms Flow.AI
`Forms Flow.AI` is an open source solution framework that is being developed by [AOT Technologies](https://www.aot-technologies.com/) that helps organizations to configure and deploy electronic forms along with related role based access, workflows and analytics in a short period of time.  This containerized devOps friendly solution can be easily deployed on-prem or on the public cloud secured with existing identity and access management systems owned by organizations. Solution uses an open source forms engine which allows staff users to self-create forms and attach to predefined or custom workflows. Solution includes capabilities to extract data for analytics, SLA tracking and lifecycle management of application submissions.

## Table of contents
* [Technologies Used](#technologies-used)
* [Running the application in Docker Environment](#running-the-application-in-docker-environment)
    * [Prerequisites](#prerequisites)
    * [Environment Variables Setup](#environment-variables-setup)
    * [Running the Application](#running-the-application)
* [Managing forms](#managing-forms)
* [Additional Configurations](#additional-configurations)
    * [SSL Nginx configurations](#ssl-nginx-configurations)

Technologies Used
------------------
- [form.io](https://www.form.io/opensource) (included under forms-flow-ai/forms-flow-forms)
- [Camunda](https://camunda.com/) (included under forms-flow-ai/forms-flow-bpm)
- [Keycloak](https://www.keycloak.org/) (existing Keycloak server required)

Running the application in Docker Environment
---------------------------------------------
<<<<<<< HEAD
The fastest way to run this library locally is to use [Docker](https://docker.com).

 [Install Docker](https://docs.docker.com/v17.12/install/)
 Clone the github repository
 
   - Prerequisites
     -------------
      - [Keycloak Configuration](https://github.com/AOT-Technologies/forms-flow-ai/tree/master/forms-flow-web#keycloak-configuration)
      - [Camunda Keystore Setup](https://github.com/AOT-Technologies/forms-flow-ai/tree/master/forms-flow-bpm#http-https-setup)
=======
The fastest way to run this library locally is to use [Docker](https://docker.com)

 [Install Docker](https://docs.docker.com/v17.12/install/), clone this github repository and follow the instructions below
 
   - Prerequisites
     -------------
      - Keycloak Configuration
         - [forms-flow-web](https://github.com/AOT-Technologies/forms-flow-ai/tree/master/forms-flow-web#keycloak-configuration)
         - [forms-flow-idm](https://github.com/AOT-Technologies/forms-flow-ai/tree/master/forms-flow-idm#keycloak-configuration)
      - Camunda Keystore Setup - [Refer](https://github.com/AOT-Technologies/forms-flow-ai/tree/master/forms-flow-bpm#http-https-setup)
>>>>>>> fe13b228
         - Camunda should be started securely and keystore.ks configurations should be configured in the config yml: /forms-flow-bpm/src/main/resources/application.yaml

   - Environment Variables Setup
     ---------------------------
<<<<<<< HEAD
     - Set the appropriate environment variables given in the sample.env file and create a .env file in root folder 
      - postgres db is used for camunda server
      - mongo db is used for forms-flow-forms server
      - Keycloak configuraions has to be done prior and the secrets has to be configured in the KEYCLOAK section
      - UserId's secrets from Keycloak has to be configured in the forms-flow-web section
      - Camunda UserId's from Keycloak has to be configured in the forms-flow-bpm section
      - Default username and password has to be configured in the forms-flow-forms section
=======
     - Set the appropriate environment variables given in the sample.env file and create a .env file in the projects root folder 
      - postgres db is used for camunda server
      - mongo db is used for forms-flow-forms server
      - Keycloak configuraions has to be done prior and the secrets has to be configured in the **Environment Variables for KEYCLOAK** section
      - Roles names from Keycloak has to be configured in the **Environment Variables for forms-flow-web** section
      - Role Id's and URL from forms-flow-forms has to be configured in the **Environment Variables for forms-flow-web** section - [Refer section](https://github.com/AOT-Technologies/forms-flow-ai/tree/master/forms-flow-web#environment-configuration) for setup
      - Camunda UserId's from Keycloak URLs has to be configured in the **Environment Variables for forms-flow-bpm** section
      - Default username and password for admin has to be configured in the **Environment Variables for forms-flow-forms** section
>>>>>>> fe13b228
      - Change the REACT_APP_API_PROJECT_URL and REACT_APP_API_SERVER_URL with http://localhost:3001
      - Change the REACT_APP_BPM_API_BASE with https://localhost:8000

   - Running the Application
     -----------------------
      - Open up your terminal and navigate to the root folder of this project
<<<<<<< HEAD
      - Type the following in your terminal
            ```docker-compose up --build
            ```
       - The following applications will be started and can be accessed in your browser for additional configurations.
=======
      - Start the application using the command
            ```docker-compose up --build
            ```
       - The following applications will be started and can be accessed in your browser.
>>>>>>> fe13b228
         - http://localhost:3000 - forms-flow-web
         - http://localhost:3001 - forms-flow-forms
         - https://localhost:8000 - forms-flow-bpm
    
Managing forms
--------------
- Refer [forms-flow-web](https://github.com/AOT-Technologies/forms-flow-ai/tree/master/forms-flow-web#forms-flow-web)

Additional Configurations
-------------------------
- SSL Nginx configurations
  ------------------------
   - Create hostnames and secure them using the appropriate certificates
     - Generate certificates as below and place in the appropriate server paths
         - forms-flow-web hostname fullchain.pem
         - forms-flow-web hostname privkey.pem
         - forms-flow-forms hostname fullchain.pem
         - forms-flow-forms hostname privkey.pem
         - forms-flow-bpm hostname fullchain.pem
         - forms-flow-bpm hostname privkey.pem
  - Open /nginx/conf.d/app.conf
  - Update the paths accordingly in the app.conf
     - Update the localhost to the server IP address for the below URLs
         - http://localhost:3000
         - http://localhost:3001
         - https://localhost:8000
           - NOTE: 'https' for localhost:8000
  - Once applied change the hostnames in the Keycloak server for forms-flow-web and forms-flow-bpm
  - Also change values for REACT_APP_API_SERVER_URL and REACT_APP_API_PROJECT_URL with the hostname in .env file<|MERGE_RESOLUTION|>--- conflicted
+++ resolved
@@ -19,17 +19,6 @@
 
 Running the application in Docker Environment
 ---------------------------------------------
-<<<<<<< HEAD
-The fastest way to run this library locally is to use [Docker](https://docker.com).
-
- [Install Docker](https://docs.docker.com/v17.12/install/)
- Clone the github repository
- 
-   - Prerequisites
-     -------------
-      - [Keycloak Configuration](https://github.com/AOT-Technologies/forms-flow-ai/tree/master/forms-flow-web#keycloak-configuration)
-      - [Camunda Keystore Setup](https://github.com/AOT-Technologies/forms-flow-ai/tree/master/forms-flow-bpm#http-https-setup)
-=======
 The fastest way to run this library locally is to use [Docker](https://docker.com)
 
  [Install Docker](https://docs.docker.com/v17.12/install/), clone this github repository and follow the instructions below
@@ -40,20 +29,10 @@
          - [forms-flow-web](https://github.com/AOT-Technologies/forms-flow-ai/tree/master/forms-flow-web#keycloak-configuration)
          - [forms-flow-idm](https://github.com/AOT-Technologies/forms-flow-ai/tree/master/forms-flow-idm#keycloak-configuration)
       - Camunda Keystore Setup - [Refer](https://github.com/AOT-Technologies/forms-flow-ai/tree/master/forms-flow-bpm#http-https-setup)
->>>>>>> fe13b228
          - Camunda should be started securely and keystore.ks configurations should be configured in the config yml: /forms-flow-bpm/src/main/resources/application.yaml
 
    - Environment Variables Setup
      ---------------------------
-<<<<<<< HEAD
-     - Set the appropriate environment variables given in the sample.env file and create a .env file in root folder 
-      - postgres db is used for camunda server
-      - mongo db is used for forms-flow-forms server
-      - Keycloak configuraions has to be done prior and the secrets has to be configured in the KEYCLOAK section
-      - UserId's secrets from Keycloak has to be configured in the forms-flow-web section
-      - Camunda UserId's from Keycloak has to be configured in the forms-flow-bpm section
-      - Default username and password has to be configured in the forms-flow-forms section
-=======
      - Set the appropriate environment variables given in the sample.env file and create a .env file in the projects root folder 
       - postgres db is used for camunda server
       - mongo db is used for forms-flow-forms server
@@ -62,24 +41,16 @@
       - Role Id's and URL from forms-flow-forms has to be configured in the **Environment Variables for forms-flow-web** section - [Refer section](https://github.com/AOT-Technologies/forms-flow-ai/tree/master/forms-flow-web#environment-configuration) for setup
       - Camunda UserId's from Keycloak URLs has to be configured in the **Environment Variables for forms-flow-bpm** section
       - Default username and password for admin has to be configured in the **Environment Variables for forms-flow-forms** section
->>>>>>> fe13b228
       - Change the REACT_APP_API_PROJECT_URL and REACT_APP_API_SERVER_URL with http://localhost:3001
       - Change the REACT_APP_BPM_API_BASE with https://localhost:8000
 
    - Running the Application
      -----------------------
       - Open up your terminal and navigate to the root folder of this project
-<<<<<<< HEAD
-      - Type the following in your terminal
-            ```docker-compose up --build
-            ```
-       - The following applications will be started and can be accessed in your browser for additional configurations.
-=======
       - Start the application using the command
             ```docker-compose up --build
             ```
        - The following applications will be started and can be accessed in your browser.
->>>>>>> fe13b228
          - http://localhost:3000 - forms-flow-web
          - http://localhost:3001 - forms-flow-forms
          - https://localhost:8000 - forms-flow-bpm
