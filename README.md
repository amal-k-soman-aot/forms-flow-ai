--- conflicted
+++ resolved
@@ -97,56 +97,8 @@
 #### Keycloak Identity management server 
 The system uses an existing (your) Keycloak server which provides a common identity management capability. Provisioning of the Keycloak server is not part of this project, however, there are specific [Keycloak configuration tasks](./forms-flow-idm/keycloak-setup.md) which are required for this project. 
 
-<<<<<<< HEAD
-## Users, Roles, and Groups
-
-The framework defines user roles which are standardized across all the products. During the installation process, component-specific variants of these roles are set up, these need to be added to the main .env file to provide seamless integration:
-
-- formsflow-designer  
-  * Design and manage electronic forms
-- formsflow-analyst  
-  * Create metrics and analytics dashboards. 
-- formsflow-bpm
-  * Create workflows and associate forms with deployed workflows
-- formsflow-reviewer
-  * Receive and process online submissions. 
-  * Fill in forms on behalf of the client if needed. 
-  * View reports on analytics (slice 'n dice the data within the form) and metrics (details about the process eg. how many cases processed per day  )
-- formsflow-client 
-  * Fill in and submit the online form(s)
-
-Roles are derived from claims extracted from the JWT's returned from Keycloak during the login process. A user may be assigned multiple roles. User, group, and role creation and management are performed in  Keycloak by the Keycloak administrator. 
-
-Here are some important notes about the interaction between users, groups, and roles
-
-* Groups (and if needed, subgroups) are associated with roles
-* The current implementation uses "client roles" which associates roles with clients (which, in Keycloak are effective components with the ability to have user logins - forms-flow-analytics, forms-flow-bpm, and forms-flow-web for components Redash, Camunda, and formsflow.ai UI respectively). This may be moved to the realm in a later release.
-* Note that there is no client for form.io - there is no direct login capability on Keycloak for form.io. All form administration is performed from the formsflow.ai UI
-* Users are assigned to groups and thereby inherit the roles
-* Groups are also synced to Camunda so are available for task filtering, email notifications, etc.
-* In the current implementation ONLY members of group camunda-admins can access the Camunda UI directly
-* There is some "under-the-covers" authorization going on concerning access between the  formsflow.ai UI, the formsflow.ai API, and Camunda with the addition of audience mapping - basically allowing communication between components 
-
-By convention we use the following strategy in our Keycloak setup instructions (it can of course be modified as needed ):
-
-There is one group "formsflow" under which are 5 sub-groups 
-Group|Roles|Description
----|---|---
-camunda-admin|formsflow-bpm|Able to administer Camunda directly and create new workflows
-formsflow-analyst|formsflow-analyst, formsflow-client|Able to access the Redash dashboard and formsflow.ai UI
-formsflow-designer|formsflow-client, formsflow-designer, formsflow-reviewer| Able to access all elements of the formsflow.ai UI including forms design, task list, and forms access
-formsflow-reviewer|formsflow-client, formsflow-reviewer| Able to access task list and forms access of formsflow.ai UI
-formsflow-client|formsflow-client| Able to access form fill-in only
-
-
-
-  For example, it is possible to assign a user to roles formsflow-analyst and formsflow-client or to simply make the user a member of group formsflow-analyst, both of which have the effect of allowing the user to not only process forms but also design analytics dashboards. 
-
-
-=======
 ## Security Instructions
 To secure formsflow.ai and understand authorization roles follow the documentation on [Security Setup](./forms-flow-idm ).
->>>>>>> 315d638a
 
 ## System Operation
 
