--- conflicted
+++ resolved
@@ -1,10 +1,6 @@
 """This module holds general utility functions and helpers for the main package."""
 
-<<<<<<< HEAD
-from .api_docs_models import submission_response
-=======
 from .api_docs_models import authorization_list_model, authorization_model, submission_response
->>>>>>> 0a8363e3
 from .auth import auth, jwt
 from .constants import (
     ALLOW_ALL_APPLICATIONS,
