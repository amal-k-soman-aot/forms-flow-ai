# Author: Gurumoorthy Mohan
version: '3.7'

services:
  forms-flow-forms-db:
    container_name: forms-flow-forms-db
    image: mongo:5.0
    restart: always
    hostname: forms-flow-forms-db
    ports:
      - '27018:27017'
    environment:
      MONGO_INITDB_ROOT_USERNAME: ${FORMIO_DB_USERNAME:-admin}
      MONGO_INITDB_ROOT_PASSWORD: ${FORMIO_DB_PASSWORD:-changeme}
      MONGO_INITDB_DATABASE: ${FORMIO_DB_NAME:-formio}
    volumes:
      - ./../../forms-flow-forms/mongo_entrypoint/001_user.js:/docker-entrypoint-initdb.d/001_user.js:ro
      - ./mongodb/data/db/:/data/db/
      - ./mongodb/data/log/:/var/log/mongodb/
      - ./mongodb/mongod.conf:/etc/mongod.conf
    networks:
      - forms-flow-network

  forms-flow-forms:
    container_name: forms-flow-forms
    image: formsflow/forms-flow-forms:v7.0.0

    # The app will restart until Mongo is listening
    restart: always
    depends_on :
      - forms-flow-forms-db
    ports:
      - '3001:3001'
    # The application wants to download things to the local directory
    environment:
      DEBUG: formio:*
      NODE_CONFIG: "{\"mongo\":\"mongodb://${FORMIO_DB_USERNAME:-admin}:${FORMIO_DB_PASSWORD:-changeme}@forms-flow-forms-db:27017/${FORMIO_DB_NAME:-formio}?authMechanism=SCRAM-SHA-1&authSource=admin\"}"
      ROOT_EMAIL: ${FORMIO_ROOT_EMAIL:-admin@example.com}
      ROOT_PASSWORD: ${FORMIO_ROOT_PASSWORD:-changeme}
      FORMIO_DOMAIN: ${FORMIO_DEFAULT_PROJECT_URL}
      FORMIO_JWT_SECRET: ${FORMIO_JWT_SECRET:---- change me now ---}
      FORMIO_JWT_EXPIRE: ${FORMIO_JWT_EXPIRE:-240}
      NO_INSTALL: ${NO_INSTALL:-1}
      MULTI_TENANCY_ENABLED: ${MULTI_TENANCY_ENABLED:-false}

    stdin_open: true # -i
    tty: true # -t
    networks:
      - forms-flow-network

  forms-flow-bpm-db:
    image: postgres:latest
    container_name: forms-flow-bpm-db
    environment:
      POSTGRES_USER: ${CAMUNDA_JDBC_USER:-admin}
      POSTGRES_PASSWORD: ${CAMUNDA_JDBC_PASSWORD:-changeme}
      POSTGRES_DB: ${CAMUNDA_JDBC_DB_NAME:-formsflow-bpm}
    volumes:
      - ./postgres/camunda:/var/lib/postgresql/data
    ports:
      - '5432:5432'
    restart: always
    networks:
      - forms-flow-network

  forms-flow-bpm:
    container_name: forms-flow-bpm
    build:
      context: ./../../forms-flow-bpm/
      dockerfile: Dockerfile
    restart: always
    depends_on :
      - forms-flow-bpm-db
    ports:
      - '8000:8080'
    environment:
      - KEYCLOAK_URL=${KEYCLOAK_URL}
      - KEYCLOAK_URL_REALM=${KEYCLOAK_URL_REALM:-forms-flow-ai}
      - KEYCLOAK_CLIENTID=${KEYCLOAK_BPM_CLIENT_ID:-forms-flow-bpm}
      - KEYCLOAK_CLIENTSECRET=${KEYCLOAK_BPM_CLIENT_SECRET:-e4bdbd25-1467-4f7f-b993-bc4b1944c943}
      - KEYCLOAK_URL_HTTP_RELATIVE_PATH=${KEYCLOAK_URL_HTTP_RELATIVE_PATH:-/auth}
      - CAMUNDA_JDBC_URL=${CAMUNDA_JDBC_URL:-jdbc:postgresql://forms-flow-bpm-db:5432/formsflow-bpm}
      - CAMUNDA_JDBC_USER=${CAMUNDA_JDBC_USER:-admin}
      - CAMUNDA_JDBC_PASSWORD=${CAMUNDA_JDBC_PASSWORD:-changeme}
      - CAMUNDA_JDBC_DRIVER=${CAMUNDA_JDBC_DRIVER:-org.postgresql.Driver}
#      - SERVER_MAX_HTTP_REQUEST_HEADER_SIZE=${SERVER_MAX_HTTP_REQUEST_HEADER_SIZE:-8192}
#      - CAMUNDA_HIKARI_CONN_TIMEOUT=${CAMUNDA_HIKARI_CONN_TIMEOUT}
#      - CAMUNDA_HIKARI_IDLE_TIMEOUT=${CAMUNDA_HIKARI_IDLE_TIMEOUT}
#      - CAMUNDA_HIKARI_MAX_POOLSIZE=${CAMUNDA_HIKARI_MAX_POOLSIZE}
#      - CAMUNDA_HIKARI_VALID_TIMEOUT=${CAMUNDA_HIKARI_VALID_TIMEOUT}
#      - CAMUNDA_BPM_HISTORY_LEVEL=${CAMUNDA_BPM_HISTORY_LEVEL}
#      - CAMUNDA_AUTHORIZATION_FLAG=${CAMUNDA_AUTHORIZATION_FLAG}
#      - CAMUNDA_AUTHORIZATION_REVOKE_CHECK_FLAG=${CAMUNDA_AUTHORIZATION_REVOKE_CHECK_FLAG}
#      - CAMUNDA_JOB_CORE_POOL_SIZE=${CAMUNDA_JOB_CORE_POOL_SIZE}
#      - CAMUNDA_JOB_LOCK_TIME_MILLIS=${CAMUNDA_JOB_LOCK_TIME_MILLIS}
#      - CAMUNDA_JOB_MAXJOBS_PER_ACQUISITION=${CAMUNDA_JOB_MAXJOBS_PER_ACQUISITION}
#      - CAMUNDA_JOB_MAX_POOL_SIZE=${CAMUNDA_JOB_MAX_POOL_SIZE}
#      - CAMUNDA_JOB_QUEUE_SIZE=${CAMUNDA_JOB_QUEUE_SIZE}
#      - CAMUNDA_JOB_WAIT_TIME_MILLIS=${CAMUNDA_JOB_WAIT_TIME_MILLIS}
#      - CAMUNDA_JOB_MAX_WAIT=${CAMUNDA_JOB_MAX_WAIT}
#      - CAMUNDA_METRICS_FLAG=${CAMUNDA_METRICS_FLAG}
      - CAMUNDA_APP_ROOT_LOG_FLAG=${CAMUNDA_APP_ROOT_LOG_FLAG:-error}
      - FORMSFLOW_API_URL=${FORMSFLOW_API_URL}
      - FORMIO_URL=${FORMIO_DEFAULT_PROJECT_URL}
      - FORMIO_ROOT_EMAIL=${FORMIO_ROOT_EMAIL:-admin@example.com}
      - FORMIO_ROOT_PASSWORD=${FORMIO_ROOT_PASSWORD:-changeme}
      - APP_SECURITY_ORIGIN=${APP_SECURITY_ORIGIN:-*}
      - WEBSOCKET_SECURITY_ORIGIN=${WEBSOCKET_SECURITY_ORIGIN}
      - WEBSOCKET_MESSAGE_TYPE=${WEBSOCKET_MESSAGE_TYPE:-TASK_EVENT}
      - WEBSOCKET_ENCRYPT_KEY=${WEBSOCKET_ENCRYPT_KEY:-giert989jkwrgb@DR55}
      - DATA_BUFFER_SIZE=${DATA_BUFFER_SIZE:-2}
      - IDENTITY_PROVIDER_MAX_RESULT_SIZE=${IDENTITY_PROVIDER_MAX_RESULT_SIZE:-250}
      - DATA_ANALYSIS_URL=${DATA_ANALYSIS_URL}
      - CUSTOM_SUBMISSION_URL=${CUSTOM_SUBMISSION_URL}
      - CUSTOM_SUBMISSION_ENABLED=${CUSTOM_SUBMISSION_ENABLED:-false}
      - MULTI_TENANCY_ENABLED=${MULTI_TENANCY_ENABLED:-false}
      - KEYCLOAK_ENABLE_CLIENT_AUTH=${KEYCLOAK_ENABLE_CLIENT_AUTH:-false}
      - KEYCLOAK_WEB_CLIENTID=${KEYCLOAK_WEB_CLIENT_ID:-forms-flow-web}
      - FORMSFLOW_ADMIN_URL=${FORMSFLOW_ADMIN_URL:-}
      - REDIS_ENABLED=${REDIS_ENABLED:-false}
      - REDIS_HOST=${REDIS_HOST}
      - REDIS_PORT=${REDIS_PORT:-6379}
      - REDIS_PASSCODE=${REDIS_PASSCODE:-changeme}
      - SESSION_COOKIE_SECURE=${SESSION_COOKIE_SECURE:-false}
      - VAULT_ENABLED=${VAULT_ENABLED:-false}
      - VAULT_URL=${VAULT_URL}
      - VAULT_TOKEN=${VAULT_TOKEN}
      - VAULT_PATH=${VAULT_PATH}
      - VAULT_SECRET=${VAULT_SECRET}
      - SHARED_REALM=${SHARED_REALM:-false}
      - CSS_API_BASE_URL=${CSS_API_BASE_URL:-}
      - CSS_API_CLIENT_ID=${CSS_API_CLIENT_ID:-}
      - CSS_API_SECRET=${CSS_API_SECRET:-}
      - CSS_API_LOGIN_URL=${CSS_API_LOGIN_URL:-}
      - CSS_ENV=${CSS_ENV:-}
      - CSS_INTEGRATION_ID=${CSS_INTEGRATION_ID:-}
      - USER_NAME_DISPLAY_CLAIM=${USER_NAME_DISPLAY_CLAIM:-}
    networks:
      - forms-flow-network
 
  forms-flow-web-root-config:
    container_name: forms-flow-web-root-config
    restart: always
    depends_on :
      - forms-flow-webapi
    build:
      context: ./../../forms-flow-web-root-config/
      dockerfile: Dockerfile
      args:
        - MF_FORMSFLOW_WEB_URL=${MF_FORMSFLOW_WEB_URL:-https://forms-flow-microfrontends.aot-technologies.com/forms-flow-web@v7.1.0-alpha/forms-flow-web.gz.js}
        - MF_FORMSFLOW_NAV_URL=${MF_FORMSFLOW_NAV_URL:-https://forms-flow-microfrontends.aot-technologies.com/forms-flow-nav@v7.1.0-alpha/forms-flow-nav.gz.js}
        - MF_FORMSFLOW_SERVICE_URL=${MF_FORMSFLOW_SERVICE_URL:-https://forms-flow-microfrontends.aot-technologies.com/forms-flow-service@v7.1.0-alpha/forms-flow-service.gz.js}
        - MF_FORMSFLOW_COMPONENTS_URL=${MF_FORMSFLOW_COMPONENTS_URL:-https://forms-flow-microfrontends.aot-technologies.com/forms-flow-components@v7.1.0-alpha/forms-flow-components.gz.js}
        - MF_FORMSFLOW_ADMIN_URL=${MF_FORMSFLOW_ADMIN_URL:-https://forms-flow-microfrontends.aot-technologies.com/forms-flow-admin@v7.1.0-alpha/forms-flow-admin.gz.js}
        - MF_FORMSFLOW_REVIEW_URL=${MF_FORMSFLOW_REVIEW_URL:-https://forms-flow-microfrontends.aot-technologies.com/forms-flow-review@v7.1.0-alpha/forms-flow-review.gz.js}
        - MF_FORMSFLOW_SUBMISSIONS_URL=${MF_FORMSFLOW_SUBMISSIONS_URL:-https://forms-flow-microfrontends.aot-technologies.com/forms-flow-submissions@v7.1.0-alpha/forms-flow-submissions.gz.js}
        - NODE_ENV=${NODE_ENV:-production}
    entrypoint: /bin/sh -c "/usr/share/nginx/html/config/env.sh && nginx -g 'daemon off;'"
    environment:
      - NODE_ENV=${NODE_ENV:-production}
      - REACT_APP_API_SERVER_URL=${FORMIO_DEFAULT_PROJECT_URL}
      - REACT_APP_LANGUAGE=${LANGUAGE:-en}
      - REACT_APP_API_PROJECT_URL=${FORMIO_DEFAULT_PROJECT_URL}
      - REACT_APP_KEYCLOAK_CLIENT=${KEYCLOAK_WEB_CLIENT_ID:-forms-flow-web}
      - REACT_APP_WEB_BASE_URL=${FORMSFLOW_API_URL}
      - REACT_APP_BPM_URL=${BPM_API_URL}
      - REACT_APP_WEBSOCKET_ENCRYPT_KEY=${WEBSOCKET_ENCRYPT_KEY:-giert989jkwrgb@DR55}
      - REACT_APP_KEYCLOAK_URL_REALM=${KEYCLOAK_URL_REALM:-forms-flow-ai}
      - REACT_APP_KEYCLOAK_URL=${KEYCLOAK_URL}
      - REACT_APP_APPLICATION_NAME=${APPLICATION_NAME:-formsflow.ai}
      - REACT_APP_ENABLE_APPLICATION_ACCESS_PERMISSION_CHECK=${ENABLE_APPLICATION_ACCESS_PERMISSION_CHECK:-false}
      - REACT_APP_WEB_BASE_CUSTOM_URL=${WEB_BASE_CUSTOM_URL}
      - REACT_APP_MULTI_TENANCY_ENABLED=${MULTI_TENANCY_ENABLED:-false}
      - REACT_APP_MT_ADMIN_BASE_URL=${MT_ADMIN_BASE_URL}
      - REACT_APP_MT_ADMIN_BASE_URL_VERSION=${MT_ADMIN_BASE_URL_VERSION}
      - REACT_APP_CUSTOM_SUBMISSION_URL=${CUSTOM_SUBMISSION_URL}
      - REACT_APP_CUSTOM_SUBMISSION_ENABLED=${CUSTOM_SUBMISSION_ENABLED:-false}
      - REACT_APP_DRAFT_ENABLED=${DRAFT_ENABLED:-false}
      - REACT_APP_DRAFT_POLLING_RATE=${DRAFT_POLLING_RATE:-15000}
      - REACT_APP_EXPORT_PDF_ENABLED=${EXPORT_PDF_ENABLED:-false}
      - REACT_APP_PUBLIC_WORKFLOW_ENABLED=${PUBLIC_WORKFLOW_ENABLED:-false}
      - REACT_APP_DOCUMENT_SERVICE_URL=${DOCUMENT_SERVICE_URL}
      - REACT_APP_CUSTOM_THEME_URL=${CUSTOM_THEME_URL}
      - REACT_APP_CUSTOM_RESOURCE_BUNDLE_URL=${CUSTOM_RESOURCE_BUNDLE_URL}
      - REACT_APP_KEYCLOAK_ENABLE_CLIENT_AUTH=${KEYCLOAK_ENABLE_CLIENT_AUTH:-false}
      - REACT_APP_ENABLE_FORMS_MODULE=${ENABLE_FORMS_MODULE:-true}
      - REACT_APP_ENABLE_TASKS_MODULE=${ENABLE_TASKS_MODULE:-true}
      - REACT_APP_ENABLE_DASHBOARDS_MODULE=${ENABLE_DASHBOARDS_MODULE:-true}
      - REACT_APP_ENABLE_PROCESSES_MODULE=${ENABLE_PROCESSES_MODULE:-true}
      - REACT_APP_ENABLE_APPLICATIONS_MODULE=${ENABLE_APPLICATIONS_MODULE:-true}
      - REACT_APP_DATE_FORMAT=${DATE_FORMAT:-DD-MM-YY}
      - REACT_APP_TIME_FORMAT=${TIME_FORMAT:-hh:mm:ss A}
      - REACT_APP_KEYCLOAK_URL_HTTP_RELATIVE_PATH=${KEYCLOAK_URL_HTTP_RELATIVE_PATH}
      - REACT_APP_USER_NAME_DISPLAY_CLAIM=${USER_NAME_DISPLAY_CLAIM:-}
<<<<<<< HEAD
      - REACT_APP_ENABLE_COMPACT_FORM_VIEW=${ENABLE_COMPACT_FORM_VIEW:-false}
=======
      - REACT_APP_GRAPHQL_API_URL=${GRAPHQL_API_URL}      
>>>>>>> 6840574a
    ports:
      - '3000:8080'
    tty: true

    networks:
      - forms-flow-network

  forms-flow-webapi-db:
    container_name: forms-flow-webapi-db
    image: postgres:11
    environment:
      POSTGRES_USER: ${FORMSFLOW_API_DB_USER:-postgres}
      POSTGRES_PASSWORD: ${FORMSFLOW_API_DB_PASSWORD:-changeme}
      POSTGRES_DB: ${FORMSFLOW_API_DB_NAME:-webapi}
    ports:
      - '6432:5432'
    restart: always
    volumes:
      - ./postgres/webapi:/var/lib/postgresql/data
    networks:
      - forms-flow-network

  redis:
    image: "redis:alpine"
    ports:
      - "6379:6379"
    networks:
      - forms-flow-network

  forms-flow-webapi:
    container_name: forms-flow-webapi
    build:
      context: ./../../forms-flow-api/
      dockerfile: Dockerfile
    restart: always
    depends_on :
      - forms-flow-webapi-db
      - forms-flow-forms
      - redis
    entrypoint: "/wait-for-service.sh forms-flow-webapi-db:5432 -s -- ./entrypoint.sh"
    ports:
      - '5000:5000'
    volumes:
      - ./:/app:rw
    environment:
      INSIGHT_API_KEY: ${INSIGHT_API_KEY}
      INSIGHT_API_URL: ${INSIGHT_API_URL}
      DATABASE_URL: ${FORMSFLOW_API_DB_URL:-postgresql://postgres:changeme@forms-flow-webapi-db:5432/webapi}
      DATABASE_USERNAME: ${FORMSFLOW_API_DB_USER}
      DATABASE_PASSWORD: ${FORMSFLOW_API_DB_PASSWORD}
      DATABASE_HOST: ${FORMSFLOW_API_DB_HOST}
      DATABASE_PORT: ${FORMSFLOW_API_DB_PORT}
      DATABASE_NAME: ${FORMSFLOW_API_DB_NAME}
      BPM_TOKEN_API: ${KEYCLOAK_URL}${KEYCLOAK_URL_HTTP_RELATIVE_PATH:-/auth}/realms/${KEYCLOAK_URL_REALM:-forms-flow-ai}/protocol/openid-connect/token
      BPM_CLIENT_ID: ${KEYCLOAK_BPM_CLIENT_ID:-forms-flow-bpm}
      BPM_CLIENT_SECRET: ${KEYCLOAK_BPM_CLIENT_SECRET:-e4bdbd25-1467-4f7f-b993-bc4b1944c943}
      BPM_API_URL: ${BPM_API_URL}
      FORMSFLOW_API_CORS_ORIGINS: ${FORMSFLOW_API_CORS_ORIGINS:-*}
      JWT_OIDC_WELL_KNOWN_CONFIG: ${KEYCLOAK_URL}${KEYCLOAK_URL_HTTP_RELATIVE_PATH:-/auth}/realms/${KEYCLOAK_URL_REALM:-forms-flow-ai}/.well-known/openid-configuration
      JWT_OIDC_ALGORITHMS: 'RS256'
      JWT_OIDC_JWKS_URI: ${KEYCLOAK_URL}${KEYCLOAK_URL_HTTP_RELATIVE_PATH:-/auth}/realms/${KEYCLOAK_URL_REALM:-forms-flow-ai}/protocol/openid-connect/certs
      JWT_OIDC_ISSUER: ${KEYCLOAK_URL}${KEYCLOAK_URL_HTTP_RELATIVE_PATH:-/auth}/realms/${KEYCLOAK_URL_REALM:-forms-flow-ai}
      JWT_OIDC_AUDIENCE: ${KEYCLOAK_WEB_CLIENT_ID:-forms-flow-web}
      JWT_OIDC_CACHING_ENABLED: 'True'
      JWT_OIDC_JWKS_CACHE_TIMEOUT: 300
      KEYCLOAK_URL: ${KEYCLOAK_URL}
      KEYCLOAK_URL_REALM: ${KEYCLOAK_URL_REALM:-forms-flow-ai}
      WEB_API_BASE_URL: ${FORMSFLOW_API_URL}
      FORMIO_URL: ${FORMIO_DEFAULT_PROJECT_URL}
      FORMIO_ROOT_EMAIL: ${FORMIO_ROOT_EMAIL:-admin@example.com}
      FORMIO_ROOT_PASSWORD: ${FORMIO_ROOT_PASSWORD:-changeme}
      FORMIO_JWT_SECRET: ${FORMIO_JWT_SECRET:---- change me now ---}
      FORMIO_JWT_EXPIRE: ${FORMIO_JWT_EXPIRE:-240}
      KEYCLOAK_ENABLE_CLIENT_AUTH: ${KEYCLOAK_ENABLE_CLIENT_AUTH:-false}
      MULTI_TENANCY_ENABLED: ${MULTI_TENANCY_ENABLED:-false}
      FORM_EMBED_JWT_SECRET: ${FORM_EMBED_JWT_SECRET:-f6a69a42-7f8a-11ed-a1eb-0242ac120002}
      API_LOG_ROTATION_WHEN: ${API_LOG_ROTATION_WHEN:-d}
      API_LOG_ROTATION_INTERVAL: ${API_LOG_ROTATION_INTERVAL:-1}
      API_LOG_BACKUP_COUNT: ${API_LOG_BACKUP_COUNT:-7}
      CONFIGURE_LOGS: ${CONFIGURE_LOGS:-true}
      REDIS_URL: ${REDIS_URL:-redis://redis:6379/0}
      FORMSFLOW_ADMIN_URL: ${FORMSFLOW_ADMIN_URL}
      SHARED_REALM: ${SHARED_REALM:-false}
      CSS_API_BASE_URL: ${CSS_API_BASE_URL:-}
      CSS_API_CLIENT_ID: ${CSS_API_CLIENT_ID:-}
      CSS_API_SECRET: ${CSS_API_SECRET:-}
      CSS_API_LOGIN_URL: ${CSS_API_LOGIN_URL:-}
      CSS_ENV: ${CSS_ENV:-}
      CSS_INTEGRATION_ID: ${CSS_INTEGRATION_ID:-}
      USER_NAME_DISPLAY_CLAIM: ${USER_NAME_DISPLAY_CLAIM:-}
      GUNICORN_WORKERS: ${GUNICORN_WORKERS:-5}
      GUNICORN_THREADS: ${GUNICORN_THREADS:-10}
      GUNICORN_TIMEOUT: ${GUNICORN_TIMEOUT:-120}
      
    stdin_open: true # -i
    tty: true # -t
    networks:
      - forms-flow-network

  forms-flow-documents-api:
    container_name: forms-flow-documents-api
    build:
      context: ./../../forms-flow-documents/
      dockerfile: Dockerfile
    restart: always
    ports:
      - '5006:5006'
    volumes:
      - ./:/app:rw
    environment:
      DATABASE_URL: ${FORMSFLOW_API_DB_URL:-postgresql://postgres:changeme@forms-flow-webapi-db:5432/webapi}
      FORMSFLOW_API_CORS_ORIGINS: ${FORMSFLOW_API_CORS_ORIGINS:-*}
      JWT_OIDC_WELL_KNOWN_CONFIG: ${KEYCLOAK_URL}${KEYCLOAK_URL_HTTP_RELATIVE_PATH:-/auth}/realms/${KEYCLOAK_URL_REALM:-forms-flow-ai}/.well-known/openid-configuration
      JWT_OIDC_JWKS_URI: ${KEYCLOAK_URL}${KEYCLOAK_URL_HTTP_RELATIVE_PATH:-/auth}/realms/${KEYCLOAK_URL_REALM:-forms-flow-ai}/protocol/openid-connect/certs
      JWT_OIDC_ISSUER: ${KEYCLOAK_URL}${KEYCLOAK_URL_HTTP_RELATIVE_PATH:-/auth}/realms/${KEYCLOAK_URL_REALM:-forms-flow-ai}
      JWT_OIDC_AUDIENCE: ${KEYCLOAK_WEB_CLIENT_ID:-forms-flow-web}
      JWT_OIDC_CACHING_ENABLED: 'True'
      KEYCLOAK_URL: ${KEYCLOAK_URL}
      KEYCLOAK_URL_REALM: ${KEYCLOAK_URL_REALM:-forms-flow-ai}
      FORMSFLOW_API_URL: ${FORMSFLOW_API_URL}
      FORMSFLOW_DOC_API_URL: ${DOCUMENT_SERVICE_URL}
      FORMIO_URL: ${FORMIO_DEFAULT_PROJECT_URL}
      FORMIO_ROOT_EMAIL: ${FORMIO_ROOT_EMAIL:-admin@example.com}
      FORMIO_ROOT_PASSWORD: ${FORMIO_ROOT_PASSWORD:-changeme}
      CHROME_DRIVER_PATH: ${CHROME_DRIVER_PATH}
      CUSTOM_SUBMISSION_URL: ${CUSTOM_SUBMISSION_URL}
      CUSTOM_SUBMISSION_ENABLED: ${CUSTOM_SUBMISSION_ENABLED}
      FORMIO_JWT_SECRET: ${FORMIO_JWT_SECRET:---- change me now ---}
      FORMIO_JWT_EXPIRE: ${FORMIO_JWT_EXPIRE:-240}
      MULTI_TENANCY_ENABLED: ${MULTI_TENANCY_ENABLED:-false}
      KEYCLOAK_ENABLE_CLIENT_AUTH: ${KEYCLOAK_ENABLE_CLIENT_AUTH:-false}
      API_LOG_ROTATION_WHEN: ${API_LOG_ROTATION_WHEN:-d}
      API_LOG_ROTATION_INTERVAL: ${API_LOG_ROTATION_INTERVAL:-1}
      API_LOG_BACKUP_COUNT: ${API_LOG_BACKUP_COUNT:-7}
      CONFIGURE_LOGS: ${CONFIGURE_LOGS:-true}
      REDIS_URL: ${REDIS_URL:-redis://redis:6379/0}
      ENABLE_COMPACT_FORM_VIEW: ${ENABLE_COMPACT_FORM_VIEW:-false}


    stdin_open: true # -i
    tty: true # -t
    networks:
      - forms-flow-network

networks:
  forms-flow-network:
    driver: 'bridge'

volumes:
  mdb-data:
  postgres:<|MERGE_RESOLUTION|>--- conflicted
+++ resolved
@@ -192,11 +192,8 @@
       - REACT_APP_TIME_FORMAT=${TIME_FORMAT:-hh:mm:ss A}
       - REACT_APP_KEYCLOAK_URL_HTTP_RELATIVE_PATH=${KEYCLOAK_URL_HTTP_RELATIVE_PATH}
       - REACT_APP_USER_NAME_DISPLAY_CLAIM=${USER_NAME_DISPLAY_CLAIM:-}
-<<<<<<< HEAD
       - REACT_APP_ENABLE_COMPACT_FORM_VIEW=${ENABLE_COMPACT_FORM_VIEW:-false}
-=======
       - REACT_APP_GRAPHQL_API_URL=${GRAPHQL_API_URL}      
->>>>>>> 6840574a
     ports:
       - '3000:8080'
     tty: true
