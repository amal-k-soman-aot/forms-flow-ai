name: Forms Flow Document CI

on:
  workflow_dispatch:
  push:
    branches:
      - develop
      - master
      - release/**
  pull_request:
    branches:
      - develop
      - master
      - release/**
    paths:
      - "forms-flow-documents/**"

defaults:
  run:
    shell: bash
    working-directory: ./forms-flow-documents

jobs:
  setup-job:
    runs-on: ubuntu-20.04

    steps:
      - uses: actions/checkout@v2
      - run: "true"

  Lint:
    needs: setup-job
    runs-on: ubuntu-20.04

    strategy:
      matrix:
<<<<<<< HEAD
        python-version: [3.12.1]
=======
        python-version: [3.12.2]
>>>>>>> 5e36fd9d

    steps:
      - uses: actions/checkout@v2
      - name: Set up Python ${{ matrix.python-version }}
        uses: actions/setup-python@v1
        with:
          python-version: ${{ matrix.python-version }}
      - name: Install dependencies
        run: |
          pip install -r requirements/dev.txt
      - name: Pylint
        id: pylint
        run: |
          pylint --rcfile=setup.cfg  src/formsflow_documents
      - name: Flake8
        id: flake8
        run: |
          flake8 src/formsflow_documents tests
  
  Test:
    needs: setup-job
    env:
      FLASK_ENV: "testing"
      DATABASE_URL_TEST: "postgresql://postgres:postgres@localhost:5432/postgres"
      FORMSFLOW_API_URL: "http://localhost:5000"
      FORMSFLOW_DOC_API_URL: "http://localhost:5006"
      JWT_OIDC_ALGORITHMS: "RS256"
      KEYCLOAK_URL: "http://localhost:8081"
      KEYCLOAK_URL_REALM: "forms-flow-ai"
      KEYCLOAK_BPM_CLIENT_SECRET: "demo"
      JWT_OIDC_WELL_KNOWN_CONFIG: "http://localhost:8081/auth/realms/forms-flow-ai/.well-known/openid-configuration"
      JWT_OIDC_JWKS_URI: "http://localhost:8081/auth/realms/forms-flow-ai/protocol/openid-connect/certs"
      JWT_OIDC_ISSUER: "http://localhost:8081/auth/realms/forms-flow-ai"
      JWT_OIDC_AUDIENCE: "forms-flow-web"
      JWT_OIDC_CACHING_ENABLED: "True"
      FORMIO_URL: http://localhost:8080/forms
      FORMIO_ROOT_EMAIL: test@test.com
      FORMIO_ROOT_PASSWORD: test
      SKIP_IN_CI: "True"
      USE_DOCKER_MOCK: "True"

    runs-on: ubuntu-20.04

    services:
      postgres:
        image: postgres:11
        env:
          POSTGRES_USER: postgres
          POSTGRES_PASSWORD: postgres
          POSTGRES_DB: postgres
        ports:
          - 5432:5432
        # needed because the postgres container does not provide a healthcheck
        options: --health-cmd pg_isready --health-interval 10s --health-timeout 5s --health-retries 5

    steps:
      - uses: actions/checkout@v2
      - name: Set up Python ${{ matrix.python-version }}
        uses: actions/setup-python@v1
        with:
          python-version: ${{ matrix.python-version }}
      - name: Install dependencies
        run: |
          make build
      - name: Test
        id: test
        run: |
          make test
  Build:
    if: always()
    runs-on: ubuntu-20.04
    name: Build
    steps:
      - uses: actions/checkout@v2
      - name: Set up Python ${{ matrix.python-version }}
        uses: actions/setup-python@v1
        with:
          python-version: ${{ matrix.python-version }}
      - name: Build
        run: |
          docker build . -t forms-flow-documents<|MERGE_RESOLUTION|>--- conflicted
+++ resolved
@@ -34,11 +34,7 @@
 
     strategy:
       matrix:
-<<<<<<< HEAD
-        python-version: [3.12.1]
-=======
         python-version: [3.12.2]
->>>>>>> 5e36fd9d
 
     steps:
       - uses: actions/checkout@v2
