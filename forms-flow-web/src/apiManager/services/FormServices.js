import { RequestService } from "@formsflow/service";
import API from "../endpoints";
import { setCustomSubmission } from "../../actions/checkListActions";
import { replaceUrl } from "../../helper/helper";

export const formCreate = (formData) => {
  return RequestService.httpPOSTRequest(API.FORM_DESIGN, formData);
};

export const publish = (mapperId) => {
  const publishUrl = replaceUrl(API.PUBLISH, "<mapper_id>", mapperId);
  return RequestService.httpPOSTRequest(publishUrl);
};

export const unPublish = (mapperId) => {
  const unPublishUrl = replaceUrl(API.UN_PUBLISH, "<mapper_id>", mapperId);
  return RequestService.httpPOSTRequest(unPublishUrl);
};

export const formImport = (importData, data) => {
  return RequestService.httpMultipartPOSTRequest(API.FORM_IMPORT, importData, data);
};

export const formUpdate = (form_id,formData) => {
  return RequestService.httpPUTRequest(`${API.FORM_DESIGN}/${form_id}`, formData);
};

export const getFormHistory = (form_id) => {
  return RequestService.httpGETRequest(`${API.FORM_HISTORY}/${form_id}`);
};


export const postCustomSubmission = (data, formId, isPublic, ...rest) => {
  const done = rest.length ? rest[0] : () => {};
  const url = isPublic ? API.PUBLIC_CUSTOM_SUBMISSION : API.CUSTOM_SUBMISSION;
  const submissionUrl = replaceUrl(url, "<form_id>", formId);
  RequestService.httpPOSTRequest(`${submissionUrl}`, data)
    .then((res) => {
      if (res.data) {
        done(null, res.data);
      } else {
        done("Error Posting data", null);
      }
    })
    .catch((err) => {
      done(err, null);
    });
};

export const updateCustomSubmission = (data, formId, ...rest) => {
  const done = rest.length ? rest[0] : () => {};
  const submissionUrl = replaceUrl(API.CUSTOM_SUBMISSION, "<form_id>", formId);
  RequestService.httpPUTRequest(`${submissionUrl}/${data._id}`, data)
    .then((res) => {
      if (res.data) {
        done(null, res.data);
      } else {
        done("Error updating data", null);
      }
    })
    .catch((err) => {
      done(err, null);
    });
};

export const getCustomSubmission = (submissionId, formId, ...rest) => {
  const done = rest.length ? rest[0] : () => {};
  const submissionUrl = replaceUrl(API.CUSTOM_SUBMISSION, "<form_id>", formId);

  return (dispatch) => {
    RequestService.httpGETRequest(`${submissionUrl}/${submissionId}`, {})
      .then((res) => {
        if (res.data) {
          dispatch(setCustomSubmission(res.data));
        } else {
          dispatch(setCustomSubmission({}));
        }
      })
      .catch((err) => {
        done(err, null);
      });
  };
};

export const validateFormName = (title, name, id) => {
  let url = `${API.VALIDATE_FORM_NAME}?title=${title}`;
  if (name) {
    url += `&name=${encodeURIComponent(name)}`;
  }
  if (id) {
    url += `&id=${encodeURIComponent(id)}`;
  }
  return RequestService.httpGETRequest(url);
<<<<<<< HEAD
=======
};

export const getFormExport = (form_id) => {
  const exportFormUrl = replaceUrl(API.EXPORT_FORM, "<form_id>",form_id);
  return RequestService.httpGETRequest(exportFormUrl);
>>>>>>> 82a44c78
};<|MERGE_RESOLUTION|>--- conflicted
+++ resolved
@@ -91,12 +91,9 @@
     url += `&id=${encodeURIComponent(id)}`;
   }
   return RequestService.httpGETRequest(url);
-<<<<<<< HEAD
-=======
 };
 
 export const getFormExport = (form_id) => {
   const exportFormUrl = replaceUrl(API.EXPORT_FORM, "<form_id>",form_id);
   return RequestService.httpGETRequest(exportFormUrl);
->>>>>>> 82a44c78
 };