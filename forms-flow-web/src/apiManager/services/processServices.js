import { httpGETRequest,httpPOSTRequest, httpPUTRequest } from "../httpRequestHandler";
import API from "../endpoints";
import {
  setProcessStatusLoading,
  setProcessList,
  setProcessLoadError,
  setAllProcessList,
  setFormProcessesData,
  setFormProcessLoadError,
  setProcessActivityData,
  setProcessDiagramXML,
  setProcessDiagramLoading,
} from "../../actions/processActions";
import { replaceUrl } from "../../helper/helper";
import UserService from "../../services/UserService";

export const getProcessStatusList = (processId, taskId) => {
  return (dispatch) => {
    dispatch(setProcessStatusLoading(true));
    dispatch(setProcessLoadError(false));
    const apiUrlProcessId = replaceUrl(
      API.PROCESS_STATE,
      "<process_key>",
      processId
    );

    const apiURLWithtaskId = replaceUrl(apiUrlProcessId, "<task_key>", taskId);

    httpGETRequest(apiURLWithtaskId)
      .then((res) => {
        if (res.data) {
          dispatch(setProcessStatusLoading(false));
          dispatch(setProcessList(res.data.status));
        } else {
          dispatch(setProcessStatusLoading(false));
          dispatch(setProcessList([]));
          dispatch(setProcessLoadError(true));
        }
      })
      .catch((error) => {
        dispatch(setProcessStatusLoading(false));
        dispatch(setProcessLoadError(true));
      });
  };
};

/**
 *
 * @param  {...any} rest
 */
export const fetchAllBpmProcesses = (...rest) => {
  const done = rest.length ? rest[0] : () => {};
  return (dispatch) => {
    httpGETRequest(API.PROCESSES, {}, UserService.getToken(), true)
      .then((res) => {
        if (res.data) {
          dispatch(setAllProcessList(res.data.process));
          done(null, res.data);
        } else {
          dispatch(setAllProcessList([]));
          dispatch(setProcessLoadError(true));
        }
      })
      .catch((error) => {
        // dispatch(setProcessStatusLoading(false));
        dispatch(setProcessLoadError(true));
      });
  };
};

/**
 *
 * @param  {...any} rest
 */
export const getFormProcesses = (formId, ...rest) => {
  const done = rest.length ? rest[0] : () => {};
  return (dispatch) => {
    httpGETRequest(
      `${API.FORM_PROCESSES}/${formId}`,
      {},
      UserService.getToken(),
      true
    )
      .then((res) => {
        if (res.data) {
          dispatch(setFormProcessesData(res.data)); // need to check api and put exact respose
          done(null, res.data);
        } else {
          dispatch(setFormProcessesData([]));
          dispatch(setProcessLoadError(true));
        }
      })
      .catch((error) => {
        // dispatch(setProcessStatusLoading(false));
        dispatch(setFormProcessLoadError(true));
      });
  };
};

<<<<<<< HEAD
/**
 *
 * @param  {...any} rest
 */
export const getProcessActivities = (process_instance_id, ...rest) => {
  const done = rest.length ? rest[0] : () => {};
  const apiUrlProcessActivities= replaceUrl(
    API.PROCESS_ACTIVITIES,
    "<process_instance_id>",
    process_instance_id
  );
  return (dispatch) => {
    httpGETRequest(
      apiUrlProcessActivities,
      {},
      UserService.getToken(),
      true
    )
      .then((res) => {
        if (res.data) {
          dispatch(setProcessActivityData(res.data.childActivityInstances));
        } else {
          dispatch(setProcessLoadError(true));
        }
        done(null,res.data);
      })
      .catch((error) => {
        done(error);
        dispatch(setProcessLoadError(true));
      });
  };
};

/**
 *
 * @param  {...any} rest
 */
// export const fetchDiagram = (process_key, ...rest) => {
//   console.log('inside fetchDiagram >>',process_key);
//   const url =API.PROCESSES+'/'+process_key+'/xml';
//   const done = rest.length ? rest[0] : () => {};
//   console.log('inside fetchDiagram URL>>',url);
//   return (dispatch) => {
//     httpGETRequest(
//       url,
//       {},
//       UserService.getToken(),
//       true
//     )
//     .then((res) => {
//       if (res.data) {
//         dispatch(setProcessDiagramXML(res.data.bpmn20Xml));
//         console.log('res.data.bpmn20Xml>>',res.data.bpmn20Xml);
//       } else {
//         //TODO
//       }
//       dispatch(setProcessDiagramLoading(false));
//       done(null,res.data);
//     })
//     .catch((error) => {
//         done(error);
//         dispatch(setProcessDiagramLoading(false));
//       });
//   };
// };

export const fetchDiagram = (process_key, ...rest) => {
  console.log('inside fetchDiagram >>',process_key);
  const url =API.PROCESSES+'/'+process_key+'/xml';
  const done = rest.length ? rest[0] : () => {};
  console.log('inside fetchDiagram URL>>',url);
  return (dispatch) => {
    httpGETRequest(
      url,
      {},
      UserService.getToken(),
      true
    )
    .then((res) => {
      if (res.data) {
        dispatch(setProcessDiagramXML(res.data.bpmn20Xml));
        // console.log('res.data.bpmn20Xml>>',res.data.bpmn20Xml);
      } else {
        //TODO
      }
      dispatch(setProcessDiagramLoading(false));
      done(null,res.data);
    })
    .catch((error) => {
        done(error);
        dispatch(setProcessDiagramLoading(false));
      });
  };
};

=======
export const saveFormProcessMapper = (data, update = false, ...rest) => {
  const done = rest.length ? rest[0] : () => {};
  return (dispatch) => {
    let request;

    if (update) {
      request = httpPUTRequest(`${API.FORM}/${data.id}`, data);
    } else {
      request = httpPOSTRequest(`${API.FORM}`, data);
    }
    request
      .then((res) => {
        // if (res.status === 200) {
        //TODO REMOVE
        done(null, res.data);
        //dispatch(setFormProcessesData(res.data));
        dispatch(setFormProcessesData([]));
        
        // }
      })
      .catch((error) => {
        console.log("Error", error);
        dispatch(setFormProcessLoadError(true));
        done(error);
      });
  };
};
>>>>>>> dd78d3e0
<|MERGE_RESOLUTION|>--- conflicted
+++ resolved
@@ -7,9 +7,6 @@
   setAllProcessList,
   setFormProcessesData,
   setFormProcessLoadError,
-  setProcessActivityData,
-  setProcessDiagramXML,
-  setProcessDiagramLoading,
 } from "../../actions/processActions";
 import { replaceUrl } from "../../helper/helper";
 import UserService from "../../services/UserService";
@@ -97,103 +94,6 @@
   };
 };
 
-<<<<<<< HEAD
-/**
- *
- * @param  {...any} rest
- */
-export const getProcessActivities = (process_instance_id, ...rest) => {
-  const done = rest.length ? rest[0] : () => {};
-  const apiUrlProcessActivities= replaceUrl(
-    API.PROCESS_ACTIVITIES,
-    "<process_instance_id>",
-    process_instance_id
-  );
-  return (dispatch) => {
-    httpGETRequest(
-      apiUrlProcessActivities,
-      {},
-      UserService.getToken(),
-      true
-    )
-      .then((res) => {
-        if (res.data) {
-          dispatch(setProcessActivityData(res.data.childActivityInstances));
-        } else {
-          dispatch(setProcessLoadError(true));
-        }
-        done(null,res.data);
-      })
-      .catch((error) => {
-        done(error);
-        dispatch(setProcessLoadError(true));
-      });
-  };
-};
-
-/**
- *
- * @param  {...any} rest
- */
-// export const fetchDiagram = (process_key, ...rest) => {
-//   console.log('inside fetchDiagram >>',process_key);
-//   const url =API.PROCESSES+'/'+process_key+'/xml';
-//   const done = rest.length ? rest[0] : () => {};
-//   console.log('inside fetchDiagram URL>>',url);
-//   return (dispatch) => {
-//     httpGETRequest(
-//       url,
-//       {},
-//       UserService.getToken(),
-//       true
-//     )
-//     .then((res) => {
-//       if (res.data) {
-//         dispatch(setProcessDiagramXML(res.data.bpmn20Xml));
-//         console.log('res.data.bpmn20Xml>>',res.data.bpmn20Xml);
-//       } else {
-//         //TODO
-//       }
-//       dispatch(setProcessDiagramLoading(false));
-//       done(null,res.data);
-//     })
-//     .catch((error) => {
-//         done(error);
-//         dispatch(setProcessDiagramLoading(false));
-//       });
-//   };
-// };
-
-export const fetchDiagram = (process_key, ...rest) => {
-  console.log('inside fetchDiagram >>',process_key);
-  const url =API.PROCESSES+'/'+process_key+'/xml';
-  const done = rest.length ? rest[0] : () => {};
-  console.log('inside fetchDiagram URL>>',url);
-  return (dispatch) => {
-    httpGETRequest(
-      url,
-      {},
-      UserService.getToken(),
-      true
-    )
-    .then((res) => {
-      if (res.data) {
-        dispatch(setProcessDiagramXML(res.data.bpmn20Xml));
-        // console.log('res.data.bpmn20Xml>>',res.data.bpmn20Xml);
-      } else {
-        //TODO
-      }
-      dispatch(setProcessDiagramLoading(false));
-      done(null,res.data);
-    })
-    .catch((error) => {
-        done(error);
-        dispatch(setProcessDiagramLoading(false));
-      });
-  };
-};
-
-=======
 export const saveFormProcessMapper = (data, update = false, ...rest) => {
   const done = rest.length ? rest[0] : () => {};
   return (dispatch) => {
@@ -220,5 +120,4 @@
         done(error);
       });
   };
-};
->>>>>>> dd78d3e0
+};