import UserService from "../../services/UserService";
import API from "../endpoints";
import { httpPOSTRequest } from "../httpRequestHandler";

/* istanbul ignore file */
// eslint-disable-next-line no-unused-vars
import {getFormUrlWithFormIdSubmissionId} from "./formatterService";

export const getProcessReq = (form, submissionId ) => {
  const requestFormat = {
    formId: form._id,
    submissionId: submissionId,
    formUrl: getFormUrlWithFormIdSubmissionId(form._id, submissionId)
  };
  return requestFormat;
};

export const getTaskSubmitFormReq = (formUrl, applicationId, actionType) => {
  let formRequestFormat = {
    variables: {
      formUrl: {
        value: formUrl,
      },
      applicationId: {
        value: applicationId,
      },
    },
  };
  if (actionType) {
    formRequestFormat.variables.action = {
      value: actionType,
    };
  }
  return formRequestFormat;
};

export const formatForms = (forms) => {
  return forms.map((form) => {
    return {
      _id: form.formId,
      title: form.formName,
      processKey: form.processKey,
    };
  });
<<<<<<< HEAD
=======
};

const dynamicSort = (property) => {
  let sortOrder = 1;
  if (property[0] === "-") {
    sortOrder = -1;
    property = property.substr(1);
  }
  return (a, b) => {
    /* next line works with strings and numbers,
     * and you may want to customize it to your needs
     */
    const result =
      a[property].toUpperCase() < b[property].toUpperCase()
        ? -1
        : a[property].toUpperCase() > b[property].toUpperCase()
        ? 1
        : 0;
    return result * sortOrder;
  };
};

export const getSearchResults = (forms, searchText) => {
  let searchResult = [];
  if (searchText === "") {
    searchResult = forms;
  } else {
    searchResult = forms?.filter((e) => {
      const caseInSensitive = e.title.toUpperCase();
      return caseInSensitive.includes(searchText.toUpperCase());
    });
  }
  return searchResult;
};
export const getPaginatedForms = (forms, limit, page, sort) => {
  forms.sort(dynamicSort(sort));
  return forms.slice((page - 1) * limit, ((page - 1) * limit) + limit);
};

export const deployBpmnDiagram = (data, token, isBearer = true) => {

  const headers = {
    'Content-Type': 'multipart/form-data',
    Authorization: isBearer
      ? `Bearer ${token || UserService.getToken()}`
      : token,
  };

  return httpPOSTRequest(API.DEPLOY_BPM, data, token, isBearer, headers);

>>>>>>> 9febf3e1
};<|MERGE_RESOLUTION|>--- conflicted
+++ resolved
@@ -42,8 +42,6 @@
       processKey: form.processKey,
     };
   });
-<<<<<<< HEAD
-=======
 };
 
 const dynamicSort = (property) => {
@@ -94,5 +92,4 @@
 
   return httpPOSTRequest(API.DEPLOY_BPM, data, token, isBearer, headers);
 
->>>>>>> 9febf3e1
 };