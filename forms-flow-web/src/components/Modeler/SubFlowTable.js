--- conflicted
+++ resolved
@@ -107,20 +107,13 @@
     if (MULTITENANCY_ENABLED) {
       dispatch(setIsPublicDiagram(!!data.tenantId));
     }
-<<<<<<< HEAD
-    //  dispatch(push(`${redirectUrl}process/${data.parentProcessKey}`));
-    dispatch(
-      push(`${redirectUrl}subflow/edit/${data.processKey}`)
+    dispatch(push(`${redirectUrl}subflow/edit/${data.processKey}`)
     );
   };
 
   const createProcess = ()=>{
     dispatch(
-      push(`${redirectUrl}subflow/create`)
-    );
-=======
-    dispatch(push(`${redirectUrl}subflow/edit/${data.parentProcessKey}`));
->>>>>>> 8545fc3c
+      push(`${redirectUrl}subflow/create`));
   };
 
   return (
@@ -196,55 +189,12 @@
               </thead>
               <tbody>
                 {process.map((processItem) => (
-<<<<<<< HEAD
-                  <tr key={processItem.id}>
-                    <td className="w-25">
-                      <span className="ms-4">{processItem.name}</span>
-                    </td>
-                    <td className="w-20">
-                      <span className="">{processItem.parentProcessKey}</span>
-                    </td>
-                    <td className="w-15">
-                      {HelperServices?.getLocaldate(processItem.modified)}
-                    </td>
-                    <td className="w-15">
-                      <span
-                        data-testid={`sub-flow-status-${processItem._id}`}
-                        className="d-flex align-items-center"
-                      >
-                        {processItem.status === "Published" ? (
-                          <>
-                            <span className="status-live"></span>
-                          </>
-                        ) : (
-                          <span className="status-draft"></span>
-                        )}
-                        {processItem.status === "Published"
-                          ? t("Live")
-                          : t("Draft")}
-                      </span>
-                    </td>
-                    <td className="w-25">
-                      <span className="d-flex justify-content-end">
-                        <CustomButton
-                          variant="secondary"
-                          size="sm"
-                          label={<Translation>{(t) => t("Edit")}</Translation>}
-                          className="float-right"
-                          ariaLabel="Edit Form Button"
-                          onClick={() => gotoEdit(processItem)}
-                        />
-                      </span>
-                    </td>
-                  </tr>
-=======
                   <ReusableProcessTableRow
                     key={processItem.id}
                     item={processItem}
                     gotoEdit={gotoEdit}
                     buttonLabel="Bpmn"
                   />
->>>>>>> 8545fc3c
                 ))}
                 <TableFooter
                   limit={limit}
