import React, { useState, useEffect } from "react";
import { useSelector, useDispatch } from "react-redux";
import { CustomButton,
   CustomSearch ,
   ReusableProcessTableRow ,
   TableFooter,
   BuildModal} from "@formsflow/components";
import LoadingOverlay from "react-loading-overlay-ts";
import { useTranslation } from "react-i18next";
import SortableHeader from "../CustomComponents/SortableHeader";
import { fetchAllProcesses } from "../../apiManager/services/processServices";
import { MULTITENANCY_ENABLED } from "../../constants/constants";
import { push } from "connected-react-router";
import {
  setDmnSearchText,
  setIsPublicDiagram,
} from "../../actions/processActions";
import ImportDecesionTable from "../Modals/ImportDecisionTable";

const DecisionTable = React.memo(() => {
  const dispatch = useDispatch();
  const { t } = useTranslation();
  const dmn = useSelector((state) => state.process?.dmnProcessList);
  const [isLoading, setIsLoading] = useState(true);
  const searchText = useSelector((state) => state.process?.dmnSearchText);
  const [activePage, setActivePage] = useState(1);
  const [limit, setLimit] = useState(5);
  const tenantKey = useSelector((state) => state.tenants?.tenantId);
  const totalCount = useSelector((state) => state.process.totalDmnCount);
  const [currentDmnSort, setCurrentDmnSort] = useState({
    activeKey: "name",
    name: { sortOrder: "asc" },
    processKey: { sortOrder: "asc" },
    modified: { sortOrder: "asc" },
    status: { sortOrder: "asc" },
  });
  const [importDecesionTable, setImportDecisionTable] = useState(false);
  const closeDmnImport = () => {
    setImportDecisionTable(false);
  };
  const [searchDmnLoading, setSearchDmnLoading] = useState(false);
  const redirectUrl = MULTITENANCY_ENABLED ? `/tenant/${tenantKey}/` : "/";
  const [search, setSearch] = useState(searchText || "");
  const [showBuildModal, setShowBuildModal] = useState(false);
  const handleBuildClick = () => {
    dispatch(
    push(`${redirectUrl}decision-table/create`));
};

const handleImportClick = () => {
  setShowBuildModal(false);
  setImportDecisionTable(true);
  };
  const contents = [
    {
      id: 1,
      heading: "Build",
      body: "Create the DMN from scratch",
      onClick: handleBuildClick
    },
    {
      id: 2,
      heading: "Import",
      body: "Upload DMN from a file",
      onClick: handleImportClick
    }
  ];
  
  useEffect(() => {
    if (!search?.trim()) {
      dispatch(setDmnSearchText(""));
    }
  }, [search]);
  useEffect(() => {
    setIsLoading(true);
    dispatch(
      fetchAllProcesses(
        {
          pageNo: activePage,
          tenant_key: tenantKey,
          processType: "DMN",
          limit: limit,
          searchKey: search,
          sortBy: currentDmnSort.activeKey,
          sortOrder: currentDmnSort[currentDmnSort.activeKey].sortOrder,
        },
        () => {
          setIsLoading(false);
          setSearchDmnLoading(false);
        }
      )
    );
  }, [dispatch, activePage, limit, searchText, currentDmnSort]);
  const handleSort = (key) => {
    setCurrentDmnSort((prevSort) => {
      const newSortOrder = prevSort[key].sortOrder === "asc" ? "desc" : "asc";
      return {
        ...prevSort,
        activeKey: key,
        [key]: { sortOrder: newSortOrder },
      };
    });
  };

  const pageOptions = [
    { text: "5", value: 5 },
    { text: "10", value: 10 },
    { text: "25", value: 25 },
    { text: "50", value: 50 },
    { text: "100", value: 100 },
    { text: "All", value: totalCount },
  ];

  const handleClearSearch = () => {
    setSearch("");
    setActivePage(1);
    dispatch(setDmnSearchText(""));
  };
  const handleSearch = () => {
    setSearchDmnLoading(true);
    setActivePage(1);
    dispatch(setDmnSearchText(search));
  };
  const onLimitChange = (newLimit) => {
    setLimit(newLimit);
    handlePageChange(1);
  };
  const handlePageChange = (page) => setActivePage(page);
  const gotoEdit = (data) => {
    if (MULTITENANCY_ENABLED) {
      dispatch(setIsPublicDiagram(!!data.tenantId));
    }
    dispatch(push(`${redirectUrl}decision-table/edit/${data.processKey}`));
  };

  const handleCreateDMN = () => {
    setShowBuildModal(true);
  };
  const handleBuildModal = () => {
    setShowBuildModal(false);
  };
  return (
    <>
<<<<<<< HEAD
      <div className="d-md-flex justify-content-between align-items-center pb-3 flex-wrap">
        <div className="d-md-flex align-items-center p-0 search-box input-group input-group width-25">
          <CustomSearch
            search={search}
            setSearch={setSearch}
            handleSearch={handleSearch}
            handleClearSearch={handleClearSearch}
            placeholder={t("Search Decision Table")}
            searchLoading={searchDmnLoading}
            title={t("Search DMN Name")}
            dataTestId="DMN-search-input"
          />
        </div>
        <div className="d-md-flex justify-content-end align-items-center ">
          <CustomButton
            variant="primary"
            size="sm"
            label={t("New DMN")}
            dataTestid="create-DMN-button"
            ariaLabel="Create DMN"
            onClick={() => handleCreateDMN()}
          />
        </div>
        <LoadingOverlay active={isLoading} spinner text={t("Loading...")}>
          <div className="min-height-400 pt-3">
            <div className="custom-tables-wrapper">
              <table className="table custom-tables table-responsive-sm">
                <thead className="table-header">
                  <tr>
                    <th className="w-25" scope="col">
                      <SortableHeader
                        columnKey="name"
                        title="Name"
                        currentSort={currentDmnSort}
                        handleSort={handleSort}
                        className="ms-4"
                      />
                    </th>
                    <th className="w-20" scope="col">
                      <SortableHeader
                        columnKey="id"
                        title="ID"
                        currentSort={currentDmnSort}
                        handleSort={handleSort}
                      />
                    </th>
                    <th className="w-15" scope="col">
                      <SortableHeader
                        columnKey="modified"
                        title="Last Edited"
                        currentSort={currentDmnSort}
                        handleSort={handleSort}
                      />
                    </th>
                    <th className="w-15" scope="col">
                      <SortableHeader
                        columnKey="status"
                        title="Status"
                        currentSort={currentDmnSort}
                        handleSort={handleSort}
                      />
                    </th>
                    <th
                      className="w-25"
                      colSpan="4"
                      aria-label="edit bpmn button "
                    ></th>
                  </tr>
                </thead>
                <tbody>
                  {dmn.map((dmnItem) => (
                    <ReusableProcessTableRow
                      key={dmnItem.id}
                      item={dmnItem}
                      gotoEdit={gotoEdit}
                      buttonLabel="Dmn"
=======
    <div className="d-md-flex justify-content-between align-items-center pb-3 flex-wrap">
      <div className="d-md-flex align-items-center p-0 search-box input-group input-group width-25">
        <CustomSearch
          search={search}
          setSearch={setSearch}
          handleSearch={handleSearch}
          handleClearSearch={handleClearSearch}
          placeholder={t("Search Decision Table")}
          searchLoading={searchDmnLoading}
          title={t("Search DMN Name")}
          dataTestId="DMN-search-input"
        />
      </div>
      <div className="d-md-flex justify-content-end align-items-center ">
        <CustomButton
          variant="primary"
          size="sm"
          label={t("New DMN")}
          dataTestid="create-DMN-button"
          ariaLabel="Create DMN"
          onClick={() => handleCreateDMN()}
        />
      </div>
      <LoadingOverlay active={isLoading} spinner text={t("Loading...")}>
        <div className="min-height-400 pt-3">
          <div className="custom-tables-wrapper">
            <table className="table custom-tables table-responsive-sm">
              <thead className="table-header">
                <tr>
                  <th className="w-25" scope="col">
                    <SortableHeader
                      columnKey="name"
                      title="Name"
                      currentSort={currentDmnSort}
                      handleSort={handleSort}
                      className="ms-4"
                    />
                  </th>
                  <th className="w-20" scope="col">
                    <SortableHeader
                      columnKey="processKey"
                      title="ID"
                      currentSort={currentDmnSort}
                      handleSort={handleSort}
                    />
                  </th>
                  <th className="w-15" scope="col">
                    <SortableHeader
                      columnKey="modified"
                      title="Last Edited"
                      currentSort={currentDmnSort}
                      handleSort={handleSort}
                    />
                  </th>
                  <th className="w-15" scope="col">
                    <SortableHeader
                      columnKey="status"
                      title="Status"
                      currentSort={currentDmnSort}
                      handleSort={handleSort}
>>>>>>> 08c19ab8
                    />
                  ))}
                  <TableFooter
                    limit={limit}
                    activePage={activePage}
                    totalCount={totalCount}
                    handlePageChange={handlePageChange}
                    onLimitChange={onLimitChange}
                    pageOptions={pageOptions}
                  />
                </tbody>
              </table>
            </div>
          </div>
        </LoadingOverlay>
      </div>
      <BuildModal
        show={showBuildModal}
        onClose={handleBuildModal}
        title={t(`New DMN`)}
        contents={contents} />
      {importDecesionTable && <ImportDecesionTable
        showModal={importDecesionTable}
        closeImport={closeDmnImport}
      />}
    </>
  );
});

export default DecisionTable;<|MERGE_RESOLUTION|>--- conflicted
+++ resolved
@@ -141,84 +141,6 @@
   };
   return (
     <>
-<<<<<<< HEAD
-      <div className="d-md-flex justify-content-between align-items-center pb-3 flex-wrap">
-        <div className="d-md-flex align-items-center p-0 search-box input-group input-group width-25">
-          <CustomSearch
-            search={search}
-            setSearch={setSearch}
-            handleSearch={handleSearch}
-            handleClearSearch={handleClearSearch}
-            placeholder={t("Search Decision Table")}
-            searchLoading={searchDmnLoading}
-            title={t("Search DMN Name")}
-            dataTestId="DMN-search-input"
-          />
-        </div>
-        <div className="d-md-flex justify-content-end align-items-center ">
-          <CustomButton
-            variant="primary"
-            size="sm"
-            label={t("New DMN")}
-            dataTestid="create-DMN-button"
-            ariaLabel="Create DMN"
-            onClick={() => handleCreateDMN()}
-          />
-        </div>
-        <LoadingOverlay active={isLoading} spinner text={t("Loading...")}>
-          <div className="min-height-400 pt-3">
-            <div className="custom-tables-wrapper">
-              <table className="table custom-tables table-responsive-sm">
-                <thead className="table-header">
-                  <tr>
-                    <th className="w-25" scope="col">
-                      <SortableHeader
-                        columnKey="name"
-                        title="Name"
-                        currentSort={currentDmnSort}
-                        handleSort={handleSort}
-                        className="ms-4"
-                      />
-                    </th>
-                    <th className="w-20" scope="col">
-                      <SortableHeader
-                        columnKey="id"
-                        title="ID"
-                        currentSort={currentDmnSort}
-                        handleSort={handleSort}
-                      />
-                    </th>
-                    <th className="w-15" scope="col">
-                      <SortableHeader
-                        columnKey="modified"
-                        title="Last Edited"
-                        currentSort={currentDmnSort}
-                        handleSort={handleSort}
-                      />
-                    </th>
-                    <th className="w-15" scope="col">
-                      <SortableHeader
-                        columnKey="status"
-                        title="Status"
-                        currentSort={currentDmnSort}
-                        handleSort={handleSort}
-                      />
-                    </th>
-                    <th
-                      className="w-25"
-                      colSpan="4"
-                      aria-label="edit bpmn button "
-                    ></th>
-                  </tr>
-                </thead>
-                <tbody>
-                  {dmn.map((dmnItem) => (
-                    <ReusableProcessTableRow
-                      key={dmnItem.id}
-                      item={dmnItem}
-                      gotoEdit={gotoEdit}
-                      buttonLabel="Dmn"
-=======
     <div className="d-md-flex justify-content-between align-items-center pb-3 flex-wrap">
       <div className="d-md-flex align-items-center p-0 search-box input-group input-group width-25">
         <CustomSearch
@@ -279,7 +201,6 @@
                       title="Status"
                       currentSort={currentDmnSort}
                       handleSort={handleSort}
->>>>>>> 08c19ab8
                     />
                   ))}
                   <TableFooter
