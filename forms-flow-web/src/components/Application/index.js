import React, {useEffect} from 'react'
import { Route, Switch } from 'react-router-dom'
import { useDispatch, useSelector } from 'react-redux'
import ApplicationList from './List';
import ViewApplication from './ViewApplication';
import './Application.scss';
import { setCurrentPage } from '../../actions/bpmActions';

<<<<<<< HEAD
const Application = React.memo(() => {
=======
export default React.memo(() => {
  const showApplications= useSelector((state) => state.user.showApplications);
>>>>>>> da20863d
  const dispatch= useDispatch();

  useEffect(()=>{
    dispatch(setCurrentPage('application'))
  },[dispatch]);

  return (
    <div className="container" id="main">
      <Switch>
        {showApplications?<>
        <Route exact path="/application" component={ApplicationList} />
        <Route path="/application/:applicationId"><ViewApplication/></Route>
        </>:null }
      </Switch>
    </div>
  )
<<<<<<< HEAD
})

export default Application;
=======
});
>>>>>>> da20863d
<|MERGE_RESOLUTION|>--- conflicted
+++ resolved
@@ -6,12 +6,8 @@
 import './Application.scss';
 import { setCurrentPage } from '../../actions/bpmActions';
 
-<<<<<<< HEAD
-const Application = React.memo(() => {
-=======
 export default React.memo(() => {
   const showApplications= useSelector((state) => state.user.showApplications);
->>>>>>> da20863d
   const dispatch= useDispatch();
 
   useEffect(()=>{
@@ -28,10 +24,4 @@
       </Switch>
     </div>
   )
-<<<<<<< HEAD
-})
-
-export default Application;
-=======
-});
->>>>>>> da20863d
+});