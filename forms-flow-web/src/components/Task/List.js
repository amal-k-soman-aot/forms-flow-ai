import React from 'react'
import { connect } from 'react-redux'
import BootstrapTable from 'react-bootstrap-table-next';
import filterFactory from 'react-bootstrap-table2-filter';
import paginationFactory from 'react-bootstrap-table2-paginator';
import ToolkitProvider from 'react-bootstrap-table2-toolkit';
import 'react-bootstrap-table-next/dist/react-bootstrap-table2.min.css'

import { getUserToken } from '../../apiManager/services/bpmServices'
import { BPM_USER_DETAILS } from '../../apiManager/constants/apiConstants'
import { fetchTaskList, getTaskCount, claimTask, unClaimTask } from '../../apiManager/services/taskServices'
import { columns, getoptions, defaultSortedBy, TaskSearch, clearFilter } from './table'
import Loading from '../../containers/Loading'
import Nodata from './nodata';

let isTaskAvailable = false;
let total = 0;

const listTasks = (props) => {
  let data = [];
  if (props.tasks.length > 0) {
    props.tasks.map(task => {
      data.push({
        id: task.id,
        applicationId: 53465475,//to do 
        taskTitle: task.taskDefinitionKey,
        taskStatus: "Claimed",//to do 
        taskOwner: (task.owner || "---"),
        submittedBy: (task.assignee || "---"),
        dueDate: (task.due || "Set due date"),
        form: task.name
      })
    })
    return data
  } else {
    return data = []
  }
}
const Tasks = (props) => {
  if (props.tasksCount > 0) {
    isTaskAvailable = true;
    total = props.tasksCount;
  }
  else {
    isTaskAvailable = false;
  }
  if (props.isLoading) {
    return (
      <Loading />
    );
  }
  return (
    isTaskAvailable ?
      <ToolkitProvider keyField="id" data={listTasks(props)} columns={columns} search>
        {
          props => (
            <div className="container"><br></br>
              <div className="row">
                <div className="col-md-1"></div>
                <img src="/clipboard.svg" width="30" height="30" alt="task"></img>
                <h3 className="task-head row">Tasks<div className="col-md-1 task-count row">({total})</div></h3>
                <div className="col-md-2 btn-group">
                  <TaskSearch {...props.searchProps} />
                </div>
              </div>
              <br />
              <div className="div-border">
                <BootstrapTable filter={filterFactory()} pagination={paginationFactory(getoptions(props.tasksCount))} defaultSorted={defaultSortedBy}
                  {...props.baseProps}  noDataIndication={() => <div className="div-no-task">
                    <label className="lbl-no-task"> No tasks found </label>
                    <br></br>
                    <label className="lbl-no-task-desc"> Please change the selected filters to view tasks </label>
                    <br></br>
<<<<<<< HEAD
                    <a href="" onClick={clearFilter}>Clear all filters</a>
=======
                    <label className="lbl-clear"  onClick={clearFilter}>Clear all filters</label>
>>>>>>> 98ed1c49
                  </div>}
                />
                <br />
              </div>
            </div>
          )
        }
      </ToolkitProvider>
      :
      <Nodata />
  )
};

const mapStateToProps = (state) => {
  return {
    isLoading: state.tasks.isLoading,
    tasks: state.tasks.tasksList,
    tasksCount: state.tasks.tasksCount
  }
}
const mapDispatchToProps = (dispatch) => {
  return {
    getTasks: dispatch(
      getUserToken(BPM_USER_DETAILS, (err, res) => {
        if (!err) {
          dispatch(getTaskCount())
          dispatch(fetchTaskList())
        }
      })
    ),
    onClaim: (id) => {
      dispatch(getUserToken(BPM_USER_DETAILS, (err, res) => {
        if (!err) {
          dispatch(claimTask(id))
        }
      })
      )
    },
    onUnclaim: (id) => {
      dispatch(getUserToken(BPM_USER_DETAILS, (err, res) => {
        if (!err) {
          dispatch(unClaimTask(id))
        }
      })
      )
    }
  }
}

export default connect(mapStateToProps, mapDispatchToProps)(Tasks);<|MERGE_RESOLUTION|>--- conflicted
+++ resolved
@@ -71,11 +71,7 @@
                     <br></br>
                     <label className="lbl-no-task-desc"> Please change the selected filters to view tasks </label>
                     <br></br>
-<<<<<<< HEAD
-                    <a href="" onClick={clearFilter}>Clear all filters</a>
-=======
                     <label className="lbl-clear"  onClick={clearFilter}>Clear all filters</label>
->>>>>>> 98ed1c49
                   </div>}
                 />
                 <br />
