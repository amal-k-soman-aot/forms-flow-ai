import React, { useMemo } from "react";
import { useTranslation } from "react-i18next";
import LoadingOverlay from "react-loading-overlay";

import { Legend, PieChart, Pie, Cell, LabelList } from "recharts";

const COLORS = [
  "#0088FE",
  "#00C49F",
  "#FFBB28",
  "#FF8042",
  "#a05195",
  "#d45087",
  "#f95d6a",
  "#ff7c43",
];

// label={renderCustomizedLabel}
const ChartForm = React.memo((props) => {
  const { submissionsStatusList, submissionData, submissionStatusCountLoader } = props;
  const {formVersions, formName, parentFormId} = submissionData;
  
  const sortedVersions = useMemo(()=> 
  (formVersions?.sort((version1, version2)=> 
  version1.version > version2.version ? 1 : -1)),[formVersions]);
  
  const version = formVersions?.length;

  const { t } = useTranslation();
  const pieData = submissionsStatusList || [];

  const handlePieData = (value) => {
    const isParentId = value === "all";
    const id = isParentId ? parentFormId : value;
    const option = {parentId : isParentId};
    props.getStatusDetails(id,option);
  };

 

  return (
    <div className="row">
      <div className="col-12">
        <div className="card-counter">
          <div className=" d-flex align-items-center justify-content-between">
          <div>
          <div className="d-flex align-items-center">
            <span className="text-primary mr-2">{t("Form Name")} : </span>
            <h2>{formName}</h2>
          </div>
          <p>
            <span className="text-primary">{t("Latest Version")} :</span>{" "}
            {`v${version}`}
          </p>
          </div>
          {
            sortedVersions.length > 1 ? (
              <div className="col-3">
<<<<<<< HEAD
            <p className="form-label mb-0">Select form version</p>
=======
            <p className="form-label mb-0">{t("Select form version")}</p>
>>>>>>> 80668ad5
            <select className="form-select" aria-label="Default select example"  onChange={(e) =>{ handlePieData(e.target.value);}}>
                {
                  sortedVersions.map((option)=> <option key={option.formId} 
                  value={option.formId}>v{option.version}</option>)
                }
<<<<<<< HEAD
                <option selected value={"all"}>All</option>
=======
                <option selected value={"all"}>{t("All")}</option>
>>>>>>> 80668ad5
            </select>
          </div>
            ) : ""
          }
          </div>
          <LoadingOverlay
        active={submissionStatusCountLoader}
        spinner
        text={t("Loading...")}
      >
          <div className="white-box status-container flex-row d-md-flex align-items-center">
            <div className="chart text-center">
              <PieChart width={400} height={400}>
                <Pie
                  paddingAngle={1}
                  minAngle={1}
                  data={pieData}
                  labelLine={false}
                  outerRadius={90}
                  fill="#8884d8"
                  dataKey="count"
                  nameKey="statusName"
                  label
                >
                  <Legend />
                  <LabelList
                    dataKey="statusName"
                    nameKey="statusName"
                    position="insideTop"
                    angle="45"
                  />
                  {pieData.map((entry, index) => (
                    <Cell
                      key={`cell-${index}`}
                      fill={COLORS[index % COLORS.length]}
                    />
                  ))}
                </Pie>
              </PieChart>
            </div>

            {
              pieData.length ? (
                <div className="d-flex border flex-wrap rounded p-4   ">
              {pieData.map((entry, index) => (
                <div className=" d-flex align-items-center m-3" key={index}>
                  <span
                    className="rounded-circle shadow  mr-2"
                    style={{
                      backgroundColor: COLORS[index % COLORS.length],
                      width: "25px",
                      height: "25px",
                    }}
                  ></span>
                  <div className="legent-text">{entry.statusName}</div>
                </div>
              ))}
            </div>
              ) : "No submissions"
            }
          </div>
          </LoadingOverlay>
        </div>
      </div>
    </div>
  );
});

export default ChartForm;<|MERGE_RESOLUTION|>--- conflicted
+++ resolved
@@ -56,21 +56,13 @@
           {
             sortedVersions.length > 1 ? (
               <div className="col-3">
-<<<<<<< HEAD
-            <p className="form-label mb-0">Select form version</p>
-=======
             <p className="form-label mb-0">{t("Select form version")}</p>
->>>>>>> 80668ad5
             <select className="form-select" aria-label="Default select example"  onChange={(e) =>{ handlePieData(e.target.value);}}>
                 {
                   sortedVersions.map((option)=> <option key={option.formId} 
                   value={option.formId}>v{option.version}</option>)
                 }
-<<<<<<< HEAD
-                <option selected value={"all"}>All</option>
-=======
                 <option selected value={"all"}>{t("All")}</option>
->>>>>>> 80668ad5
             </select>
           </div>
             ) : ""
