import React, { useEffect, useRef, useState, useCallback } from "react";
import { Modal } from "react-bootstrap";
import { useTranslation } from "react-i18next";
import {
  CloseIcon,
  CustomInfo,
  CustomButton,
  CustomPill,
  FormInput,
} from "@formsflow/components";
import { Form } from "@aot-technologies/formio-react";
import PropTypes from "prop-types";
<<<<<<< HEAD
import { useDispatch, useSelector } from "react-redux";
import utils from "@aot-technologies/formiojs/lib/utils";
import { saveFormProcessMapperPut } from "../../apiManager/services/processServices";

=======
import { useDispatch ,useSelector } from "react-redux";
import {
  saveFormProcessMapperPut,
} from "../../apiManager/services/processServices";

 
>>>>>>> dbfc70db
//TBD in case of Bundle form display
const PillList = React.memo(({ alternativeLabels, onRemove }) => {
  const { t } = useTranslation();
  return (
    <div className="pill-container">
      {Object.values(alternativeLabels).length ? (
        Object.values(alternativeLabels).map(
          ({key, altVariable, labelOfComponent }) => (
            <CustomPill
              key={key}
              label={altVariable || labelOfComponent}
              icon={
                key !== "applicationId" &&
                key !== "applicationStatus" && (
                  <CloseIcon color="#253DF4" data-testid="pill-remove-icon" />
                )
              }
              bg="#E7E9FE"
              onClick={() => onRemove(key)}
              secondaryLabel={key}
            />
          )
        )
      ) : (
        <p className="select-text">{t("Pick variables below")}</p>
      )}
    </div>
  );
});
// PropTypes for PillList
PillList.propTypes = {
  alternativeLabels: PropTypes.object.isRequired,
  onRemove: PropTypes.func.isRequired,
};

const FormComponent = React.memo(
  ({
    form,
    alternativeLabels,
    setAlternativeLabels,
    selectedComponent,
    setSelectedComponent,
  }) => {
    const [showElement, setShowElement] = useState(false);
    const formRef = useRef(null);
    const detailsRef = useRef(null); // Ref for the details container
    const { t } = useTranslation();

    const ignoredTypes = new Set([
      "button",
      "columns",
      "panel",
      "well",
      "container",
      "htmlelement",
      "tabs",
    ]);
    const ignoredKeys = new Set(["hidden"]);
    const handleClick = useCallback(
      (e) => {
        const formioComponent = e.target.closest(".formio-component");
        const highlightedElement = document.querySelector(".formio-hilighted");

        if (highlightedElement) {
          highlightedElement.classList.remove("formio-hilighted");
        }

        if (formioComponent) {
          let classes = Array.from(formioComponent.classList).filter((cls) =>
            cls.startsWith("formio-component-")
          );
          const keyClass = classes[classes.length - 1];
          const typeClass = classes[classes.length - 2];
          //if key and type are same , then there will be only one class for both
          const componentType = typeClass
            ? typeClass.split("-").pop()
            : keyClass.split("-").pop();

          // Check if the component type is in the ignored list
          if (ignoredTypes.has(componentType)) {
            setShowElement(false);
            setSelectedComponent({
              key: null,
              type: "",
              label: "",
              altVariable: "",
            });
            return;
          }

          const componentKey = keyClass?.split("-").pop();
          // Check if the component key is in the ignored list
          if (ignoredKeys.has(componentKey)) {
            setShowElement(false);
            setSelectedComponent({
              key: null,
              type: "",
              label: "",
              altVariable: "",
            });
            return;
          }

          const labelElement = formioComponent.querySelector("label");
          let label = "";

          if (labelElement) {
            label = Array.from(labelElement.childNodes)
              .filter(
                (node) =>
                  !(
                    node.nodeType === Node.ELEMENT_NODE &&
                    node.classList.contains("sr-only")
                  )
              )
              .map((node) => node.textContent.trim())
              .join(" ");
          }

          // Highlight the selected component
          formioComponent.classList.add("formio-hilighted");
          setShowElement(true);

          // Update the selected component state
          setSelectedComponent({
            key: componentKey,
            type: componentType,
            label,
            altVariable: alternativeLabels[componentKey]?.altVariable || "",
          });
        } else {
          setSelectedComponent({
            key: null,
            type: "",
            label: "",
            altVariable: "",
          });
        }
      },
      [alternativeLabels]
    );
    // hide details when clicking outside form component and removinf the formio-highlighted class
    useEffect(() => {
      const formHilighter = document.querySelector(".form-hilighter");

      const handleOutsideClick = (event) => {
        const clickedInsideForm = formHilighter?.contains(event.target);
        const clickedInsideDetails = detailsRef.current?.contains(event.target);

        if (!clickedInsideForm && !clickedInsideDetails) {
          setShowElement(false);
          const highlightedElement =
            document.querySelector(".formio-hilighted");
          if (highlightedElement) {
            highlightedElement.classList.remove("formio-hilighted"); // Remove the highlight class
          }
        }
      };
      formHilighter?.addEventListener("click", handleClick);
      document.addEventListener("mousedown", handleOutsideClick);

      return () => {
        formHilighter?.removeEventListener("click", handleClick);
        document.removeEventListener("mousedown", handleOutsideClick);
      };
    }, [handleClick]);

    const handleAddAlternative = () => {
      if (selectedComponent.key) {
        setAlternativeLabels((prev) => ({
          ...prev,
          [selectedComponent.key]: {
            altVariable: selectedComponent.altVariable,
            labelOfComponent: selectedComponent.label,
            type: selectedComponent.type,
            key: selectedComponent.key,
          },
        }));
        const highlightedElement = document.querySelector(".formio-hilighted");
        if (highlightedElement) {
          highlightedElement.classList.remove("formio-hilighted");
        }
      }
      setShowElement(false);
    };

    return (
      <div className="d-flex">
        <div className="flex-grow-1 form-hilighter form-field-container">
          <Form
            form={form}
            options={{
              viewAsHtml: true,
              readOnly: true,
            }}
            formReady={(e) => {
              formRef.current = e;
            }}
          />
        </div>

        <div className="field-details-container" ref={detailsRef}>
          {showElement ? (
            <div className="details-section">
              <div className="d-flex flex-column">
                <span>{t("Type")}:</span>
                <span className="text-bold"> {selectedComponent.type}</span>
              </div>
              <div className="d-flex flex-column">
                <span>{t("Variable")}:</span>
                <span className="text-bold">{selectedComponent.key}</span>
                {/* TBD in case of Bundle  */}
              </div>
              <FormInput
                type="text"
                ariaLabel="Add alternative label input"
                dataTestid="Add-alternative-input"
                label="Add Alternative Label"
                value={selectedComponent.altVariable}
                onChange={(e) =>
                  setSelectedComponent((prev) => ({
                    ...prev,
                    altVariable: e.target.value,
                  }))
                }
              />
              <CustomButton
                dataTestid="Add-alternative-btn"
                ariaLabel="Add alternative label button"
                size="sm"
                label={
                  alternativeLabels[selectedComponent.key]
                    ? t("Update Variable")
                    : t("Add Variable")
                }
                onClick={handleAddAlternative}
                className="w-75"
                disabled={
                  selectedComponent.altVariable ===
                  alternativeLabels[selectedComponent.key]?.altVariable
                } //TBD need to create a variable to compare values
              />
            </div>
          ) : (
            <p className="select-text">
              {t("Select a form field on the left")}
            </p>
          )}
        </div>
      </div>
    );
  }
);

// PropTypes for FormComponent
FormComponent.propTypes = {
  form: PropTypes.object.isRequired,
  alternativeLabels: PropTypes.object.isRequired,
  setAlternativeLabels: PropTypes.func.isRequired,
  selectedComponent: PropTypes.object.isRequired,
  setSelectedComponent: PropTypes.func.isRequired,
};
const TaskVariableModal = React.memo(
<<<<<<< HEAD
  ({
    showTaskVarModal,
    isPublished = false,
    onClose,
    form,
    layoutNotsaved,
    handleCurrentLayout,
  }) => {
=======
  ({ showTaskVarModal, isPublished = false ,onClose }) => {
>>>>>>> dbfc70db
    const { t } = useTranslation();
    const dispatch = useDispatch();
    const formProcessList = useSelector(
      (state) => state.process.formProcessList
    );
<<<<<<< HEAD
    const [alternativeLabels, setAlternativeLabels] = useState({});

    useEffect(() => {
      //filtering applicationId and applicationStatus components from form
      const filteredComponents = Object.values(
        utils.flattenComponents(form.components)
      ).filter(
        ({ key }) => key === "applicationStatus" || key === "applicationId"
      );

      const updatedLabels = {};
      // Add filtered components to updatedLabels
      filteredComponents.forEach(({ key, label, type }) => {
        updatedLabels[key] = {
          key,
          altVariable: label,
          labelOfComponent: label,
          type: type,
        };
      });
=======
    
    const form = useSelector((state) => state.form?.form || {});
    const [alternativeLabels, setAlternativeLabels] = useState({});

    useEffect(() => {
>>>>>>> dbfc70db

       const updatedLabels = {};
      // Add taskVariables to updatedLabels
      formProcessList?.taskVariables?.forEach(({ key, label, type }) => {
        updatedLabels[key] = {
          key,
          altVariable: label, // Use label from taskVariables as altVariable
          labelOfComponent: label, // Set the same label for labelOfComponent
          type: type,
        };
      });
      setAlternativeLabels(updatedLabels);
    }, [formProcessList]);

    const [selectedComponent, setSelectedComponent] = useState({
<<<<<<< HEAD
      key: null,
      type: "",
      label: "",
      altVariable: "",
    });
=======
        key: null,
        type: "",
        label: "",
        altVariable: "",
      });
      
>>>>>>> dbfc70db
    const removeSelectedVariable = useCallback((key) => {
      setSelectedComponent((prev) => ({
        ...prev,
        altVariable: "",
      }));
      setAlternativeLabels((prev) => {
        const newLabels = { ...prev };
        delete newLabels[key];
        return newLabels;
      });
    }, []);

    const handleClose = () => onClose();

    const handleSaveTaskVariable = async () => {
      const currentTaskVariables = Object.values(alternativeLabels).map(
        (i) => ({
          key: i.key,
          label: i.altVariable || i.labelOfComponent, // If altVariable exists, use it, otherwise it will be  labelOfComponent
          type: i.type,
        })
      );
      const mapper = {
        formId: formProcessList.formId,
        id: formProcessList.id,
        parentFormId: formProcessList.parentFormId,
        taskVariables: currentTaskVariables,
        formName: formProcessList.formName,
      };
      await dispatch(saveFormProcessMapperPut({ mapper }));
      onClose();
    };
    const handleBackToLayout = () => {
      handleClose();
      handleCurrentLayout();
    };
    // Define the content for when layoutNotsaved is true
    const layoutNotSavedContent = (
      <>
        <CustomButton
          variant="primary"
          size="md"
          className=""
          label={t("Back to Layout")}
          ariaLabel="Back to Layout btn"
          dataTestid="back-to-layout-btn"
          onClick={handleBackToLayout}
        />
        <CustomButton
          variant="secondary"
          size="md"
          className=""
          label={t("Cancel")}
          ariaLabel="Cancel btn"
          dataTestid="cancel-btn"
          onClick={handleClose}
        />
      </>
    );

    // Define the content for when layoutNotsaved is false
    const layoutSavedContent = (
      <>
        <CustomButton
          variant="primary"
          size="md"
          className=""
          disabled={isPublished}
          label={t("Save")}
          ariaLabel="save task variable btn"
          dataTestid="save-task-variable-btn"
          onClick={handleSaveTaskVariable}
        />
        <CustomButton
          variant="secondary"
          size="md"
          className=""
          label={t("Cancel")}
          ariaLabel="Cancel btn"
          dataTestid="cancel-btn"
          onClick={handleClose}
        />
      </>
    );

    return (
      <Modal
        show={showTaskVarModal}
        onHide={handleClose}
        className="task-variable-modal"
        size="lg"
        centered={true}
      >
        <Modal.Header>
          <Modal.Title>
            {layoutNotsaved
              ? t("Selecting Variables Is Not Available")
              : t("Variables for Flow, Submissions, and Tasks")}
          </Modal.Title>
          <div className="d-flex align-items-center">
            <CloseIcon width="16.5" height="16.5" onClick={handleClose} />
          </div>
        </Modal.Header>
        <Modal.Body>
          {layoutNotsaved ? (
            // Content when layoutNotsaved is true
            <div className="info-pill-container">
              <CustomInfo
                heading={t("Note")}
                content={t(
                  "Variables can be accessed only when there are no pending changes to the layout. Please go back to the layout section and save or discard your changes."
                )}
              />
            </div>
          ) : (
            // Content when layoutNotsaved is false
            <>
              <div className="info-pill-container">
                <CustomInfo
                  heading="Note"
                  content="To use variables in the flow, as well as sorting by them in 
                  the submissions and tasks you need to specify which variables you want to import from the layout. Variables get imported into the system at the time of the submission, if the variables that are needed 
                 are not selected prior to the form submission THEY WILL NOT BE AVAILABLE in the flow, submissions, and tasks."
                />
                <div>
                  <label className="selected-var-text">
                    {t("Selected Variables")}
                  </label>
                  <PillList
                    alternativeLabels={alternativeLabels}
                    onRemove={removeSelectedVariable}
                  />
                </div>
              </div>
              <div className="variable-container">
                <FormComponent
                  form={form}
                  alternativeLabels={alternativeLabels}
                  setAlternativeLabels={setAlternativeLabels}
                  setSelectedComponent={setSelectedComponent}
                  selectedComponent={selectedComponent}
                />
              </div>
            </>
          )}
        </Modal.Body>
        <Modal.Footer>
          {layoutNotsaved ? layoutNotSavedContent : layoutSavedContent}
        </Modal.Footer>
      </Modal>
    );
  }
);

// PropTypes for TaskVariableModal
TaskVariableModal.propTypes = {
  showTaskVarModal: PropTypes.bool.isRequired,
  onClose: PropTypes.func.isRequired,
  isPublished: PropTypes.bool.isRequired,
  layoutNotsaved: PropTypes.bool.isRequired,
  handleCurrentLayout: PropTypes.func.isRequired,
};
export default TaskVariableModal;<|MERGE_RESOLUTION|>--- conflicted
+++ resolved
@@ -10,19 +10,8 @@
 } from "@formsflow/components";
 import { Form } from "@aot-technologies/formio-react";
 import PropTypes from "prop-types";
-<<<<<<< HEAD
 import { useDispatch, useSelector } from "react-redux";
-import utils from "@aot-technologies/formiojs/lib/utils";
-import { saveFormProcessMapperPut } from "../../apiManager/services/processServices";
-
-=======
-import { useDispatch ,useSelector } from "react-redux";
-import {
-  saveFormProcessMapperPut,
-} from "../../apiManager/services/processServices";
-
- 
->>>>>>> dbfc70db
+import  { saveFormProcessMapperPut } from "../../apiManager/services/processServices";
 //TBD in case of Bundle form display
 const PillList = React.memo(({ alternativeLabels, onRemove }) => {
   const { t } = useTranslation();
@@ -286,51 +275,17 @@
   setSelectedComponent: PropTypes.func.isRequired,
 };
 const TaskVariableModal = React.memo(
-<<<<<<< HEAD
-  ({
-    showTaskVarModal,
-    isPublished = false,
-    onClose,
-    form,
-    layoutNotsaved,
-    handleCurrentLayout,
-  }) => {
-=======
-  ({ showTaskVarModal, isPublished = false ,onClose }) => {
->>>>>>> dbfc70db
+  ({ showTaskVarModal, isPublished = false ,onClose,layoutNotsaved,handleCurrentLayout }) => {
     const { t } = useTranslation();
     const dispatch = useDispatch();
     const formProcessList = useSelector(
       (state) => state.process.formProcessList
     );
-<<<<<<< HEAD
-    const [alternativeLabels, setAlternativeLabels] = useState({});
-
-    useEffect(() => {
-      //filtering applicationId and applicationStatus components from form
-      const filteredComponents = Object.values(
-        utils.flattenComponents(form.components)
-      ).filter(
-        ({ key }) => key === "applicationStatus" || key === "applicationId"
-      );
-
-      const updatedLabels = {};
-      // Add filtered components to updatedLabels
-      filteredComponents.forEach(({ key, label, type }) => {
-        updatedLabels[key] = {
-          key,
-          altVariable: label,
-          labelOfComponent: label,
-          type: type,
-        };
-      });
-=======
-    
+
     const form = useSelector((state) => state.form?.form || {});
     const [alternativeLabels, setAlternativeLabels] = useState({});
 
     useEffect(() => {
->>>>>>> dbfc70db
 
        const updatedLabels = {};
       // Add taskVariables to updatedLabels
@@ -346,20 +301,12 @@
     }, [formProcessList]);
 
     const [selectedComponent, setSelectedComponent] = useState({
-<<<<<<< HEAD
       key: null,
       type: "",
       label: "",
       altVariable: "",
     });
-=======
-        key: null,
-        type: "",
-        label: "",
-        altVariable: "",
-      });
-      
->>>>>>> dbfc70db
+
     const removeSelectedVariable = useCallback((key) => {
       setSelectedComponent((prev) => ({
         ...prev,
@@ -480,8 +427,8 @@
               <div className="info-pill-container">
                 <CustomInfo
                   heading="Note"
-                  content="To use variables in the flow, as well as sorting by them in 
-                  the submissions and tasks you need to specify which variables you want to import from the layout. Variables get imported into the system at the time of the submission, if the variables that are needed 
+                  content="To use variables in the flow, as well as sorting by them in
+                  the submissions and tasks you need to specify which variables you want to import from the layout. Variables get imported into the system at the time of the submission, if the variables that are needed
                  are not selected prior to the form submission THEY WILL NOT BE AVAILABLE in the flow, submissions, and tasks."
                 />
                 <div>
