--- conflicted
+++ resolved
@@ -114,12 +114,9 @@
         component.logic = [];
         component.hidden = false;
         component.hideLabel = false;
-<<<<<<< HEAD
-=======
         if(component.type == "container" || component.type == "survey" ){
           setNestedDataKeys(prev=>({...prev, [component.key]:component.type}));
         }
->>>>>>> a2c74f2c
         /* ---------------------------------- ---- ---------------------------------- */
         //Keys ignored for the default task variable that don't need to be displayed in the form.
         if(component.type == "hidden" && !ignoreKeywords.has(component.key)){
