import React, { useEffect, useRef, useState, useCallback } from "react";
import { Modal } from "react-bootstrap";
import { useTranslation } from "react-i18next";
import {
  CloseIcon,
  CustomInfo,
  CustomButton,
  CustomPill,
  FormInput,
} from "@formsflow/components";
import { Form, Utils } from "@aot-technologies/formio-react";
import PropTypes from "prop-types";
import { useDispatch ,useSelector } from "react-redux";
import {
  saveFormProcessMapperPut,
} from "../../apiManager/services/processServices";
import _ from "lodash";
import { StyleServices } from "@formsflow/service";


  // Filter out applicationId and applicationStatus
  const ignoreKeywords = new Set([
    "applicationId",
    "applicationStatus",
    "currentUser",
    "submitterEmail",
    "submitterFirstName",
    "submitterLastName",
    "currentUserRole",
    "allAvailableRoles"
  ]);

//TBD in case of Bundle form display
const PillList = React.memo(({ alternativeLabels, onRemove }) => {
  const { t } = useTranslation();
  const primaryColor = StyleServices.getCSSVariable('--ff-primary'); 
  const primaryLight = StyleServices.getCSSVariable('--ff-primary-light'); 

  const filteredVariablePills = Object.values(alternativeLabels).filter(
    ({ key }) => !ignoreKeywords.has(key)
  );
  return (
    <div className="pill-container">
      {filteredVariablePills.length ? (
        filteredVariablePills.map(
          ({key, altVariable, labelOfComponent }) => (
            <CustomPill
              key={key}
              label={altVariable || labelOfComponent}
              icon={<CloseIcon color={primaryColor} data-testid="pill-remove-icon" />}
              bg={primaryLight}
              onClick={() => onRemove(key)}
              secondaryLabel={key}
            />
          )
        )
      ) : (
        <p className="select-text">{t("Pick variables below")}</p>
      )}
    </div>
  );
});
// PropTypes for PillList
PillList.propTypes = {
  alternativeLabels: PropTypes.object.isRequired,
  onRemove: PropTypes.func.isRequired,
};
/* ------------------------------ end pill list ----------------------------- */

const FormComponent = React.memo(
  ({ form,
    alternativeLabels,
    setAlternativeLabels,
    selectedComponent,
    setSelectedComponent
 }) => {
    const [showElement, setShowElement] = useState(false);
    const formRef = useRef(null);
    const detailsRef = useRef(null); // Ref for the details container
    const { t } = useTranslation();

    /* ------------- manipulate the hidden variable to show in form ------------- */
    const [updatedForm, setUpdatedForm] = useState(null);
    const [manipulatedKeys, setManipulatedKeys] = useState(new Set());
    const [nestedDataKeys, setNestedDataKeys] = useState({});

    function getParentKeys(parentComponent) {
      if (!parentComponent) return [];
  
      const parentElement = parentComponent.getAttribute("ref");
  
      if (parentElement === "webform") return [];
  
      const nestedContainer = parentElement?.slice(7);
  
      if (parentElement === "component") {
          return getParentKeys(parentComponent.parentElement);
      }
  
      return nestedDataKeys[nestedContainer]
          ? [...getParentKeys(parentComponent.parentElement),nestedContainer]
          : getParentKeys(parentComponent.parentElement);
  }
  

    useEffect(()=>{
      const data = _.cloneDeep(form);
      const manipulatedKeys = [];
      Utils.eachComponent(data.components,(component)=>{
        // remove display (show/hide) conditions for showing the component in taskvariable modal
        /* --------------------------- ------------------ --------------------------- */
        component.conditional = {};
        component.customConditional = "";
        component.logic = [];
        component.hidden = false;
        component.hideLabel = false;
<<<<<<< HEAD
=======
        if(component.type == "container" || component.type == "survey" ){
          setNestedDataKeys(prev=>({...prev, [component.key]:component.type}));
        }
>>>>>>> 781b25b8
        /* ---------------------------------- ---- ---------------------------------- */
        //Keys ignored for the default task variable that don't need to be displayed in the form.
        if(component.type == "hidden" && !ignoreKeywords.has(component.key)){
          component.type = "textfield";
          manipulatedKeys.push(component.key);
          component.customClass = "taskvariable-hiddent-component";
        }
      },true);
      setUpdatedForm(data);
      setManipulatedKeys(new Set(manipulatedKeys));
    },[]);

    const ignoredTypes = new Set([
      "button",
      "columns",
      "panel",
      "well",
      "container",
      "htmlelement",
      "tabs",
    ]);
    const ignoredKeys = new Set([
      "hidden",
    ]);
    const handleClick = useCallback(
      (e) => {
        const formioComponent = e.target.closest(".formio-component");
        const highlightedElement = document.querySelector(".formio-hilighted");

        if (highlightedElement) {
          highlightedElement.classList.remove("formio-hilighted");
        }
        const parentComponent = formioComponent.parentElement;
        const parentKeys = getParentKeys(parentComponent);
        
       
        if (formioComponent) { 
          let classes = Array.from(formioComponent.classList).filter((cls) =>
            cls.startsWith("formio-component-")
          );
          const keyClass = classes[classes.length - 1];
          const typeClass = classes[classes.length - 2];
          //if key and type are same , then there will be only one class for both
          const componentType = typeClass ? typeClass.split("-").pop() : keyClass.split("-").pop();
          const componentKey = keyClass?.split("-").pop();
          // Check if the component type is in the ignored list
          // Check if the component key is in the ignored list

          if (ignoredTypes.has(componentType) || ignoredKeys.has(componentKey)) {
            setShowElement(false);
            setSelectedComponent({
              key: null,
              type: "",
              label: "",
              altVariable: "",
            });
            return;
          }


          const labelElement = formioComponent.querySelector("label");
          let label = "";

          if (labelElement) {
            label = Array.from(labelElement.childNodes)
              .filter(
                (node) =>
                  !(
                    node.nodeType === Node.ELEMENT_NODE &&
                    node.classList.contains("sr-only")
                  )
              )
              .map((node) => node.textContent.trim())
              .join(" ");
          }

          // Highlight the selected component
          formioComponent.classList.add("formio-hilighted");
          setShowElement(true);

          // Update the selected component state
          setSelectedComponent({
            key: parentKeys.length ? [...parentKeys, componentKey].join(".") : componentKey,
            type: manipulatedKeys.has(componentKey) ? "hidden" : componentType,
            label,
            altVariable: alternativeLabels[componentKey]?.altVariable || "",
          });
        } else {
          setSelectedComponent({
            key: null,
            type: "",
            label: "",
            altVariable: "",
          });
        }
      },
      [alternativeLabels, manipulatedKeys]
    );
    // hide details when clicking outside form component and removinf the formio-highlighted class
    useEffect(() => {
      const formHilighter = document.querySelector(".form-hilighter");

      const handleOutsideClick = (event) => {
        const clickedInsideForm = formHilighter?.contains(event.target);
        const clickedInsideDetails = detailsRef.current?.contains(event.target);

        if (!clickedInsideForm && !clickedInsideDetails) {
          setShowElement(false);
          const highlightedElement = document.querySelector(".formio-hilighted");
          if (highlightedElement) {
            highlightedElement.classList.remove("formio-hilighted"); // Remove the highlight class
          }
        }
      };
      formHilighter?.addEventListener("click", handleClick);
      document.addEventListener("mousedown", handleOutsideClick);

      return () => {
        formHilighter?.removeEventListener("click", handleClick);
        document.removeEventListener("mousedown", handleOutsideClick);
      };
    }, [handleClick]);

    const handleAddAlternative = () => {
      if (selectedComponent.key) {
        setAlternativeLabels((prev) => ({
          ...prev,
          [selectedComponent.key]: {
            altVariable: selectedComponent.altVariable,
            labelOfComponent: selectedComponent.label,
            type:selectedComponent.type,
            key:selectedComponent.key,
          },
        }));
        const highlightedElement = document.querySelector(".formio-hilighted");
        if (highlightedElement) {
          highlightedElement.classList.remove("formio-hilighted");
        }
      }
      setShowElement(false);
    };

    return (
      <div className="d-flex">
        <div className="flex-grow-1 form-hilighter form-field-container wizard-tab">
          <Form
            form={updatedForm}
            options={{
              viewAsHtml: true,
              readOnly: true,
                          }}
            showHiddenFields={false}
            formReady={(e) => {
              formRef.current = e;
            }}
          />
        </div>

        <div className="field-details-container" ref={detailsRef}>
          {showElement  && selectedComponent.key ? (
            <div className="details-section">
              <div className="d-flex flex-column">
                <span>{t("Type")}:</span>
                <span className="text-bold"> {selectedComponent.type}</span>
              </div>
              <div className="d-flex flex-column">
                <span>{t("Variable")}:</span>
                <span className="text-bold">{selectedComponent.key}</span>
                {/* TBD in case of Bundle  */}
              </div>
              <FormInput
                type="text"
                ariaLabel="Add alternative label input"
                dataTestId="Add-alternative-input"
                label="Add Alternative Label"
                value={selectedComponent.altVariable}
                onChange={(e) =>
                  setSelectedComponent((prev) => ({
                    ...prev,
                    altVariable: e.target.value,
                  }))
                }
              />
              <CustomButton
                dataTestId="Add-alternative-btn"
                ariaLabel="Add alternative label button"
                size="sm"
                label={
                  alternativeLabels[selectedComponent.key]
                    ? t("Update Variable")
                    : t("Add Variable")
                }
                onClick={handleAddAlternative}
                className="w-75"
                disabled={selectedComponent.
                    altVariable === alternativeLabels[selectedComponent.key]?.altVariable} //TBD need to create a variable to compare values
              />
            </div>
          ) : (
            <p className="select-text">{t("Select a form field on the left")}</p>
          )}
        </div>
      </div>
    );
  }
);
// PropTypes for FormComponent
FormComponent.propTypes = {
  form: PropTypes.object.isRequired,
  alternativeLabels: PropTypes.object.isRequired,
  setAlternativeLabels: PropTypes.func.isRequired,
  selectedComponent: PropTypes.object.isRequired,
  setSelectedComponent: PropTypes.func.isRequired,
};
/* --------------------------- end form component --------------------------- */

const TaskVariableModal = React.memo(
  ({ showTaskVarModal, isPublished = false ,onClose, layoutNotsaved, handleCurrentLayout }) => {
    const { t } = useTranslation();
    const dispatch = useDispatch();
    const formProcessList = useSelector(
      (state) => state.process.formProcessList
    );

    const form = useSelector((state) => state.form?.form || {});
    const [alternativeLabels, setAlternativeLabels] = useState({});

    useEffect(() => {

       const updatedLabels = {};
      // Add taskVariables to updatedLabels
      formProcessList?.taskVariables?.forEach(({ key, label, type }) => {
        updatedLabels[key] = {
          key,
          altVariable: label, // Use label from taskVariables as altVariable
          labelOfComponent: label, // Set the same label for labelOfComponent
          type: type,
        };
      });
      setAlternativeLabels(updatedLabels);
    }, [formProcessList]);

    const [selectedComponent, setSelectedComponent] = useState({
        key: null,
        type: "",
        label: "",
        altVariable: "",
      });

    const removeSelectedVariable = useCallback((key) => {
        setSelectedComponent((prev) => ({
            ...prev,
            altVariable: "",
          }));
      setAlternativeLabels((prev) => {
        const newLabels = { ...prev };
        delete newLabels[key];
        return newLabels;
      });

    }, []);

    const handleClose = () => onClose();

    const handleSaveTaskVariable = async() => {
      const currentTaskVariables = Object.values(alternativeLabels).map(
        (i) => ({
          key: i.key,
          label: i.altVariable || i.labelOfComponent,    // If altVariable exists, use it, otherwise it will be  labelOfComponent
          type: i.type
        })
      );
      const mapper = {
        formId: formProcessList.formId,
        id: formProcessList.id,
        parentFormId: formProcessList.parentFormId,
        taskVariables:currentTaskVariables,
        formName: formProcessList.formName
      };
       await dispatch(saveFormProcessMapperPut({ mapper}));
       onClose();
    };

    const handleBackToLayout = () => {
      handleClose();
      handleCurrentLayout();
    };
    // Define the content for when layoutNotsaved is true
    const layoutNotSavedContent = (
      <>
        <CustomButton
          variant="primary"
          size="md"
          className=""
          label={t("Back to Layout")}
          ariaLabel="Back to Layout btn"
          dataTestId="back-to-layout-btn"
          onClick={handleBackToLayout}
        />
        <CustomButton
          variant="secondary"
          size="md"
          className=""
          label={t("Cancel")}
          ariaLabel="Cancel btn"
          dataTestId="cancel-btn"
          onClick={handleClose}
        />
      </>
    );

    // Define the content for when layoutNotsaved is false
    const layoutSavedContent = (
      <>
        <CustomButton
          variant="primary"
          size="md"
          className=""
          disabled={isPublished}
          label={t("Save")}
          ariaLabel="save task variable btn"
          dataTestId="save-task-variable-btn"
          onClick={handleSaveTaskVariable}
        />
        <CustomButton
          variant="secondary"
          size="md"
          className=""
          label={t("Cancel")}
          ariaLabel="Cancel btn"
          dataTestId="cancel-btn"
          onClick={handleClose}
        />
      </>
    );

    return (
      <Modal
        show={showTaskVarModal}
        onHide={handleClose}
        className="task-variable-modal"
        size={layoutNotsaved ? "sm" : "lg"}
        centered={true}
        data-testid="task-variable-modal"
      >
        <Modal.Header>
          <Modal.Title>
            {layoutNotsaved
              ? t("Selecting Variables Is Not Available")
              : t("Variables for Flow, Submissions, and Tasks")}
          </Modal.Title>
          <div className="d-flex align-items-center">
            <CloseIcon dataTestId="close-task-var-modal" width="16.5" height="16.5" onClick={handleClose} />
          </div>
        </Modal.Header>
        <Modal.Body>
          {layoutNotsaved ? (
            // Content when layoutNotsaved is true
            <div className="info-pill-container">
              <CustomInfo
                heading={t("Note")}
                content={t(
                  "Variables can be accessed only when there are no pending changes to the layout. Please go back to the layout section and save or discard your changes."
                )}
              />
            </div>
          ) : (
            // Content when layoutNotsaved is false
            <>
              <div className="info-pill-container">
                <CustomInfo
                  heading={t("Note")}
                  content={t("To use variables in the flow, as well as sorting by them in the submissions and tasks you need to specify which variables you want to import from the layout. Variables get imported into the system at the time of the submission, if the variables that are needed are not selected prior to the form submission THEY WILL NOT BE AVAILABLE in the flow, submissions, and tasks.")}
                />
                <div>
                  <label className="selected-var-text">
                    {t("Selected Variables")}
                  </label>
                  <PillList
                    alternativeLabels={alternativeLabels}
                    onRemove={removeSelectedVariable}
                  />
                </div>
              </div>
              <div className="variable-container">
                <FormComponent
                  form={form}
                  alternativeLabels={alternativeLabels}
                  setAlternativeLabels={setAlternativeLabels}
                  setSelectedComponent={setSelectedComponent}
                  selectedComponent={selectedComponent}
                />
              </div>
            </>
          )}
        </Modal.Body>
        <Modal.Footer>
          {layoutNotsaved ? layoutNotSavedContent : layoutSavedContent}
        </Modal.Footer>
      </Modal>
    );
  }
);

// PropTypes for TaskVariableModal
TaskVariableModal.propTypes = {
  showTaskVarModal: PropTypes.bool.isRequired,
  onClose: PropTypes.func.isRequired,
  isPublished: PropTypes.bool.isRequired,
  layoutNotsaved: PropTypes.bool.isRequired,
  handleCurrentLayout: PropTypes.func.isRequired,
};
export default TaskVariableModal;<|MERGE_RESOLUTION|>--- conflicted
+++ resolved
@@ -114,12 +114,10 @@
         component.logic = [];
         component.hidden = false;
         component.hideLabel = false;
-<<<<<<< HEAD
-=======
+
         if(component.type == "container" || component.type == "survey" ){
           setNestedDataKeys(prev=>({...prev, [component.key]:component.type}));
         }
->>>>>>> 781b25b8
         /* ---------------------------------- ---- ---------------------------------- */
         //Keys ignored for the default task variable that don't need to be displayed in the form.
         if(component.type == "hidden" && !ignoreKeywords.has(component.key)){
