import React from "react";
import Modal from "react-bootstrap/Modal";
import PropTypes from "prop-types";
import {
  DuplicateIcon,
  ImportIcon,
  PencilIcon,
  CloseIcon,
  TrashIcon,
  CustomInfo,
  CustomButton,
} from "@formsflow/components";
import { StyleServices } from "@formsflow/service";

const ActionModal = React.memo(
  ({
    newActionModal,
    onClose,
    CategoryType,
    onAction,
    published,
    isCreate,
    isMigrated,
    diagramType
  }) => {
    const primaryColor = StyleServices.getCSSVariable('--ff-primary'); 
    const handleAction = (actionType) => {
      onAction(actionType);
      onClose();
    };
    let customInfo = null;

    if (CategoryType === "FORM" && (published || !isMigrated)) {
      customInfo = {
        heading: "Note",
        content: `
          ${published ? `Importing and deleting is not available when the form is published. You must unpublish the form first if you wish to make any changes.` : ""}
          ${!isMigrated ? "\nSome actions are disabled as this form has not been migrated to the new 1 to 1 relationship structure. To migrate this form exit this popup and click \"Save layout\" or \"Save flow\"." : ""}
        `.trim(),
      };
    } else if (CategoryType === "WORKFLOW" && published) {
      customInfo = {
        heading: "Note",
<<<<<<< HEAD
        content: `Importing and deleting is not available when the ${diagramType} is published.` + 
=======
        content: `Importing is not available when the ${diagramType} is published.` + 
>>>>>>> a5c880ae
        `You must unpublish the ${diagramType} first if you wish to make any changes.`.trim(),
      

      };
    }
    
    
    return (
      <>
        <Modal show={newActionModal} onHide={onClose} centered={true} size="sm">
          <Modal.Header>
            <Modal.Title className="modal-headder">
              <div> Action</div>
            </Modal.Title>
            <div className="d-flex align-items-center">
              <CloseIcon onClick={onClose} color={primaryColor} />
            </div>
          </Modal.Header>
          <Modal.Body className="action-modal-body">
          {customInfo && <CustomInfo heading={customInfo.heading} content={customInfo.content} />}
            {CategoryType === "FORM" && (
              <div className="custom-action-flex action-form">
                <CustomButton
                  variant="secondary"
                  size="sm"
                  label="Duplicate"
                  disabled={!isMigrated}
<<<<<<< HEAD
                  icon={<DuplicateIcon color={primaryColor} />}
=======
                  icon={<DuplicateIcon color="#253DF4" />}
>>>>>>> a5c880ae
                  className=""
                  dataTestid="duplicate-form-button"
                  ariaLabel="Duplicate Button"
                  onClick={() => handleAction("DUPLICATE")}
                />
                <CustomButton
                  variant="secondary"
                  disabled={published || !isMigrated}
                  size="sm"
                  label="Import"
                  icon={<ImportIcon />}
                  className=""
                  dataTestid="import-form-button"
                  ariaLabel="Import Form"
                  onClick={() => handleAction("IMPORT")}
                />

                <CustomButton
                  variant="secondary"
                  size="sm"
                  label="Export"
                  icon={<PencilIcon />}
                  className=""
                  dataTestid="export-form-button"
                  ariaLabel="Export Form"
                  onClick={() => handleAction("EXPORT")}
                />

                <CustomButton
                  variant="secondary"
                  disabled={published}
                  size="sm"
                  label="Delete"
                  icon={<TrashIcon />}
                  className=""
                  dataTestid="delete-form-button"
                  ariaLabel="Delete Form"
                  onClick={() => handleAction("DELETE")}
                />
              </div>
            )}

            {CategoryType === "WORKFLOW" && (
              <div className="d-flex custom-action-flex action-form">
                <CustomButton
                  variant="secondary"
                  size="sm"
                  label="Duplicate"
                  icon={<DuplicateIcon />}
                  className=""
                  dataTestid="duplicate-workflow-button"
                  ariaLabel="Duplicate Workflow"
                  disabled={isCreate}
                  onClick={() => handleAction("DUPLICATE")}
                />

                <CustomButton
                  variant="secondary"
                  disabled={published}
                  size="sm"
                  label="Import"
                  icon={<ImportIcon />}
                  className=""
                  dataTestid="import-workflow-button"
                  ariaLabel="Import Workflow"
                  onClick={() => handleAction("IMPORT")}
                />

                <CustomButton
                  variant="secondary"
                  size="sm"
                  label="Export"
                  icon={<PencilIcon />}
                  className=""
                  dataTestid="export-workflow-button"
                  ariaLabel="Export Workflow"
                  onClick={() => handleAction("EXPORT")}
                />
              </div>
            )}
          </Modal.Body>
        </Modal>
      </>
    );
  }
);

ActionModal.propTypes = {
  newActionModal: PropTypes.bool.isRequired,
  onClose: PropTypes.func.isRequired,
  CategoryType: PropTypes.string.isRequired,
  onAction: PropTypes.func.isRequired,
  published: PropTypes.bool.isRequired,
  isCreate: PropTypes.bool,
  isMigrated: PropTypes.bool, // Adding validation for isMigrated
  diagramType: PropTypes.string,
};

export default ActionModal;<|MERGE_RESOLUTION|>--- conflicted
+++ resolved
@@ -41,11 +41,7 @@
     } else if (CategoryType === "WORKFLOW" && published) {
       customInfo = {
         heading: "Note",
-<<<<<<< HEAD
-        content: `Importing and deleting is not available when the ${diagramType} is published.` + 
-=======
         content: `Importing is not available when the ${diagramType} is published.` + 
->>>>>>> a5c880ae
         `You must unpublish the ${diagramType} first if you wish to make any changes.`.trim(),
       
 
@@ -73,11 +69,7 @@
                   size="sm"
                   label="Duplicate"
                   disabled={!isMigrated}
-<<<<<<< HEAD
                   icon={<DuplicateIcon color={primaryColor} />}
-=======
-                  icon={<DuplicateIcon color="#253DF4" />}
->>>>>>> a5c880ae
                   className=""
                   dataTestid="duplicate-form-button"
                   ariaLabel="Duplicate Button"
