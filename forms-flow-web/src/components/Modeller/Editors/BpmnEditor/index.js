import React, { useCallback, useEffect, useState } from "react";
import { useDispatch, useSelector } from "react-redux";
import "../Editor.scss";
import Button from "react-bootstrap/Button";
import { toast } from "react-toastify";
import { useTranslation } from "react-i18next";
import { extractDataFromDiagram } from "../../helpers/helper";
import { createXML } from "../../helpers/deploy";
import { MULTITENANCY_ENABLED } from "../../../../constants/constants";
import { deployBpmnDiagram } from "../../../../apiManager/services/bpmServices";
import Loading from "../../../../containers/Loading";

import {
  SUCCESS_MSG,
  ERROR_MSG,
  ERROR_LINTING_CLASSNAME,
} from "../../constants/bpmnModellerConstants";

import {
  fetchAllBpmProcesses,
  fetchDiagram,
} from "../../../../apiManager/services/processServices";

import {
  setProcessDiagramLoading,
  setProcessDiagramXML,
  setWorkflowAssociation,
} from "../../../../actions/processActions";

import BpmnModeler from "bpmn-js/lib/Modeler";
import "bpmn-js/dist/assets/diagram-js.css";
import "bpmn-js/dist/assets/bpmn-font/css/bpmn-embedded.css";

import {
  BpmnPropertiesPanelModule,
  BpmnPropertiesProviderModule,
  CamundaPlatformPropertiesProviderModule,
} from "bpmn-js-properties-panel";

import CamundaExtensionModule from "camunda-bpmn-moddle/lib";
import camundaModdleDescriptors from "camunda-bpmn-moddle/resources/camunda";

import lintModule from "bpmn-js-bpmnlint";
import "bpmn-js-bpmnlint/dist/assets/css/bpmn-js-bpmnlint.css";
import linterConfig from "../../lint-rules/packed-config";

export default React.memo(
  ({ setShowModeller, processKey, tenant, isNewDiagram }) => {
    const { t } = useTranslation();
    const dispatch = useDispatch();
    const diagramXML = useSelector((state) => state.process.processDiagramXML);
    const [bpmnModeller, setBpmnModeller] = useState(null);
    const tenantKey = useSelector((state) => state.tenants?.tenantId);
    const [applyAllTenants, setApplyAllTenants] = useState(false);
    const [lintErrors, setLintErrors] = useState([]);
<<<<<<< HEAD
=======
    const [deploymentLoading, setDeploymentLoading] = useState(false);

>>>>>>> f6ce515c
    const containerRef = useCallback((node) => {
      if (node !== null) {
        initializeModeler();
      }
    }, []);
<<<<<<< HEAD
    useEffect(() => {
=======

    const initializeModeler = () => {
      setBpmnModeller(
        new BpmnModeler({
          container: "#canvas",
          propertiesPanel: {
            parent: "#js-properties-panel",
          },
          linting: {
            bpmnlint: linterConfig,
            active: true,
          },
          additionalModules: [
            BpmnPropertiesPanelModule,
            BpmnPropertiesProviderModule,
            CamundaPlatformPropertiesProviderModule,
            CamundaExtensionModule,
            lintModule,
          ],
          moddleExtensions: {
            camunda: camundaModdleDescriptors,
          },
        })
      );
    };
    useEffect(() => {
      tenant === null ? setApplyAllTenants(true) : setApplyAllTenants(false);
>>>>>>> f6ce515c
        if (diagramXML) {
        dispatch(setProcessDiagramLoading(true));
        dispatch(setProcessDiagramXML(diagramXML));
      } else if (processKey && !isNewDiagram) {
        dispatch(setProcessDiagramLoading(true));
        dispatch(fetchDiagram(processKey, tenant));
      } else {
        dispatch(setProcessDiagramLoading(false));
      }
      return () => {
        dispatch(setProcessDiagramLoading(true));
        dispatch(setProcessDiagramXML(""));
      };
    }, [processKey, tenant, dispatch]);

    useEffect(() => {  
      tenant === null ? setApplyAllTenants(true) : '';
      if (diagramXML && bpmnModeller) {
        bpmnModeller
          .importXML(diagramXML)
          .then(({ warnings }) => {
            if (warnings.length) {
              console.log("Warnings", warnings);
            }
            // Add event listeners for bpmn linting
            bpmnModeller.on("linting.completed", function (event) {
              setLintErrors(event.issues);
            });
          })
          .catch((err) => {
            handleError(err, "BPMN Import Error: ");
          });
      }
    }, [diagramXML, bpmnModeller]);

    const handleApplyAllTenants = () => {
      setApplyAllTenants(!applyAllTenants);
    };

    const deployProcess = async () => {
      let xml = await createXML(bpmnModeller);

      const isValidated = await validateProcess(xml);
      if (!isValidated) {
        toast.error(t(ERROR_MSG));
      } else {
        // Deploy to Camunda
        deployXML(xml);
      }
    };

    const validateProcess = async (xml) => {
      // If the BPMN Linting is active then check for linting errors, else check for Camunda API errors
      // Check for linting errors in the modeller view
      if (document.getElementsByClassName(ERROR_LINTING_CLASSNAME).length > 0) {
        validateBpmnLintErrors();
        return false;
      }

      // Check for undefined process names
      if (!validateProcessNames(xml)) return false;

      return true;
    };

    const createBpmnForm = (xml) => {
      const form = new FormData();

      const deploymentName = extractDataFromDiagram(xml).name;

      // Deployment Name
      form.append("deployment-name", deploymentName);
      // Deployment Source
      form.append("deployment-source", "Camunda Modeler");
      // Tenant ID
      if (tenantKey && !applyAllTenants) {
        form.append("tenant-id", tenantKey);
      }
      // Make sure that we do not re-deploy already existing deployment
      form.append("enable-duplicate-filtering", "true");
      // Create 'bpmn file' using blob which includes the xml of the process
      const blob = new Blob([xml], { type: "text/bpmn" });
      // TODO: How to name the file
      let filename = deploymentName.replaceAll(" / ", "-");
      //filename = filename.replaceAll(' / ', '');

      form.append("upload", blob, filename + ".bpmn");

      return form;
    };

    const deployXML = (xml) => {
      const form = createBpmnForm(xml);

      deployBpmnDiagram(form)
        .then((res) => {
          if (res?.data) {
            toast.success(t(SUCCESS_MSG));
            // Reload the dropdown menu
            updateBpmProcesses(xml, res.data.deployedProcessDefinitions);
<<<<<<< HEAD
=======
            refreshModeller();
>>>>>>> f6ce515c
          } else {
            toast.error(t(ERROR_MSG));
          }
        })
        .catch((error) => {
          showCamundaHTTTPErrors(error);
        });
    };

    const refreshModeller = () => {
      bpmnModeller.destroy();
      setDeploymentLoading(true);
      initializeModeler();
      setDeploymentLoading(false);
    };

    const showCamundaHTTTPErrors = (error) => {
      const errors = error.response.data.details;
      for (var key in errors) {
        var value = errors[key];
        value.errors.forEach((x) => {
          toast.error(t(x.message));
        });
        value.warnings.forEach((x) => {
          toast.warn(t(x.message));
        });
      }
    };

    const validateBpmnLintErrors = () => {
      // only return false if there are errors, warnings are ok
      let hasErrors = false;

      for (var key in lintErrors) {
        var err = lintErrors[key];
        err.forEach((x) => {
          // Only toast errors, not warnings
          if (x.category === "error") {
            hasErrors = true;
            toast.error(t(x.message));
          }
        });
      }
      return hasErrors ? false : true;
    };

    const validateProcessNames = (xml) => {
      let isValidated = true;
      // Check for undefined process names
      if (
        !extractDataFromDiagram(xml).name ||
        extractDataFromDiagram(xml).name.includes("undefined")
      ) {
        toast.error(t("Process name(s) must not be empty"));
        isValidated = false;
      }

      return isValidated;
    };

    const updateBpmProcesses = (xml, deployedProcessDefinitions) => {
      // Update drop down with all processes
      dispatch(fetchAllBpmProcesses(tenantKey));
      // Show the updated workflow as the current value in the dropdown
      const updatedWorkflow = {
        label: extractDataFromDiagram(xml).name,
        value: extractDataFromDiagram(xml).processId,
        xml: xml,
        deployedDefinitions: deployedProcessDefinitions
      };
      dispatch(setWorkflowAssociation(updatedWorkflow));
    };

    const handleExport = async () => {
      let xml = await createXML(bpmnModeller);

      const isValidated = await validateProcess(xml);
      if (isValidated) {
        const element = document.createElement("a");
        const file = new Blob([xml], { type: "text/bpmn" });
        element.href = URL.createObjectURL(file);
        let deploymentName = extractDataFromDiagram(xml).name;
        deploymentName = deploymentName.replaceAll(" / ", "-") + ".bpmn";
        element.download = deploymentName.replaceAll(" ", "");
        document.body.appendChild(element);
        element.click();
      }
    };

    const handleError = () => {
      document.getElementById("inputWorkflow").value = null;
      dispatch(setWorkflowAssociation(null));
      setShowModeller(false);
    };

    const zoom = () => {
      bpmnModeller.get("zoomScroll").stepZoom(1);
    };

    const zoomOut = () => {
      bpmnModeller.get("zoomScroll").stepZoom(-1);
    };
    const zoomReset = () => {
      bpmnModeller.get("zoomScroll").reset();
    };

    return (
      <>
        <div className="bpmn-main-container">
          <div className="bpmn-viewer-container">
            <div
              id="canvas"
              ref={containerRef}
              className="bpm-modeller-container grab-cursor"
              style={{
                border: "1px solid #000000",
              }}
            >
              {!deploymentLoading ? null : <Loading />}
            </div>

            <div className="d-flex justify-content-end zoom-container">
              <div className="d-flex flex-column">
                <button
                  className="mb-3 btn-zoom"
                  title="Reset Zoom"
                  onClick={() => zoomReset()}
                >
                  <i className="fa fa-retweet" aria-hidden="true" />
                </button>
                <button
                  className="btn-zoom"
                  title="Zoom In"
                  onClick={() => zoom()}
                >
                  <i className="fa fa-search-plus" aria-hidden="true" />
                </button>
                <button
                  className="btn-zoom"
                  title="Zoom Out"
                  onClick={() => zoomOut()}
                >
                  <i className="fa fa-search-minus" aria-hidden="true" />
                </button>
              </div>
            </div>
          </div>
          <div
            className="properties-panel-parent"
            id="js-properties-panel"
          ></div>
        </div>

        <div>
          {MULTITENANCY_ENABLED ? (
            <label className="deploy-checkbox">
              <input type="checkbox" checked={applyAllTenants ? true : false} onClick={handleApplyAllTenants} /> Apply
              for all tenants
            </label>
          ) : null}
          <Button onClick={deployProcess}>Deploy</Button>
          <Button className="ml-3" onClick={handleExport}>
            Export
          </Button>
        </div>
      </>
    );
  }
);<|MERGE_RESOLUTION|>--- conflicted
+++ resolved
@@ -53,19 +53,13 @@
     const tenantKey = useSelector((state) => state.tenants?.tenantId);
     const [applyAllTenants, setApplyAllTenants] = useState(false);
     const [lintErrors, setLintErrors] = useState([]);
-<<<<<<< HEAD
-=======
     const [deploymentLoading, setDeploymentLoading] = useState(false);
 
->>>>>>> f6ce515c
     const containerRef = useCallback((node) => {
       if (node !== null) {
         initializeModeler();
       }
     }, []);
-<<<<<<< HEAD
-    useEffect(() => {
-=======
 
     const initializeModeler = () => {
       setBpmnModeller(
@@ -93,7 +87,6 @@
     };
     useEffect(() => {
       tenant === null ? setApplyAllTenants(true) : setApplyAllTenants(false);
->>>>>>> f6ce515c
         if (diagramXML) {
         dispatch(setProcessDiagramLoading(true));
         dispatch(setProcessDiagramXML(diagramXML));
@@ -194,10 +187,7 @@
             toast.success(t(SUCCESS_MSG));
             // Reload the dropdown menu
             updateBpmProcesses(xml, res.data.deployedProcessDefinitions);
-<<<<<<< HEAD
-=======
             refreshModeller();
->>>>>>> f6ce515c
           } else {
             toast.error(t(ERROR_MSG));
           }
