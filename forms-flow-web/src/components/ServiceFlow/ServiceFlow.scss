.not-selected {
  border: 3px solid #b3b3b3;
  padding: 10px;
  color: #b3b3b3;
  width: 100%;
}
.service-task-list {
  box-shadow: 0 0 10px 5px #d0d0d0;
  clip-path: inset(0px -15px 0px 0px);
  max-height: 80vh;
  min-height: 80vh;
  overflow-y: auto;
  padding-right: 25px;
  border-right: 1px solid #d0d0d0;
}
.service-task-details {
  min-height: 80vh;
  max-height: 85vh;
  overflow-y: auto;
  overflow-x: hidden;
}
.filter-container {
  position: relative;
  border: 1px solid #555;
  border-radius: 5px;
  width: 100%;
  padding: 0;
  margin: 0 5px 10px 5px;
}
.filter {
  width: 85%;
  margin: 5px;
  border: none;
  font-style: italic;
}
.filter:focus {
  outline: none;
}

.filter-items {
  width: 85%;
  margin: 5px;
  border: 1px solid #555;
  border-radius: 5px;
  position: absolute;
  background-color: #fff;
  background-clip: padding-box;
  z-index: 5;
}

.sort-items {
  border: 1px solid #949494;
  border-radius: 3%;
  position: absolute;
  background-color: #fff;
  background-clip: padding-box;
  z-index: 5;
  padding: 5px;
  width: 12rem;
}
.row-position{
  //position: fixed;
}
.task-section-top {
  //min-height: 35px;
  padding: calc(6px + 2px) 15px calc(6px - 2px) 15px;
  //border: none;
  background-color: #fafafa;
  box-shadow: 0 2px 6px -4px #555;
  z-index: 2;
  //top: 0;
  //bottom: auto;
  //overflow: visible;
  margin-bottom: 0.5rem;
  //height: auto;

  .header-wrapper {
    //display: grid;
    //grid-template-columns: auto auto auto;
    ul {
      li {
        max-width: 200px;
        white-space: nowrap;
        display: block;
        float: left;
        padding: 0 1.5em;
      }
    }
  }
}

.clickable {
  cursor: pointer;
  margin-bottom: 10px !important;
  padding: 10px;
  border-left: 2px solid transparent;
}
.clickable:hover {
  border-left: 2px solid #155cb5;
}
.selected {
  border-left: 5px solid #003366 !important;
}
.task-row-2 {
  font-size: 15px;
}
.task-row-3 {
  font-size: 11px;
}

.actionable {
  color: #1a5a96;
  // text-decoration: underline;
  background-color: transparent;
  cursor: pointer;
  margin: 10px 0;
  font-size: 14px;
  font-weight: bold;
  height: 71px;
  position: relative;
}
.task-header {
  font-size: 30px;
  font-weight: 600;
}
.task-name {
  font-size: 20px;
  font-weight: 400;
}
.modal-text {
  font-size: 13px;
  font-style: italic;
}
.add {
  color: #155cb5;
  font-size: 13px;
  cursor: pointer;
}
.text-color {
  color: black;
  width: 100%;
  padding: 2px 5px;
  outline: none;
  cursor: default;
}
.react-datepicker {
  width: max-content;
}
.added-filters {
  margin-top: 1px;
}

.react-datepicker-popper {
  z-index: 801;
}
.react-datepicker__close-icon {
  padding-right: 0;
}
.right-side {
  text-align: right;
  margin-right: 3em;
  align-self: flex-end;
}
.center-position {
  text-align: center;
  align-self: flex-end;
}
.date-container{
  align-self: flex-end;
}
.filter-details {
  background-color: #f2dede;
  border-color: #ebccd1;
  margin: 0.5em;
  margin-bottom: 0;
  padding: 0 8px 4px 8px;
  font-size: 14px;
  color: #155cb5;
  .close-btn {
    font-size: 12px;
    margin-right: 8px;
  }
  .btn {
    background-color: white;
    font-size: 12px;
    padding: 0 2px;
    border: 1px solid #a79f9f;
    width: 18px;
  }
  input {
    border: none;
    outline: none;
  }
}
span:hover {
  color: rgb(1, 111, 255);
  position: relative;
}
<<<<<<< HEAD

span[data-title]:hover:after {
=======
.tooltips{
  color: black;
}
.date-container:hover:after,div[data-title]:hover:after,span[data-title]:hover:after {
>>>>>>> 188d0724
  content: attr(data-title);
  padding: 4px 8px;
  color: rgb(255, 255, 255);
  position: absolute;
  background-color: black;
<<<<<<< HEAD
  left: 0;
=======
  left: 1rem;
>>>>>>> 188d0724
  top: 100%;
  white-space: nowrap;
  z-index: 1;
  -moz-border-radius: 5px;
  -webkit-border-radius: 5px;
  border-radius: 5px;
  -moz-box-shadow: 0px 0px 4px #222;
  -webkit-box-shadow: 0px 0px 4px #222;
  box-shadow: 0px 0px 4px #222;
  background-image: -moz-linear-gradient(top, #eeeeee, #cccccc);
  background-image: -webkit-gradient(linear,left top,left bottom,color-stop(0, #eeeeee),color-stop(1, #cccccc));
  background-image: -webkit-linear-gradient(top, #eeeeee, #cccccc);
  background-image: -moz-linear-gradient(top, #eeeeee, #cccccc);
  background-image: -ms-linear-gradient(top, #eeeeee, #cccccc);
  background-image: -o-linear-gradient(top, #eeeeee, #cccccc);
}
<<<<<<< HEAD
.date-container:hover:after {
  content: attr(data-title);
  padding: 4px 8px;
  color: rgb(255, 255, 255);
  position: absolute;
  background-color: black;
  left: 1rem;
=======
span[dat-title]:hover:after {
  content: attr(dat-title);
  padding: 4px 8px;
  color: rgb(255, 255, 255);
  position: absolute;
  background-color: rgb(0, 0, 0);
  right: 0rem;
  top: 100%;
  white-space: nowrap;
  z-index: 1;
  -moz-border-radius: 5px;
  -webkit-border-radius: 5px;
  border-radius: 5px;
  -moz-box-shadow: 0px 0px 4px #222;
  -webkit-box-shadow: 0px 0px 4px #222;
  box-shadow: 0px 0px 4px #222;
  background-image: -moz-linear-gradient(top, #eeeeee, #cccccc);
  background-image: -webkit-gradient(linear,left top,left bottom,color-stop(0, #eeeeee),color-stop(1, #cccccc));
  background-image: -webkit-linear-gradient(top, #eeeeee, #cccccc);
  background-image: -moz-linear-gradient(top, #eeeeee, #cccccc);
  background-image: -ms-linear-gradient(top, #eeeeee, #cccccc);
  background-image: -o-linear-gradient(top, #eeeeee, #cccccc);
}
.tooltips[dat-title]:hover:after {
  content: attr(dat-title);
  padding: 4px 8px;
  color: rgb(255, 255, 255);
  position: absolute;
  background-color: rgb(0, 0, 0);
  right: 0rem;
>>>>>>> 188d0724
  top: 100%;
  white-space: nowrap;
  z-index: 1;
  -moz-border-radius: 5px;
  -webkit-border-radius: 5px;
  border-radius: 5px;
  -moz-box-shadow: 0px 0px 4px #222;
  -webkit-box-shadow: 0px 0px 4px #222;
  box-shadow: 0px 0px 4px #222;
  background-image: -moz-linear-gradient(top, #eeeeee, #cccccc);
  background-image: -webkit-gradient(linear,left top,left bottom,color-stop(0, #eeeeee),color-stop(1, #cccccc));
  background-image: -webkit-linear-gradient(top, #eeeeee, #cccccc);
  background-image: -moz-linear-gradient(top, #eeeeee, #cccccc);
  background-image: -ms-linear-gradient(top, #eeeeee, #cccccc);
  background-image: -o-linear-gradient(top, #eeeeee, #cccccc);
}
.pagination-wrapper {
  margin-left: auto;
  .pagination {
    li {
      border: 1px solid #efefef;
      padding: 0 4px;
    }
    .active {
      background-color: #2185d0;
      a {
        color: white;
      }
    }
    .disabled {
      cursor: not-allowed;
      a {
        cursor: not-allowed;
        color: #d4d4d5;
      }
    }
  }
}<|MERGE_RESOLUTION|>--- conflicted
+++ resolved
@@ -99,7 +99,7 @@
   border-left: 2px solid #155cb5;
 }
 .selected {
-  border-left: 5px solid #003366 !important;
+  border-left: 3px solid #003366 !important;
 }
 .task-row-2 {
   font-size: 15px;
@@ -196,25 +196,16 @@
   color: rgb(1, 111, 255);
   position: relative;
 }
-<<<<<<< HEAD
-
-span[data-title]:hover:after {
-=======
 .tooltips{
   color: black;
 }
 .date-container:hover:after,div[data-title]:hover:after,span[data-title]:hover:after {
->>>>>>> 188d0724
   content: attr(data-title);
   padding: 4px 8px;
   color: rgb(255, 255, 255);
   position: absolute;
   background-color: black;
-<<<<<<< HEAD
-  left: 0;
-=======
   left: 1rem;
->>>>>>> 188d0724
   top: 100%;
   white-space: nowrap;
   z-index: 1;
@@ -231,15 +222,6 @@
   background-image: -ms-linear-gradient(top, #eeeeee, #cccccc);
   background-image: -o-linear-gradient(top, #eeeeee, #cccccc);
 }
-<<<<<<< HEAD
-.date-container:hover:after {
-  content: attr(data-title);
-  padding: 4px 8px;
-  color: rgb(255, 255, 255);
-  position: absolute;
-  background-color: black;
-  left: 1rem;
-=======
 span[dat-title]:hover:after {
   content: attr(dat-title);
   padding: 4px 8px;
@@ -270,7 +252,6 @@
   position: absolute;
   background-color: rgb(0, 0, 0);
   right: 0rem;
->>>>>>> 188d0724
   top: 100%;
   white-space: nowrap;
   z-index: 1;
