import React, { useEffect, useState, useMemo } from "react";
import { useDispatch, useSelector } from "react-redux";
import Drawer from "@material-ui/core/Drawer";
import List from "@material-ui/core/List";
import Divider from "@material-ui/core/Divider";
import Select from "react-select";
import {
  fetchAllBpmProcesses,
  fetchTaskVariables,
} from "../../../../apiManager/services/processServices";
import { listProcess } from "../../../../apiManager/services/formatterService";
import userRoles from "../../../../constants/permissions";

import {
  deleteFilters,
  editFilters,
  fetchBPMTaskCount,
  fetchFilterList,
  fetchServiceTaskList,
  saveFilters,
} from "../../../../apiManager/services/bpmTaskServices";
import {
  ACCESSIBLE_FOR_ALL_GROUPS,
  PRIVATE_ONLY_YOU,
  SPECIFIC_USER_OR_GROUP,
} from "../../../../constants/taskConstants";
import { useTranslation } from "react-i18next";
import { Translation } from "react-i18next";
import {
  setBPMFilterLoader,
  setBPMFiltersAndCount,
  setFilterListParams,
  setSelectedBPMFilter,
} from "../../../../actions/bpmTaskActions";

import TaskAttributeComponent from "./TaskAttributeComponent";
import { toast } from "react-toastify";
import { getUserRoles } from "../../../../apiManager/services/authorizationService";
import { setUserGroups } from "../../../../actions/authorizationActions";
import {
  Badge,
  ListGroup,
  OverlayTrigger,
  Popover,
  Modal,
  Button,
} from "react-bootstrap";
import { trimFirstSlash } from "../../constants/taskConstants";
import { cloneDeep, omitBy } from "lodash";
import {
  MULTITENANCY_ENABLED,
} from "../../../../constants/constants";
import { fetchAllForms } from "../../../../apiManager/services/bpmFormServices";
import { fetchUserList } from "../../../../apiManager/services/bpmTaskServices";
import { filterSelectOptionByLabel } from "../../../../helper/helper";

const initialValueOfTaskAttribute = {
  applicationId: true,
  assignee: true,
  createdDate: true,
  dueDate: true,
  followUp: true,
  priority: true,
};

export default function CreateNewFilterDrawer({
  selectedFilterData,
  openFilterDrawer,
  setOpenFilterDrawer,
  setFilterSelectedForEdit,
  viewMode,
  resetViewMode,
}) {
  const dispatch = useDispatch();
  const [filterName, setFilterName] = useState("");
  const [createdBy, setCreatedBy] = useState("");
  const [showUndefinedVariable, setShowUndefinedVariable] = useState(false);
  const [definitionKeyId, setDefinitionKeyId] = useState("");
  const [candidateGroup, setCandidateGroup] = useState([]);
  const [assignee, setAssignee] = useState("");
  const [filterDisplayOrder, setFIlterDisplayOrder] = useState(null);

  const [
    isTasksForCurrentUserGroupsEnabled,
    setIsTasksForCurrentUserGroupsEnabled,
  ] = useState(true);
  const [isMyTasksEnabled, setIsMyTasksEnabled] = useState(false);
  const [permissions, setPermissions] = useState(PRIVATE_ONLY_YOU);
  const [identifierId, setIdentifierId] = useState("");
  const [selectUserGroupIcon, setSelectUserGroupIcon] = useState("");
  const [specificUserGroup, setSpecificUserGroup] = useState("");
  const [taskVariableFromMapperTable, setTaskVariableFromMapperTable] =
    useState([]);
  const firstResult = useSelector((state) => state.bpmTasks.firstResult);
  const tenantKey = useSelector((state) => state.tenants?.tenantId);
  const process = useSelector((state) => state.process?.processList);
  const processList = useMemo(() => listProcess(process, true), [process]);
<<<<<<< HEAD
  const { createFilters, admin, manageAllFilters } = userRoles();
=======

>>>>>>> 1d6728fc
  const userGroups = useSelector(
    (state) => state.userAuthorization?.userGroups
  );
  const userDetails = useSelector(
    (state) => state.user?.userDetail
  );
  const sortParams = useSelector(
    (state) => state.bpmTasks.filterListSortParams
  );
  const searchParams = useSelector(
    (state) => state.bpmTasks.filterListSearchParams
  );
  const selectedFilter = useSelector((state) => state.bpmTasks.selectedFilter);

  const [variables, setVariables] = useState([]);
  const [forms, setForms] = useState({ data: [], isLoading: true });
  const [selectedForm, setSelectedForm] = useState(null);
  const [taskVariablesKeys, setTaskVariablesKeys] = useState({});
  const [processLoading, setProcessLoading] = useState(false);
  const loginedUserRoles = useSelector((state) => state.user.roles || []);

  const [overlayGroupShow, setOverlayGroupShow] = useState(false);
  const [overlayUserShow, setOverlayUserShow] = useState(false);

  const { t } = useTranslation();
  const [modalShow, setModalShow] = useState(false);
  const [checkboxes, setCheckboxes] = useState(initialValueOfTaskAttribute);
  const [showDeleteModal, setShowDeleteModal] = useState(false);
  const [showAlert, setShowAlert] = useState(false);

  const fetchTasks = (resData) => {
    const reqParamData = {
      ...{ sorting: [...sortParams.sorting] },
      ...searchParams,
    };

    const selectedBPMFilterParams = {
      ...resData,
      criteria: {
        ...resData?.criteria,
        ...reqParamData,
      },
    };
    dispatch(setFilterListParams(cloneDeep(selectedBPMFilterParams)));
  };

  // const customTrim = (inputString) => {
  //   // Remove '%' symbol from the start
  //   const startIndex = inputString?.indexOf("%");
  //   if (startIndex === 0) {
  //     inputString = inputString?.substring(1);
  //   }

  //   // Remove '%' symbol from the end
  //   const endIndex = inputString?.lastIndexOf("%");
  //   if (endIndex === inputString?.length - 1) {
  //     inputString = inputString?.substring(0, endIndex);
  //   }
  //   return inputString;
  // };

  const handleFetchTaskVariables = (formId) => {
    setProcessLoading(true);
    fetchTaskVariables(formId)
      .then((res) => {
        setTaskVariableFromMapperTable(res.data?.taskVariable || []);
        setProcessLoading(false);
      })
      .catch((err) => {
        console.err(err);
        setProcessLoading(false);
      });
  };

  const setTaskVariablesAndItsKeys = (variables = []) => {
    setVariables(variables);
    // taking variable names to check it is already exist or not
    setTaskVariablesKeys(
      variables.reduce((i, variable) => {
        i[variable.name] = variable.name;
        return i;
      }, {})
    );
  };

  useEffect(() => {
    if (selectedFilterData) {
      setFilterName(selectedFilterData.name);
      setCreatedBy(selectedFilterData.createdBy);
      setFIlterDisplayOrder(selectedFilterData.order);
      let processDefinitionName =
        selectedFilterData?.criteria?.processDefinitionKey;
      setDefinitionKeyId(processDefinitionName);
      let candidateGroupName = selectedFilterData?.criteria?.candidateGroup;
      if (
        MULTITENANCY_ENABLED &&
        candidateGroupName &&
        candidateGroupName.includes(tenantKey)
      ) {
        candidateGroupName = candidateGroupName.slice(tenantKey.length + 1);
      }
      setCandidateGroup(candidateGroupName);
      setAssignee(selectedFilterData?.criteria?.assignee);
      setShowUndefinedVariable(
        selectedFilterData?.properties?.showUndefinedVariable
      );

      if (selectedFilterData?.properties?.formId) {
        setSelectedForm(selectedFilterData?.properties?.formId || null);
        handleFetchTaskVariables(selectedFilterData?.properties?.formId);
      }

      setTaskVariablesAndItsKeys(selectedFilterData.variables);

      if (
        !selectedFilterData?.users?.length &&
        !selectedFilterData?.roles?.length
      ) {
        setSpecificUserGroup("");
        setPermissions(ACCESSIBLE_FOR_ALL_GROUPS);
      }

      if (selectedFilterData?.users?.length) {
        setPermissions(PRIVATE_ONLY_YOU);
      }
      // if (selectedFilterData?.users?.length && !isUserInRoles) {
      //   setPermissions(SPECIFIC_USER_OR_GROUP);
      //   setSelectUserGroupIcon("user");
      //   setIdentifierId(selectedFilterData?.users[0]);
      //   setSpecificUserGroup(SPECIFIC_USER_OR_GROUP);
      // }
      if (selectedFilterData?.roles?.length) {
        setPermissions(SPECIFIC_USER_OR_GROUP);
        setSelectUserGroupIcon("group");
        setIdentifierId(selectedFilterData?.roles[0]);
        setSpecificUserGroup(SPECIFIC_USER_OR_GROUP);
      }
      if (selectedFilterData?.criteria?.assigneeExpression) {
        setIsMyTasksEnabled(true);
      }

      // if the user has this role then we will check the condition else it will always true
      if (admin) {
        setIsTasksForCurrentUserGroupsEnabled(
          selectedFilterData?.criteria?.candidateGroupsExpression ? true : false
        );
      }

      setCheckboxes({
        applicationId: selectedFilterData?.taskVisibleAttributes?.applicationId,
        assignee: selectedFilterData?.taskVisibleAttributes?.assignee,
        createdDate: selectedFilterData?.taskVisibleAttributes?.createdDate,
        dueDate: selectedFilterData?.taskVisibleAttributes?.dueDate,
        followUp: selectedFilterData?.taskVisibleAttributes?.followUp,
        priority: selectedFilterData?.taskVisibleAttributes?.priority,
      });
    }
  }, [selectedFilterData]);

  useEffect(() => {
    getUserRoles()
      .then((res) => {
        if (res) {
          dispatch(setUserGroups(res.data));
        }
      })
      .catch((error) => console.error("error", error));
  }, []);

  useEffect(() => {
    if (openFilterDrawer) {
      dispatch(fetchUserList()); // if the create new filter open then need to fetch list of users
      dispatch(fetchAllBpmProcesses({ tenant_key: tenantKey })); // if the create new filter open then need to fetch all bpm process
    }
    // if the create new filter open then need to fetch all forms
    if (openFilterDrawer && !forms?.data?.length) {
      fetchAllForms()
        .then((res) => {
          const data = res.data?.forms || [];
          setForms({
            data: data.map((i) => ({ label: i.formName, value: i.formId })),
            isLoading: false,
          });
        })
        .catch((err) => {
          console.error(err);
        });
    }
  }, [openFilterDrawer]);

  const resetVariables = () => {
    setVariables([]);
    setTaskVariablesKeys({
      applicationId: "applicationId",
      formName: "formName",
    });
  };

  const onChangeSelectForm = (e) => {
    if (e?.value) {
      handleFetchTaskVariables(e?.value);
      if (e?.value === selectedFilterData?.properties?.formId) {
        setTaskVariablesAndItsKeys(selectedFilterData?.variables);
      } else {
        resetVariables();
      }
    } else {
      resetVariables();
      setTaskVariableFromMapperTable([]);
    }
    setSelectedForm(e?.value);
  };

  const successCallBack = (resData) => {
    dispatch(
      fetchFilterList((err, data) => {
        if (data) {
          fetchBPMTaskCount(data.filters)
            .then((res) => {
              dispatch(setBPMFiltersAndCount(res.data));
            })
            .catch((err) => {
              if (err) {
                console.error(err);
              }
            })
            .finally(() => {
              if (selectedFilterData) {
                if (selectedFilterData?.id === selectedFilter?.id) {
                  dispatch(setSelectedBPMFilter(resData));
                  fetchTasks(resData);
                }
                toast.success(t("Changes Applied Successfully"));
              } else {
                toast.success(t("Filter Created Successfully"));
              }
              dispatch(setBPMFilterLoader(false));
            });
        }
      })
    );
    toggleDrawer();
    clearAllFilters();
  };

  const clearAllFilters = () => {
    setShowAlert(false);
    setFilterName("");
    setShowUndefinedVariable("");
    setDefinitionKeyId("");
    setCandidateGroup("");
    setAssignee("");
    setPermissions(PRIVATE_ONLY_YOU);
    setIdentifierId("");
    setSelectUserGroupIcon("");
    setSpecificUserGroup("");
    setIsTasksForCurrentUserGroupsEnabled(true);
    setIsMyTasksEnabled(false);
    setSelectedForm(null);
    setTaskVariableFromMapperTable([]);
    setCheckboxes(initialValueOfTaskAttribute);
    setForms({ data: [], isLoading: true });
    setFIlterDisplayOrder(null);
  };

  const handleSubmit = () => {
    let users = [];
    let roles = [];
    if (permissions === ACCESSIBLE_FOR_ALL_GROUPS) {
      users = [];
      roles = [];
    }
    if (permissions === PRIVATE_ONLY_YOU) {
      users.push(userDetails.preferred_username);
    }
    if (
      selectUserGroupIcon === "user" &&
      permissions === SPECIFIC_USER_OR_GROUP
    ) {
      users.push(identifierId);
    }
    if (
      selectUserGroupIcon === "group" &&
      permissions === SPECIFIC_USER_OR_GROUP
    ) {
      roles.push(identifierId);
    }

    const applicationIdExists = variables.some(
      (variable) => variable.name === "applicationId"
    );
    const formNameExists = variables.some(
      (variable) => variable.name === "formName"
    );

    const data = {
      name: filterName,
      order: filterDisplayOrder,
      criteria: {
        processDefinitionKey: definitionKeyId,
        candidateGroup:
          MULTITENANCY_ENABLED && candidateGroup
            ? tenantKey + "-" + candidateGroup
            : candidateGroup,
        assignee: assignee,
        includeAssignedTasks:
          isTasksForCurrentUserGroupsEnabled || candidateGroup ? true : null,
      },
      properties: {
        showUndefinedVariable: showUndefinedVariable,
      },
      variables: [
        ...variables,
        ...(applicationIdExists
          ? []
          : [{ name: "applicationId", label: "Submission Id" }]),
        ...(formNameExists ? [] : [{ name: "formName", label: "Form Name" }]),
      ],
      users: users,
      roles: roles?.length ? roles : [],
      taskVisibleAttributes: { ...checkboxes },
      isTasksForCurrentUserGroupsEnabled: isTasksForCurrentUserGroupsEnabled,
      isMyTasksEnabled: isMyTasksEnabled,
    };
    /**
     * If a form is selected, set the formId property in the data object
     * to the id of the selected form.
     */

    // Remove empty keys inside criteria
    const cleanedCriteria = omitBy(
      data.criteria,
      (value) => value === undefined || value === "" || value === null
    );
    data.criteria = cleanedCriteria;

    if (selectedForm) {
      data.properties.formId = selectedForm;
      data.criteria.processVariables = [
        { name: "formId", operator: "eq", value: selectedForm },
      ];
    }

    const submitFunction = selectedFilterData
      ? editFilters(data, selectedFilterData?.id)
      : saveFilters(data);
    submitFunction
      .then((res) => {
        successCallBack(res.data);
      })
      .catch((error) => {
        toast.error(t("Filter Creation Failed"));
        console.error("error", error);
      });
  };

  const handleFilterDelete = () => {
    deleteFilters(selectedFilterData?.id)
      .then(() => {
        dispatch(
          fetchFilterList((err, data) => {
            if (data) {
              fetchBPMTaskCount(data.filters)
                .then((res) => {
                  dispatch(setBPMFiltersAndCount(res.data));
                  const filter = data.filters.find((i) => data.defaultFilter == i.id) ||
                    data.filters[0];
                  dispatch(fetchServiceTaskList(filter, null, firstResult));
                })
                .catch((err) => {
                  if (err) {
                    console.error(err);
                  }
                });
            }
            toast.success(t("Filter Deleted Successfully"));
          })
        );
      })

      .catch((error) => {
        toast.error(t("Filter Creation Failed"));
        console.error("error", error);
      });
  };

  const addGroups = (data) => {
    setIdentifierId(data);
    if (selectUserGroupIcon === "user") {
      setOverlayUserShow(!overlayUserShow);
    } else {
      setOverlayGroupShow(!overlayGroupShow);
    }
  };

  //Function to checking which icon is selected
  const handleClickUserGroupIcon = (icon) => {
    if (icon === "user") {
      setOverlayUserShow(!overlayUserShow);
      setOverlayGroupShow(false);
    } else {
      setOverlayGroupShow(!overlayGroupShow);
      setOverlayUserShow(false);
    }
    setSelectUserGroupIcon(icon);
  };

  //function for taking the value from the radio button Specific User/ Group
  const handleSpecificUserGroup = (e) => {
    setPermissions(e.target.value);
    if (e.target.value === SPECIFIC_USER_OR_GROUP) {
      setSpecificUserGroup(e.target.value);
    } else {
      setSpecificUserGroup("");
      setSelectUserGroupIcon("");
      setIdentifierId("");
    }
  };

  const toggleDrawer = () => {
    setOpenFilterDrawer(!openFilterDrawer);
    resetViewMode();
    !openFilterDrawer ? setFilterSelectedForEdit(false) : null;
  };

  const toggleModal = () => {
    setModalShow(!modalShow);
    setOpenFilterDrawer(!openFilterDrawer);
  };

  const deleteConfirmationModalToggleDrawer = () => {
    setOpenFilterDrawer(!openFilterDrawer);
  };

  const candidateGroups = useSelector(
    (state) => state.user?.userDetail?.groups || []
  );
  const userListResponse = useSelector((state) => state.bpmTasks.userList) || {
    data: [],
  };
  const userList = userListResponse?.data || [];
  const assigneeOptions = useMemo(() => {
    return userList.map((user) => ({
      value: `${user.username}`,
      label: `${user.username}`,
    }));
  }, [userList]);

  const candidateOptions = useMemo(() => {
    return MULTITENANCY_ENABLED
      ? loginedUserRoles.map((role) => ({
          value: role,
          label: role,
        }))
      : candidateGroups.map((group) => ({
          value: trimFirstSlash(group),
          label: group,
        }));
  }, [candidateGroups, loginedUserRoles, MULTITENANCY_ENABLED]);

  const handleAssignee = (selectedOption) => {
    setAssignee(selectedOption ? selectedOption.value : null);
  };
  const handleCandidate = (selectedOption) => {
    setCandidateGroup(selectedOption ? selectedOption.value : null);
  };

  const onSaveTaskAttribute = (
    taskVariablesKeys,
    variables,
    checkboxes,
    showUndefinedVariable
  ) => {
    setVariables(variables);
    setTaskVariablesKeys(taskVariablesKeys);
    setCheckboxes(checkboxes);
    setShowUndefinedVariable(showUndefinedVariable);
  };

  const hideDeleteConfirmation = () => {
    setShowDeleteModal(false);
    deleteConfirmationModalToggleDrawer();
  };

  const showDeleteConfirmation = () => {
    setShowDeleteModal(true);
    toggleDrawer();
  };

  const FilterDelete = () => {
    setShowDeleteModal(false);
    handleFilterDelete();
  };

  const textTruncate = (wordLength, targetLength, text) => {
    return text?.length > wordLength
      ? text.substring(0, targetLength) + "..."
      : text;
  };

  const handleFilterName = (e) => {
    const value = e.target.value;
    setFilterName(value);
    if (value.length >= 50) {
      setShowAlert(true);
    } else {
      setShowAlert(false);
    }
  };

  const handleOrderChange = (e) => {
    const value = e.target.value;
    const pattern = /^[1-9]\d*$/;
    const validInput = pattern.test(e.target.value);
    setFIlterDisplayOrder(() =>
      value ? Number(validInput ? value : filterDisplayOrder) : null
    );
  };

  const list = () => (
    <div role="none">
      <List>
        <div
          className={`p-0 d-flex align-items-center justify-content-${
            viewMode ? "end" : "between"
          }`}
        >
          {!viewMode ? (
            <h5 className="fw-bold fs-16">
              <Translation>
                {(t) =>
                  `${
                    selectedFilterData
                      ? t("Edit filter")
                      : t("Create new filter")
                  }`
                }
              </Translation>
            </h5>
          ) : null}
          <button
            className="btn btn-link text-dark"
            onClick={() => {
              toggleDrawer();
              setShowAlert(false);
            }}
          >
            <Translation>{(t) => t("Close")}</Translation>
          </button>
        </div>
      </List>
      <List>
        <div className="form-group">
          <label htmlFor="filterName">{t("Filter Name")}</label>
          <input
            type="text"
            className={`form-control ${showAlert ? "is-invalid" : ""}`}
            id="filterName"
            placeholder={t("Enter your text here")}
            value={filterName}
            onChange={handleFilterName}
            title={t("Add fliter name")}
            disabled={viewMode}
          />
          {showAlert && (
            <p className="text-danger mt-2 fs-6">
              {t("Filter name should be less than 50 characters")}
            </p>
          )}
        </div>
      </List>
      <List>
        <div className="form-group">
          <label htmlFor="filterDisplayOrder">
            {t("Filter display order")}
          </label>
          <input
            type="text"
            className="form-control"
            id="filterDisplayOrder"
            placeholder={t("Enter filter display order")}
            value={filterDisplayOrder}
            min={1}
            onChange={handleOrderChange}
            title={t("Enter fliter display order")}
            disabled={viewMode}
          />
        </div>
      </List>

      <List>
        <h5 className="fw-bold fs-18">
          <Translation>{(t) => t("Criteria")}</Translation>{" "}
          <i
            title={t(
              "This section is aimed to set the parameters\nused to filter the tasks"
            )}
            className="fa fa-info-circle filter-tooltip-icon"
          ></i>
        </h5>
        <div className="d-flex align-items-center mt-1">
          <input
            className="me-1 mt-3"
            type="checkbox"
            checked={isMyTasksEnabled}
            onChange={(e) => setIsMyTasksEnabled(e.target.checked)}
            title={t("Show only current user assigned task")}
            disabled={viewMode}
          />
          <h5 className="mt-3 fw-normal">
            <Translation>
              {(t) => t("Show only current user assigned task")}
            </Translation>
          </h5>
        </div>

        {admin && (
          <>
            <div className="d-flex align-items-center mt-1">
              <input
                className="me-1 mt-3"
                type="checkbox"
                checked={isTasksForCurrentUserGroupsEnabled}
                onChange={(e) =>
                  setIsTasksForCurrentUserGroupsEnabled(e.target.checked)
                }
                title={t("Display authorized tasks based on user roles")}
                disabled={viewMode}
              />
              <h5 className="mt-3 fw-normal">
                <Translation>
                  {(t) => t("Display authorized tasks based on user roles")}
                </Translation>
              </h5>
            </div>
            {!isTasksForCurrentUserGroupsEnabled ? (
              <div className="alert taskvariable-alert mt-1" role="alert">
                <i className="fa-solid fa-triangle-exclamation me-2"></i>{" "}
                {t(
                  "Unchecking this option will show all tasks, ignoring user roles"
                )}
              </div>
            ) : null}
          </>
        )}

        <div className="my-2">
          <label htmlFor="select-workflow">
            <h5 className="mt-2 fw-bold">
              <Translation>{(t) => t("Workflow")}</Translation>
            </h5>
          </label>
          <Select
            isDisabled={viewMode}
            className="mb-3"
            options={processList}
            placeholder={t("Select Workflow")}
            isClearable
            value={processList?.find((list) => list.value === definitionKeyId)}
            onChange={(selectedOption) => {
              setDefinitionKeyId(selectedOption?.value);
            }}
            filterOption={filterSelectOptionByLabel}
            inputId="select-workflow"
            getOptionLabel={(option) => (
              <span data-testid={`form-workflow-option-${option.value}`}>
                {option.label}
              </span>
            )}
          />
        </div>

        <div className="my-2">
          <label htmlFor="select-user-group">
            <h5 className="fw-bold">
              {MULTITENANCY_ENABLED ? (
                <Translation>{(t) => t("User Role")}</Translation>
              ) : (
                <Translation>{(t) => t("User Group")}</Translation>
              )}
            </h5>
          </label>

          <Select
            isDisabled={viewMode}
            inputId="select-user-group"
            onChange={handleCandidate}
            value={
              candidateGroup
                ? { value: candidateGroup, label: candidateGroup }
                : null
            }
            isClearable={true}
            placeholder={
              MULTITENANCY_ENABLED
                ? t("Select User Role")
                : t("Select User Group")
            }
            options={candidateOptions}
          />
        </div>

        <div className="my-2">
          <label htmlFor="select-assignee">
            <h5 className="pt-2 fw-bold">
              <Translation>{(t) => t("Assignee")}</Translation>
            </h5>
          </label>

          <Select
            isDisabled={viewMode}
            inputId="select-assignee"
            onChange={handleAssignee}
            value={assignee ? { value: assignee, label: assignee } : null}
            isClearable={true}
            placeholder={t("Select Assignee")}
            options={assigneeOptions}
          />
        </div>

        <div className="my-3">
          <Divider />
          <div className="my-3">
            <label htmlFor="select-form">
              <h5 className="fw-bold ">
                <Translation>{(t) => t("Select Form")}</Translation>
              </h5>
            </label>
            <Select
              isDisabled={viewMode}
              inputId="select-form"
              onChange={onChangeSelectForm}
              value={forms?.data.find((form) => form.value === selectedForm)}
              isClearable
              placeholder={t("Select Form")}
              options={forms?.data}
              isLoading={forms.isLoading}
            />
          </div>
          <h5 className="fw-bold ">
            <Translation>{(t) => t("Task Attributes")}</Translation>
            <i
              title={t(
                "This section is aimed to set select\ntask attributes that will be visible in\nthe task list view"
              )}
              className="fa fa-info-circle ms-2 filter-tooltip-icon"
            ></i>
          </h5>

          <button
            className="btn btn-outline-primary w-100"
            onClick={toggleModal}
          >
            {t("Click here to select attributes")}
          </button>
        </div>
        <Divider />
        <div className="child-container-two pt-2">
          <h5>
            <Translation>{(t) => t("Permission")}</Translation>{" "}
            <i
              title={t(
                "This section is aimed to set read\npermissions for the filter"
              )}
              className="fa fa-info-circle filter-tooltip-icon"
            ></i>
          </h5>
          <input
            className="access-all"
            type="radio"
            id="all-users"
            name="my-radio"
            value={ACCESSIBLE_FOR_ALL_GROUPS}
            checked={permissions === ACCESSIBLE_FOR_ALL_GROUPS}
            onChange={(e) => setPermissions(e.target.value)}
            disabled={viewMode}
          />
          <label htmlFor="all-users" className="assigned-user fs-18">
            <Translation>{(t) => t("Accessible for all users")}</Translation>
          </label>{" "}
          <br />
          <input
            className="access-all"
            type="radio"
            id="private-only"
            name="my-radio"
            value={PRIVATE_ONLY_YOU}
            checked={permissions === PRIVATE_ONLY_YOU}
            onChange={(e) => setPermissions(e.target.value)}
            disabled={viewMode}
          />
          <label htmlFor="private-only" className="fs-18">
            <Translation>{(t) => t("Private (Only You)")}</Translation>
          </label>
          <br />
          <input
            className="access-all"
            type="radio"
            id="specific-grp"
            name="my-radio"
            value={SPECIFIC_USER_OR_GROUP}
            checked={permissions === SPECIFIC_USER_OR_GROUP}
            onChange={handleSpecificUserGroup}
            disabled={viewMode}
          />
          <label htmlFor="specific-grp" className="fs-18">
            <Translation>{(t) => t("Specific Group")}</Translation>
          </label>{" "}
          <br />
          {permissions === SPECIFIC_USER_OR_GROUP &&
            specificUserGroup === SPECIFIC_USER_OR_GROUP ? (
            <div className="d-flex">
              <OverlayTrigger
                placement="right"
                trigger="click"
                rootClose={true}
                show={overlayGroupShow}
                overlay={
                  <Popover className="z-index">
                    <div className="poper">
                      <ListGroup>
                        {userGroups.length > 0 &&
                          userGroups?.map((e, i) => (
                            <ListGroup.Item
                              key={i}
                              as="button"
                              onClick={() => addGroups(e.name)}
                            >
                              {e.name}
                            </ListGroup.Item>
                          ))}
                      </ListGroup>
                    </div>
                  </Popover>
                }
              >
                <div
                  className="ms-3"
                  onClick={
                    !viewMode ? () => handleClickUserGroupIcon("group") : null
                  }
                >
                  <div className="text-center">
                    <span className="truncate-size">
                      <Translation>{(t) => t("Group")}</Translation>
                    </span>
                  </div>
                  <div className="text-center text-bottom">
                    <i
                      className={`fa fa-users ${
                        selectUserGroupIcon === "group" ? "highlight" : ""
                        } cursor-pointer group-icon`}
                    />
                  </div>
                </div>
              </OverlayTrigger>
              <div className="mt-3">
                {identifierId && (
                  <Badge
                    pill
                    variant="outlined"
                    className="d-flex align-items-center badge me-2 mt-2"
                  >
                    {identifierId}
                    {!viewMode && (
                      <div
                        className="badge-deleteIcon ms-2"
                        onClick={() => setIdentifierId(null)}
                      >
                        &times;
                      </div>
                    )}
                  </Badge>
                )}
              </div>
            </div>
          ) : null}
        </div>
        {createdBy && <>
          <h5 className="fw-bold ">
            <Translation>{(t) => t("Filter Created by")}</Translation>
          </h5>
          <i className="fa-solid fa-user me-2"></i>
          {createdBy}
        </>}
        <Divider />
      </List>

      <List>
        <div className="d-flex align-items-center justify-content-between">
          {selectedFilterData && !viewMode && (
            <button
              className="btn btn-link text-danger cursor-pointer"
              onClick={() => {
                showDeleteConfirmation();
              }}
            >
              <Translation>{(t) => t("Delete Filter")}</Translation>
            </button>
          )}
          <div className="d-flex align-items-center">
            {!viewMode && (
              <button
                className="btn btn-outline-secondary me-3"
                onClick={() => {
                  toggleDrawer();
                  setShowAlert(false);
                }}
              >
                <Translation>{(t) => t("Cancel")}</Translation>
              </button>
            )}

            {!viewMode && (
              <button
                className="btn btn-primary submitButton text-decoration-none truncate-size "
                disabled={
                  viewMode ||
                  !permissions ||
                  !filterName ||
                  filterName.length >= 50
                }
                onClick={() => {
                  handleSubmit();
                }}
              >
                <Translation>
                  {(t) =>
                    `${
                      selectedFilterData ? t("Save Filter") : t("Create Filter")
                    } `
                  }
                </Translation>
              </button>
            )}
          </div>
        </div>
      </List>
    </div>
  );
  return (
    <div>
      <React.Fragment key="left">
        {(createFilters || manageAllFilters) && (
      <button
        onClick={() => {
          toggleDrawer();
          clearAllFilters();
        }}
        className="btn btn-outline-primary"
      >
        <Translation>{(t) => t("Create New Filter")}</Translation>
      </button>
    )}
        {modalShow && (
          <div>
            <TaskAttributeComponent
              show={modalShow}
              processLoading={processLoading}
              selectedForm={selectedForm}
              onHide={toggleModal}
              selectedTaskAttrbutes={checkboxes}
              selectedTaskVariablesKeys={taskVariablesKeys}
              selectedTaskVariables={variables}
              taskVariableFromMapperTable={taskVariableFromMapperTable}
              onSaveTaskAttribute={onSaveTaskAttribute}
              showUndefinedVariable={showUndefinedVariable}
              viewMode={viewMode}
            />
          </div>
        )}
        <Drawer
          anchor="left"
          open={openFilterDrawer}
          onClose={() => {
            toggleDrawer();
            setShowAlert(false);
          }}
          PaperProps={{
            style: {
              width: "400px",
              padding: "2%",
              overflowY: "auto",
              overflowX: "hidden",
              backdropFilter: " none !important",
              zIndex: 1400,
            },
          }}
          sx={{
            width: 100,
          }}
        >
          {list()}
        </Drawer>
      </React.Fragment>

      {/* Delete confirmation modal */}
      <Modal show={showDeleteModal} onHide={hideDeleteConfirmation}>
        <Modal.Header>
          <Modal.Title>
            <Translation>{(t) => t("Delete Confirmation")}</Translation>
          </Modal.Title>
        </Modal.Header>
        <Modal.Body>
          <Translation>{(t) => t("Are you sure to delete")}</Translation>{" "}
          <span className="fw-bold">
            {filterName.includes(" ")
              ? filterName
              : textTruncate(40, 30, filterName)}
          </span>{" "}
          <Translation>{(t) => t("filter?")}</Translation>
        </Modal.Body>
        <Modal.Footer>
          <Button
            variant=""
            className="btn-link text-dark"
            onClick={hideDeleteConfirmation}
          >
            <Translation>{(t) => t("Cancel")}</Translation>
          </Button>
          <Button variant="danger" onClick={FilterDelete}>
            <Translation>{(t) => t("Delete")}</Translation>
          </Button>
        </Modal.Footer>
      </Modal>
    </div>
  );
}<|MERGE_RESOLUTION|>--- conflicted
+++ resolved
@@ -95,11 +95,7 @@
   const tenantKey = useSelector((state) => state.tenants?.tenantId);
   const process = useSelector((state) => state.process?.processList);
   const processList = useMemo(() => listProcess(process, true), [process]);
-<<<<<<< HEAD
   const { createFilters, admin, manageAllFilters } = userRoles();
-=======
-
->>>>>>> 1d6728fc
   const userGroups = useSelector(
     (state) => state.userAuthorization?.userGroups
   );
