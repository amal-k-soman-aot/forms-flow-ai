--- conflicted
+++ resolved
@@ -91,27 +91,6 @@
   const [kcInstance, setKcInstance] = React.useState(getKcInstance());
   const [tenantValid, setTenantValid] = React.useState(true); // State to track tenant validity
   const {
-<<<<<<< HEAD
-          admin, 
-          createDesigns ,
-          createSubmissions ,
-          viewDesigns ,
-          viewSubmissions ,
-          viewTasks,
-          manageTasks,
-          viewDashboards 
-        } = useUserRoles();
-  
-        const BASE_ROUTE_PATH = (() => {
-          if (viewTasks || manageTasks) return ROUTE_TO.TASK;
-          if (createSubmissions) return ROUTE_TO.FORM;
-          if (createDesigns || viewDesigns) return ROUTE_TO.FORMFLOW;
-          if (admin) return ROUTE_TO.ADMIN;
-          if (viewSubmissions) return ROUTE_TO.APPLICATION;
-          if (viewDashboards) return ROUTE_TO.METRICS;
-          return ROUTE_TO.NOTFOUND;
-        })();
-=======
     admin,
     createDesigns,
     createSubmissions,
@@ -122,23 +101,16 @@
     viewDashboards,
   } = useUserRoles();
 
-  let BASE_ROUTE_PATH;
-
-if (viewTasks || manageTasks) {
-  BASE_ROUTE_PATH = `${redirecUrl}task`;
-} else if (createSubmissions || createDesigns || viewDesigns) {
-  BASE_ROUTE_PATH = `${redirecUrl}form`;
-} else if (admin) {
-  BASE_ROUTE_PATH = `${redirecUrl}admin`;
-} else if (viewSubmissions) {
-  BASE_ROUTE_PATH = `${redirecUrl}application`;
-} else if (viewDashboards) {
-  BASE_ROUTE_PATH = `${redirecUrl}metrics`;
-} else {
-  BASE_ROUTE_PATH = "/404";
-}
-
->>>>>>> 14c55ed0
+  const BASE_ROUTE_PATH = (() => {
+    if (viewTasks || manageTasks) return ROUTE_TO.TASK;
+    if (createSubmissions) return ROUTE_TO.FORM;
+    if (createDesigns || viewDesigns) return ROUTE_TO.FORMFLOW;
+    if (admin) return ROUTE_TO.ADMIN;
+    if (viewSubmissions) return ROUTE_TO.APPLICATION;
+    if (viewDashboards) return ROUTE_TO.METRICS;
+    return ROUTE_TO.NOTFOUND;
+  })();
+
 
   const authenticate = (instance, store) => {
     setKcInstance(instance);
@@ -424,11 +396,7 @@
                 component={ServiceFlow}
               />
             )}
-<<<<<<< HEAD
             <Route exact path={ROUTE_TO.ADMIN} /> 
-=======
-            <Route exact path={`${redirecUrl}admin`} />
->>>>>>> 14c55ed0
             <Route exact path={BASE_ROUTE}>
               {userRoles.length && <Redirect to={BASE_ROUTE_PATH} />}
             </Route>
