--- conflicted
+++ resolved
@@ -28,9 +28,6 @@
 
 import Loading from "../containers/Loading";
 import NotFound from "./NotFound";
-<<<<<<< HEAD
-import { setTenantFromId } from "../apiManager/services/tenantServices";
-=======
 import {
   setTenantFromId,
   validateTenant,
@@ -38,7 +35,6 @@
 
 // Lazy imports is having issues with micro-front-end build
 
->>>>>>> c72f9176
 import Form from "./Form";
 import ServiceFlow from "./ServiceFlow";
 import DashboardPage from "./Dashboard";
@@ -55,7 +51,6 @@
 import { AppConfig } from "../config";
 import { getFormioRoleIds } from "../apiManager/services/userservices";
 import AccessDenied from "./AccessDenied";
-import userRoles from "../constants/permissions";
 
 export const kcServiceInstance = (tenantId = null) => {
   return KeycloakService.getInstance(
@@ -78,26 +73,14 @@
   const { publish, subscribe, getKcInstance } = props;
   const dispatch = useDispatch();
   const isAuth = useSelector((state) => state.user.isAuthenticated);
+  const userRoles = useSelector((state) => state.user.roles || []);
   const { tenantId } = useParams();
   const redirecUrl = MULTITENANCY_ENABLED ? `/tenant/${tenantId}/` : `/`;
   const selectedLanguage = useSelector((state) => state.user.lang);
   const tenant = useSelector((state) => state.tenants);
   const [authError, setAuthError] = React.useState(false);
   const [kcInstance, setKcInstance] = React.useState(getKcInstance());
-<<<<<<< HEAD
-  
-  const {
-    createDesigns,
-    viewDesigns,
-    createSubmissions,
-    viewSubmissions,
-    viewTasks,
-    manageTasks,
-    viewDashboards,
-  } = userRoles();
-=======
   const [tenantValid, setTenantValid] = React.useState(true); // State to track tenant validity
->>>>>>> c72f9176
 
   const authenticate = (instance, store) => {
     setKcInstance(instance);
@@ -185,26 +168,11 @@
   const DesignerRoute = useMemo(
     () =>
       ({ component: Component, ...rest }) =>
-<<<<<<< HEAD
-        (
-          <Route
-            {...rest}
-            render={(props) =>
-              createDesigns || viewDesigns ? (
-                <Component {...props} />
-              ) : (
-                <>Unauthorized</>
-              )
-            }
-          />
-        ),
-    [createDesigns, viewDesigns]
-=======
       (
         <Route
           {...rest}
           render={(props) =>
-            userRoles.includes(STAFF_DESIGNER) ? (
+            userRoles.includes('create_designs') || userRoles.includes('view_designs')  ? (
               <Component {...props} />
             ) : (
               <AccessDenied userRoles={userRoles} />
@@ -213,32 +181,16 @@
         />
       ),
     [userRoles]
->>>>>>> c72f9176
   );
 
   const ReviewerRoute = useMemo(
     () =>
       ({ component: Component, ...rest }) =>
-<<<<<<< HEAD
-        (
-          <Route
-            {...rest}
-            render={(props) =>
-              viewTasks || manageTasks || viewDashboards ? (
-                <Component {...props} />
-              ) : (
-                <>Unauthorized</>
-              )
-            }
-          />
-        ),
-    [viewTasks, manageTasks, viewDashboards]
-=======
       (
         <Route
           {...rest}
           render={(props) =>
-            userRoles.includes(STAFF_REVIEWER) ? (
+            userRoles.includes('view_tasks') || userRoles.includes('manage_tasks') || userRoles.includes('view_dashboards') ? (
               <Component {...props} />
             ) : (
               <AccessDenied userRoles={userRoles} />
@@ -247,32 +199,16 @@
         />
       ),
     [userRoles]
->>>>>>> c72f9176
   );
 
   const ClientReviewerRoute = useMemo(
     () =>
       ({ component: Component, ...rest }) =>
-<<<<<<< HEAD
-        (
-          <Route
-            {...rest}
-            render={(props) =>
-              viewSubmissions ? (
-                <Component {...props} />
-              ) : (
-                <>Unauthorized</>
-              )
-            }
-          />
-        ),
-    [viewSubmissions]
-=======
       (
         <Route
           {...rest}
           render={(props) =>
-            userRoles.includes(STAFF_REVIEWER) || userRoles.includes(CLIENT) ? (
+            userRoles.includes('view_submissions') ? (
               <Component {...props} />
             ) : (
               <AccessDenied userRoles={userRoles} />
@@ -281,34 +217,16 @@
         />
       ),
     [userRoles]
->>>>>>> c72f9176
   );
 
   const DraftRoute = useMemo(
     () =>
       ({ component: Component, ...rest }) =>
-<<<<<<< HEAD
-        (
-          <Route
-            {...rest}
-            render={(props) =>
-              DRAFT_ENABLED && viewSubmissions ? (
-                <Component {...props} />
-              ) : (
-                <>Unauthorized</>
-              )
-            }
-          />
-        ),
-    [viewSubmissions]
-  );
-
-=======
       (
         <Route
           {...rest}
           render={(props) =>
-            DRAFT_ENABLED && (userRoles.includes(STAFF_REVIEWER) || userRoles.includes(CLIENT)) ? (
+            DRAFT_ENABLED && (userRoles.includes('view_submissions')) ? (
               <Component {...props} />
             ) : (
               <AccessDenied userRoles={userRoles} />
@@ -323,7 +241,6 @@
     return <NotFound />;
   }
 
->>>>>>> c72f9176
   return (
     <>
       {authError ? (
@@ -331,16 +248,13 @@
       ) : isAuth ? (
         <Suspense fallback={<Loading />}>
           <Switch>
-            {ENABLE_FORMS_MODULE && 
-            (createDesigns || 
-              viewDesigns || 
-              createSubmissions) && (
-            <Route path={`${BASE_ROUTE}form`} component={Form} />
+            {ENABLE_FORMS_MODULE && (
+              <Route path={`${BASE_ROUTE}form`} component={Form} />
             )}
             {ENABLE_FORMS_MODULE && (
               <DesignerRoute path={`${BASE_ROUTE}formflow`} component={Form} />
             )}
-            {(ENABLE_APPLICATIONS_MODULE && viewSubmissions) && (
+            {ENABLE_APPLICATIONS_MODULE && (
               <DraftRoute path={`${BASE_ROUTE}draft`} component={Drafts} />
             )}
             {ENABLE_APPLICATIONS_MODULE && (
@@ -355,48 +269,36 @@
                 component={Modeler}
               />
             )}
-<<<<<<< HEAD
-            {ENABLE_DASHBOARDS_MODULE && (viewDashboards) && (
-=======
             {ENABLE_DASHBOARDS_MODULE && (
->>>>>>> c72f9176
               <ReviewerRoute
                 path={`${BASE_ROUTE}metrics`}
                 component={DashboardPage}
               />
             )}
-            {ENABLE_DASHBOARDS_MODULE && (viewDashboards) && (
+            {ENABLE_DASHBOARDS_MODULE && (
               <ReviewerRoute
                 path={`${BASE_ROUTE}insights`}
                 component={InsightsPage}
               />
             )}
-            {ENABLE_TASKS_MODULE && (viewTasks || manageTasks) && (
+            {ENABLE_TASKS_MODULE && (
               <ReviewerRoute
                 path={`${BASE_ROUTE}task`}
                 component={ServiceFlow}
               />
             )}
+
             <Route exact path={BASE_ROUTE}>
-<<<<<<< HEAD
-              {userRoles.length && <Redirect
-                to={
-                  viewTasks
-                    ? `${redirecUrl}task`
-                    : `${redirecUrl}form`
-                }
-              />}
-=======
-              {userRoles.length && (
-                <Redirect
-                  to={
-                    userRoles?.includes(STAFF_REVIEWER)
-                      ? `${redirecUrl}task`
-                      : `${redirecUrl}form`
-                  }
-                />
-              )}
->>>>>>> c72f9176
+            {userRoles.length && (
+  <Redirect
+    to={
+      userRoles?.includes('view_tasks') || userRoles?.includes('manage_tasks')
+        ? `${redirecUrl}task`
+        : `${redirecUrl}form`
+    }
+  />
+)}
+
             </Route>
             <Route path="/404" exact={true} component={NotFound} />
             <Redirect from="*" to="/404" />
