import React, { useReducer, useState, useEffect, useRef } from "react";
import { useSelector, useDispatch } from "react-redux";
import { useParams } from "react-router-dom";
import { Card } from "react-bootstrap";
import {
  Errors,
  FormBuilder,
  deleteForm,
} from "@aot-technologies/formio-react";
import {
  CustomButton,
  ConfirmModal,
  BackToPrevIcon,
  HistoryIcon,
  PreviewIcon,
  FormBuilderModal,
  HistoryModal,
} from "@formsflow/components";
import { RESOURCE_BUNDLES_DATA } from "../../../resourceBundles/i18n";
import LoadingOverlay from "react-loading-overlay-ts";
import _cloneDeep from "lodash/cloneDeep";
import { useTranslation } from "react-i18next";
import { push } from "connected-react-router";
import ActionModal from "../../Modals/ActionModal.js";  
//for save form
import { MULTITENANCY_ENABLED } from "../../../constants/constants";
import { fetchFormById } from "../../../apiManager/services/bpmFormServices";
import { manipulatingFormData } from "../../../apiManager/services/formFormatterService";
import {
  formUpdate,
  validateFormName,
  formCreate,
  formImport,
  publish,
  unPublish,
  getFormHistory,
} from "../../../apiManager/services/FormServices";
import ImportModal from "../../Modals/ImportModal.js";
import FileService from "../../../services/FileService";
import utils from "@aot-technologies/formiojs/lib/utils";
import {
  setFormFailureErrorData,
  setFormSuccessData,
  setRestoreFormData,
  setRestoreFormId,
  setFormDeleteStatus,
  setFormHistories,
} from "../../../actions/formActions";
import {
  saveFormProcessMapperPut,
  getProcessDetails,
  unPublishForm,
} from "../../../apiManager/services/processServices";
import {
  setProcessData,
} from "../../../actions/processActions.js";
import _isEquial from "lodash/isEqual";
import _ from "lodash";
import SettingsModal from "../../Modals/SettingsModal";
import FlowEdit from "./FlowEdit.js";
import ExportModal from "../../Modals/ExportModal.js";
import NewVersionModal from "../../Modals/NewVersionModal";
import { currentFormReducer } from "../../../modules/formReducer.js";
import { toast } from "react-toastify";
import { generateUniqueId } from "../../../helper/helper.js";

// constant values
const DUPLICATE = "DUPLICATE";
const IMPORT = "IMPORT";
const EXPORT = "EXPORT";
const FORM_LAYOUT = "FORM_LAYOUT";
const FLOW_LAYOUT = "FLOW_LAYOUT";
const DELETE = "DELETE";

const EditComponent = () => {
  const dispatch = useDispatch();
  const { formId } = useParams();
  const { t } = useTranslation();
  //this variable handle the flow and layot tab switching
  const sideTabRef = useRef(null);

  /* ------------------------------- mapper data ------------------------------ */
  const {
    formProcessList: processListData,
    formPreviousData: previousData,
  } = useSelector((state) => state.process);

  /* -------------------------------- user data and form access data ------------------------------- */
  const {
    formAccess = [],
    submissionAccess = [],
    lang,
    userDetail: { preferred_username },
  } = useSelector((state) => state.user);

  /* ---------------------------  form data --------------------------- */
  const { form: formData, error: errors } = useSelector((state) => state.form);

  /* ----------------- current form data when user is editing ----------------- */
  const [form, dispatchFormAction] = useReducer(
    currentFormReducer,
    _cloneDeep(formData)
  );

  /* ------------------ handling form layout and flow layouts ----------------- */
  const [currentLayout, setCurrentLayout] = useState(FORM_LAYOUT);
  const isFormLayout = currentLayout === FORM_LAYOUT;
  const isFlowLayout = currentLayout === FLOW_LAYOUT;

  const tenantKey = useSelector((state) => state.tenants?.tenantId);
  const redirectUrl = MULTITENANCY_ENABLED ? `/tenant/${tenantKey}/` : "/";

  const [nameError, setNameError] = useState("");
  const [newVersionModal, setNewVersionModal] = useState(false);
  /* ------------------------- file import ------------------------- */
  const [formTitle, setFormTitle] = useState("");
  const [importError, setImportError] = useState("");
  const [importLoader, setImportLoader] = useState(false);
  const UploadActionType = {
    IMPORT: "import",
    VALIDATE: "validate"
  };
  const [fileItems, setFileItems] = useState({
    workflow: {
      majorVersion: null,
      minorVersion: null
    },
    form: {
      majorVersion: null,
      minorVersion: null
    }
  });

  const handleImport = async (fileContent, UploadActionType,
    selectedLayoutVersion, selectedFlowVersion) => {
    setImportLoader(true);

    // Validate UploadActionType before proceeding
    if (!["validate", "import"].includes(UploadActionType)) {
      console.error("Invalid UploadActionType provided");
      setImportLoader(false);
      return;
    }

    let data = {};
    data.importType = "edit";
    data.action = UploadActionType;
    // Set form submission state for "import" action

    if (UploadActionType === "import") {
      setFormSubmitted(true);
      // Handle selectedLayoutVersion logic
      if (selectedLayoutVersion || selectedFlowVersion) {
        data.form = {
          skip: selectedLayoutVersion === true,
        };

        data.workflow = {
          skip: selectedFlowVersion === true,
        };
      }
    }

    // Add mapperId if available
    data.mapperId = processListData.id;

    // Convert data to a JSON string for the API request
    const dataString = JSON.stringify(data);
    try {
      const res = await formImport(fileContent, dataString);
      setImportLoader(false);
      setFormSubmitted(false);
      const { data: responseData } = res;
      if (responseData) {
        const { workflow, form } = responseData;
        setFileItems({
          workflow: {
            majorVersion: workflow?.majorVersion || null,
            minorVersion: workflow?.minorVersion || null
          },
          form: {
            majorVersion: form?.majorVersion || null,
            minorVersion: form?.minorVersion || null
          }
        });
      }
      if (data.action === "validate") {
        FileService.extractFormDetails(fileContent, (formExtracted) => {
          if (formExtracted) {
            setFormTitle(formExtracted.formTitle);
          } else {
            console.log("No valid form found.");
          }
        });
      } else {
        if (responseData?.formId) {
          handleCloseSelectedAction();
          dispatch(push(`${redirectUrl}formflow/${responseData.formId}/edit/`));
        }
      }
    } catch (err) {
      setImportLoader(false);
      setFormSubmitted(false);
      setImportError(err?.response?.data?.message || "An error occurred");
    }
  };
  /* ------------------------- form history variables ------------------------- */
  const [isNewVersionLoading, setIsNewVersionLoading] = useState(false);
  const [restoreFormDataLoading, setRestoreFormDataLoading] = useState(false);
  const {
    formHistoryData = {},
    restoredFormData,
    restoredFormId,
  } = useSelector((state) => state.formRestore);

  /* -------------------------- getting process data -------------------------- */
  const [isProcessDetailsLoading, setIsProcessDetailsLoading] = useState(false);

  /* ------------------------------ for save form ----------------------------- */
  const [promptNewVersion, setPromptNewVersion] = useState(
    processListData.promptNewVersion
  );
  const [version, setVersion] = useState({ major: 1, minor: 0 });
  const [isPublished, setIsPublished] = useState(
    processListData?.status == "active"
  );
  const [isPublishLoading, setIsPublishLoading] = useState(false);
  const publishText = isPublished ? "Unpublish" : "Publish";
  const [formSubmitted, setFormSubmitted] = useState(false);

  const applicationCount = useSelector(
    (state) => state.process?.applicationCount
  );

  const formHistory = formHistoryData.formHistory || [];
  const [showHistoryModal, setShowHistoryModal] = useState(false);
  const [showConfirmModal, setShowConfirmModal] = useState(false);
  const [modalType, setModalType] = useState("");

  const [showSettingsModal, setShowSettingsModal] = useState(false);
  const handleToggleSettingsModal = () =>
    setShowSettingsModal(!showSettingsModal);
  const [selectedAction, setSelectedAction] = useState(null);
  const [newActionModal, setNewActionModal] = useState(false);
  const onCloseActionModal = () => setNewActionModal(false);
  const CategoryType = {
    FORM: "FORM",
    WORKFLOW: "WORKFLOW",
  };

  // handling form layout and flow layout
  const handleCurrentLayout = (e) => {
    //wehn the current is assigned with element then only the visible class will render
    sideTabRef.current = e;
    setCurrentLayout(isFormLayout ? FLOW_LAYOUT : FORM_LAYOUT);
  };

  const handleCloseSelectedAction = () => {
    setSelectedAction(null);
    if (selectedAction === IMPORT) {
      setFileItems({
        workflow: {
          majorVersion: null,
          minorVersion: null
        },
        form: {
          majorVersion: null,
          minorVersion: null
        }
      });
      setImportError("");
    }
    if (selectedAction === DUPLICATE) {
      setNameError("");
      setFormSubmitted(false);
    }
  };
  useEffect(() => {
    if (restoredFormId) {
      setRestoreFormDataLoading(true);
      fetchFormById(restoredFormId)
        .then((res) => {
          if (res.data) {
            const { data } = res;
            dispatch(setRestoreFormData(res.data));
            dispatchFormAction({
              type: "components",
              value: _cloneDeep(data.components),
            });
            dispatchFormAction({ type: "type", value: data.type });
            dispatchFormAction({ type: "display", value: data.display });
          }
        })
        .catch((err) => {
          console.log(err.response.data);
        })
        .finally(() => {
          setRestoreFormDataLoading(false);
        });
    }
    return () => {
      dispatch(setRestoreFormData({}));
      dispatch(setRestoreFormId(null));
    };
  }, [restoredFormId]);

  const fetchRestoredFormData = (restoredFormId) => {
    if (restoredFormId) {
      fetchFormById(restoredFormId)
        .then((res) => {
          if (res.data) {
            const { data } = res;
            dispatch(setRestoreFormData(data));
            dispatchFormAction({
              type: "components",
              value: _cloneDeep(data.components),
            });
            dispatchFormAction({ type: "type", value: data.type });
            dispatchFormAction({ type: "display", value: data.display });
          }
        })
        .catch((err) => {
          toast.error(err.response.data);
        });
    }

    const cleanup = () => {
      dispatch(setRestoreFormData({}));
      dispatch(setRestoreFormId(null));
    };

    return cleanup; 
  };

  useEffect(() => {
    fetchRestoredFormData(restoredFormId);
  }, [restoredFormId]);

<<<<<<< HEAD
  const fetchProcessDetails = async(processListData)=>{
=======
  const fetchProcessDetails = async (processListData) => {
>>>>>>> 5fb3aa8a
    const response = await getProcessDetails(processListData.processKey);
    dispatch(setProcessData(response.data));
  };

  useEffect(async () => {
    if (processListData.processKey) {
      setIsProcessDetailsLoading(true);
      await fetchProcessDetails(processListData);
      setIsProcessDetailsLoading(false);

    }
  }, [processListData.processKey]);

  const validateFormNameOnBlur = () => {
    if (!form.title || form.title.trim() === "") {
      setNameError("This field is required");
      return;
    }

    validateFormName(form.title)
      .then((response) => {
        const data = response?.data;
        if (data && data.code === "FORM_EXISTS") {
          setNameError(data.message); // Set exact error message
        } else {
          setNameError("");
        }
      })
      .catch((error) => {
        const errorMessage =
          error.response?.data?.message ||
          "An error occurred while validating the form name.";
        setNameError(errorMessage); // Set the error message from the server
        console.error("Error validating form name:", errorMessage);
      });
  };

  const isFormComponentsChanged = () => {
    if (restoredFormData && restoredFormId) {
      return true;
    }
    let flatFormData = utils.flattenComponents(formData.components);
    let flatForm = utils.flattenComponents(form.components);
    const dateTimeOfFormData = Object.values(flatFormData).filter(
      (component) => component.type == "day" || component.type == "datetime"
    );
    const dateTimeOfForm = Object.values(flatForm).filter(
      (component) => component.type == "day" || component.type == "datetime"
    );
    let comparisonBetweenDateTimeComponent = true;
    if (dateTimeOfFormData?.length === dateTimeOfForm.length) {
      dateTimeOfFormData.forEach((formDataComponent) => {
        if (comparisonBetweenDateTimeComponent) {
          const isEqual = dateTimeOfForm.some(
            (formComponent) => formComponent.type === formDataComponent.type
          );
          if (!isEqual) {
            comparisonBetweenDateTimeComponent = isEqual;
          }
        }
      });
    } else {
      return true;
    }
    // if existing all datetime components are same we need to remove those compoenent and need to check isEqual
    if (comparisonBetweenDateTimeComponent) {
      flatFormData = Object.values(flatFormData).filter(
        (component) => component.type !== "day" && component.type !== "datetime"
      );
      flatForm = Object.values(flatForm).filter(
        (component) => component.type !== "day" && component.type !== "datetime"
      );
    } else {
      return true;
    }

    return (
      !_isEquial(flatFormData, flatForm) ||
      formData.display !== form.display ||
      formData.type !== form.type
    );
  };

  /* ----------- save settings function to be used in settings modal ---------- */
  const filterAuthorizationData = (authorizationData) => {
    if (authorizationData.selectedOption === "specifiedRoles") {
      return { roles: authorizationData.selectedRoles, userName: "" };
    }
    return { roles: [], userName: preferred_username };
  };

  const handleConfirmSettings = async ({
    formDetails,
    accessDetails,
    rolesState,
  }) => {
    const parentFormId = processListData.parentFormId;
    const mapper = {
      formId: form._id,
      id: processListData.id,
      formName: formDetails?.title,
      description: formDetails?.description,
      anonymous: formDetails.anonymous,
      parentFormId: parentFormId,
      formType: form.type,
      majorVersion: processListData.majorVersion,
      minorVersion: processListData.minorVersion,
    };

    const authorizations = {
      application: {
        resourceId: parentFormId,
        resourceDetails: {},
        ...filterAuthorizationData(rolesState.APPLICATION),
      },
      designer: {
        resourceId: parentFormId,
        resourceDetails: {},
        ...filterAuthorizationData(rolesState.DESIGN),
      },
      form: {
        resourceId: parentFormId,
        resourceDetails: {},
        roles:
          rolesState.FORM.selectedOption === "specifiedRoles"
            ? rolesState.FORM.selectedRoles
            : [],
      },
    };

    const formData = {
      title: formDetails.title,
      display: formDetails.display,
      path: formDetails.path,
      submissionAccess: accessDetails.submissionAccess,
      access: accessDetails.formAccess,
    };

    await dispatch(saveFormProcessMapperPut({ mapper, authorizations }));
    const updateFormResponse = await formUpdate(form._id, formData);
    dispatchFormAction({
      type: "formChange",
      value: { ...updateFormResponse.data, components: form.components },
    });
    dispatch(setFormSuccessData("form", updateFormResponse.data));
    handleToggleSettingsModal();
  };

  const saveFormData = async () => {
    try {
      setShowConfirmModal(false);
      setFormSubmitted(true);
      const newFormData = manipulatingFormData(
        form,
        MULTITENANCY_ENABLED,
        tenantKey,
        formAccess,
        submissionAccess
      );
      newFormData.componentChanged = isFormComponentsChanged();
      newFormData.parentFormId = previousData.parentFormId;
      newFormData.title = processListData.formName;

      await formUpdate(newFormData._id, newFormData);
      setPromptNewVersion(false);
    } catch (err) {
      const error = err.response?.data || err.message;
      dispatch(setFormFailureErrorData("form", error));
    } finally {
      setFormSubmitted(false);
    }
  };

  const backToForm = () => {
    dispatch(push(`${redirectUrl}form/`));
  };
  const closeHistoryModal = () => {
    setShowHistoryModal(false);
  };
  const fetchFormHistory = (parentFormId, page, limit) => {
    getFormHistory(parentFormId, page, limit)
      .then((res) => {
        dispatch(setFormHistories(res.data));
      })
      .catch(() => {
        setFormHistories([]);
      });
  };

  const handleFormHistory = () => {
    setShowHistoryModal(true);
    dispatch(setFormHistories({ formHistory: [], totalCount: 0 }));
    if (processListData?.parentFormId) {
        fetchFormHistory(processListData?.parentFormId, 1, 4);
    }
};


  const loadMoreBtnAction = () => {
      fetchFormHistory(processListData?.parentFormId);
  };

  const revertFormBtnAction = (cloneId) => {
    dispatch(setRestoreFormId(cloneId));
    fetchRestoredFormData(cloneId);
  };

  const handlePreview = () => {
    console.log("handlePreview");
  };

  const discardChanges = () => {
    dispatchFormAction({
      type: "components",
      value: _cloneDeep(formData.components),
    });
    handleToggleConfirmModal();
  };

  const editorActions = () => {
    setNewActionModal(true);
  };

  const handleChange = (path, event) => {
    setFormSubmitted(false);
    const { target } = event;
    const value = target.type === "checkbox" ? target.checked : target.value;
    value == "" ? setNameError("This field is required") : setNameError("");

    dispatchFormAction({ type: path, value });
  };

  const handlePublishAsNewVersion = (formName, formDescription) => {
    setFormSubmitted(true);
    const newFormData = manipulatingFormData(
      _.cloneDeep(form),
      MULTITENANCY_ENABLED,
      tenantKey,
      formAccess,
      submissionAccess
    );

    const newPathAndName = generateUniqueId("duplicate-version-");
    newFormData.path = newPathAndName;
    newFormData.title = form.title;
    newFormData.name = newPathAndName;
    newFormData.componentChanged = true;
    delete newFormData.machineName;
    delete newFormData.parentFormId;
    newFormData.newVersion = true;
    newFormData.description = formDescription;
    delete newFormData._id;

    formCreate(newFormData)
      .then((res) => {
        const form = res.data;
        dispatch(setFormSuccessData("form", form));
        dispatch(push(`${redirectUrl}formflow/${form._id}/edit/`));
      })
      .catch((err) => {
        let error;
        if (err.response?.data) {
          error = err.response.data;
          console.log(error);
          setNameError(error?.errors?.name?.message);
        } else {
          error = err.message;
          setNameError(error?.errors?.name?.message);
        }
      })
      .finally(() => {
        setFormSubmitted(false);
      });
  };

  const formChange = (newForm) =>
    dispatchFormAction({ type: "formChange", value: newForm });

  const confirmPublishOrUnPublish = async () => {
    try {
      const actionFunction = isPublished ? unPublish : publish;
      closeModal();
      setIsPublishLoading(true);
      await actionFunction(processListData.id);
      if (isPublished) {
        await fetchProcessDetails(processListData);
      }
      else {
        backToForm();
      }
      setPromptNewVersion(isPublished);
      setIsPublished(!isPublished);
    } catch (err) {
      const error = err.response?.data || err.message;
      dispatch(setFormFailureErrorData("form", error));
    } finally {
      setIsPublishLoading(false);
    }
  };

  const handleVersioning = () => {
    setVersion((prevVersion) => ({
      ...prevVersion,
      major: processListData.majorVersion + 1 + ".0", // Increment the major version
      minor:
        processListData.majorVersion + "." + (processListData.minorVersion + 1), // Reset the minor version to 0
    }));
    openConfirmModal("save");
  };

  const closeNewVersionModal = () => {
    setNewVersionModal(false);
  };

  const saveAsNewVersion = async () => {
    try {
      setIsNewVersionLoading(true);
      const newFormData = manipulatingFormData(
        form,
        MULTITENANCY_ENABLED,
        tenantKey,
        formAccess,
        submissionAccess
      );
      //TBD: need to only update path and name so no need to send whole data
      const oldFormData = manipulatingFormData(
        formData,
        MULTITENANCY_ENABLED,
        tenantKey,
        formAccess,
        submissionAccess
      );

      const newPathAndName = generateUniqueId("-v");
      oldFormData.path += newPathAndName;
      oldFormData.name += newPathAndName;
      await formUpdate(oldFormData._id, oldFormData);

      newFormData.componentChanged = true;
      newFormData.newVersion = true;
      newFormData.parentFormId = previousData.parentFormId;
      delete newFormData.machineName;
      delete newFormData._id;

      const res = await formCreate(newFormData);
      const response = res.data;
      dispatch(setFormSuccessData("form", response));
      dispatch(push(`${redirectUrl}formflow/${response._id}/edit/`));
      setPromptNewVersion(false);
    } catch (err) {
      const error = err.response?.data || err.message;
      dispatch(setFormFailureErrorData("form", error));
    } finally {
      setIsNewVersionLoading(false);
      setNewVersionModal(false);
      setFormSubmitted(false);
    }
  };

  /* ------------------------- handling confirm modal ------------------------- */

  const handleToggleConfirmModal = () => setShowConfirmModal(!showConfirmModal);
  const openConfirmModal = (type) => {
    setModalType(type);
    handleToggleConfirmModal();
  };
  const closeModal = () => {
    setModalType("");
    handleToggleConfirmModal();
  };

  const handleShowVersionModal = () => {
    setNewVersionModal(true);
    setShowConfirmModal(false);
  };

  const getModalContent = () => {
    switch (modalType) {
      case "save":
        return {
          title: "Save Your Changes",
          message:
            "Saving as an incremental version will affect previous submissions. Saving as a new full version will not affect previous submissions.",
          primaryBtnAction: saveFormData,
          secondayBtnAction: handleShowVersionModal,
          primaryBtnText: `Save as Version ${version.minor}`,
          secondaryBtnText: `Save as Version ${version.major}`,
        };
      case "publish":
        return {
          title: "Confirm Publish",
          message:
            "Publishing will save any unsaved changes and lock the entire form, including the layout and the flow. to perform any additional changes you will need to unpublish the form again.",
          primaryBtnAction: confirmPublishOrUnPublish,
          secondayBtnAction: closeModal,
          primaryBtnText: "Publish This Form",
          secondaryBtnText: "Cancel",
        };
      case "unpublish":
        return {
          title: "Confirm Unpublish",
          message:
            "This form is currently live. To save changes to form edits, you need ot unpublish it first. By Unpublishing this form, you will make it unavailble for new submissin to those who currently have access to it. You can republish the form after making your edits. ",
          primaryBtnAction: confirmPublishOrUnPublish,
          secondayBtnAction: closeModal,
          primaryBtnText: "Unpublish and Edit This Form",
          secondaryBtnText: "Cancel, Keep This Form Unpublished",
        };
      case "discard":
        return {
          title: "Are you Sure you want to Discard Layout Changes",
          message:
            "Are you sure you want to discard all the changes to the layout of the form?",
          messageSecondary: "This action cannot be undone.",
          primaryBtnAction: discardChanges,
          secondayBtnAction: closeModal,
          primaryBtnText: "Discard Changes",
          secondaryBtnText: "Cancel",
        };
      default:
        return {};
    }
  };

  const modalContent = getModalContent();

  // loading up to set the data to the form variable
  if (!form?._id || restoreFormDataLoading) {
    return (
      <div className="d-flex justify-content-center">
        <div className="spinner-grow" aria-live="polite">
          <span className="sr-only">{t("Loading...")}</span>
        </div>
      </div>
    );
  }

  //TBD: check the behaviour when a form has some submission and still in draft mode
  const unPublishActiveForm = async () => {
    if (processListData.status === "active") {
      try {
        await unPublish(processListData.id);
        setIsPublished(false);
        dispatch(push(`${redirectUrl}form`));
      } catch (err) {
        const error = err.response?.data || err.message;
        dispatch(setFormFailureErrorData("form", error));
      } finally {
        setIsPublishLoading(false);
      }
    }
  };

  const handleCloseActionModal = () => {
    setSelectedAction(null); // Reset action
  };

  // deleting form hardly from formio and mark inactive in mapper table
  const deleteModal = () => {
    if (!applicationCount) {
      dispatch(deleteForm("form", formId));
      dispatch(push(`${redirectUrl}form`));
    }

    if (processListData.id) {
      dispatch(
        unPublishForm(processListData.id, (err) => {
          const message = `${_.capitalize(
            processListData?.formType
          )} deletion ${err ? "unsuccessful" : "successfully"}`;
          toast[err ? "error" : "success"](t(message));
        })
      );
    }

    dispatch(
      setFormDeleteStatus({ modalOpen: false, formId: "", formName: "" })
    );
  };

  const renderDeleteModal = () => {
    const hasSubmissions = processListData.id && applicationCount;
    const commonProps = {
      show: selectedAction === DELETE,
      primaryBtnAction: handleCloseActionModal,
      onClose: handleCloseActionModal,
    };

    if (hasSubmissions) {
      return (
        <ConfirmModal
          {...commonProps}
          title={t("You Cannot Delete This Form")}
          message={t(
            "But you may unpublish it if you wish to not receive any more submissions."
          )}
          messageSecondary={t(
            "You may not delete a form that has submissions associated with it."
          )}
          secondayBtnAction={unPublishActiveForm}
          primaryBtnText={t("Keep This Form")}
          secondaryBtnText={t("Unpublish This Form")}
          secondoryBtndataTestid="unpublish-button"
          primaryBtndataTestid="keep-form-button"
          primaryBtnariaLabel="Keep This Form"
          secondoryBtnariaLabel="Unpublish This Form"
        />
      );
    } else {
      return (
        <ConfirmModal
          {...commonProps}
          title={t("Are You Sure You Want to Delete This Form?")}
          message={t("This action cannot be undone.")}
          secondayBtnAction={deleteModal}
          primaryBtnText={t("No, Keep This Form")}
          secondaryBtnText={t("Yes, Delete the Form")}
          secondoryBtndataTestid="yes-delete-button"
          primaryBtndataTestid="no-delete-button"
          primaryBtnariaLabel="No, Keep This Form"
          secondoryBtnariaLabel="Yes, Delete the Form"
        />
      );
    }
  };

  return (
    <div>
      <div>
        <LoadingOverlay active={formSubmitted} spinner text={t("Loading...")}>
          <SettingsModal
            show={showSettingsModal}
            handleClose={handleToggleSettingsModal}
            handleConfirm={handleConfirmSettings}
          />

          <Errors errors={errors} />

          <Card className="editor-header">
            <Card.Body>
              <div className="d-flex justify-content-between align-items-center">
                <div className="d-flex align-items-center justify-content-between">
                  <BackToPrevIcon onClick={backToForm} />
                  <div className="mx-4 editor-header-text">
                    {formData.title}
                  </div>
                  <span
                    data-testid={`form-status-${form._id}`}
                    className="d-flex align-items-center white-text mx-3"
                  >
                    <div
                      className={`status-${isPublished ? "live" : "draft"}`}
                    ></div>
                    {isPublished ? t("Live") : t("Draft")}
                  </span>
                </div>
                <div>
                  <CustomButton
                    variant="dark"
                    size="md"
                    label={t("Settings")}
                    onClick={handleToggleSettingsModal}
                    dataTestid="eidtor-settings-testid"
                    ariaLabel={t("Designer Settings Button")}
                  />
                  <CustomButton
                    variant="dark"
                    size="md"
                    className="mx-2"
                    label={t("Actions")}
                    onClick={editorActions}
                    dataTestid="designer-action-testid"
                    ariaLabel={(t) => t("Designer Actions Button")}
                  />
                  <CustomButton
                    variant="light"
                    size="md"
                    label={t(publishText)}
                    buttonLoading={isPublishLoading}
                    onClick={() => {
                      isPublished
                        ? openConfirmModal("unpublish")
                        : openConfirmModal("publish");
                    }}
                    dataTestid="handle-publish-testid"
                    ariaLabel={`${t(publishText)} ${t("Button")}`}
                  />
                </div>
              </div>
            </Card.Body>
          </Card>
          <div className="d-flex mb-3">
            <div
              className={`wraper form-wraper ${isFormLayout ? "visible" : ""}`}
            >
              <Card>
                <Card.Header>
                  <div
                    className="d-flex justify-content-between align-items-center"
                    style={{ width: "100%" }}
                  >
                    <div className="d-flex align-items-center justify-content-between">
                      <div className="mx-2 builder-header-text">Layout</div>
                      <div>
                        <CustomButton
                          variant="secondary"
                          size="md"
                          icon={<HistoryIcon />}
                          label={t("History")}
                          onClick={() => handleFormHistory()}
                          dataTestid="handle-form-history-testid"
                          ariaLabel={t("Form History Button")}
                        />
                        <CustomButton
                          variant="secondary"
                          size="md"
                          className="mx-2"
                          icon={<PreviewIcon />}
                          label={t("Preview")}
                          onClick={handlePreview}
                          dataTestid="handle-preview-testid"
                          ariaLabel={t("Preview Button")}
                        />
                      </div>
                    </div>
                    <div>
                      <CustomButton
                        variant="primary"
                        size="md"
                        className="mx-2"
                        disabled={isPublished}
                        label={t("Save Layout")}
                        onClick={
                          promptNewVersion ? handleVersioning : saveFormData
                        }
                        dataTestid="save-form-layout"
                        ariaLabel={t("Save Form Layout")}
                      />
                      <CustomButton
                        variant="secondary"
                        size="md"
                        label={t("Discard Changes")}
                        onClick={() => {
                          openConfirmModal("discard");
                        }}
                        dataTestid="discard-button-testid"
                        ariaLabel={t("cancelBtnariaLabel")}
                      />
                    </div>
                  </div>
                </Card.Header>
                <Card.Body>
                  <div className="form-builder">
                    <FormBuilder
                      key={form._id}
                      form={form}
                      onChange={formChange}
                      options={{
                        language: lang,
                        i18n: RESOURCE_BUNDLES_DATA,
                      }}
                    />
                  </div>
                </Card.Body>
              </Card>
            </div>
            <div
              className={`wraper flow-wraper ${isFlowLayout ? "visible" : ""}`}
            >
              {/* TBD: Add a loader instead. */}
              {isProcessDetailsLoading ? <>loading...</> : <FlowEdit 
              CategoryType={CategoryType}
              setIsProcessDetailsLoading={setIsProcessDetailsLoading}
              isPublished={isPublished}
              />}
            </div>
            <button
              className={`border-0 form-flow-wraper-${isFormLayout ? "right" : "left"
                } ${sideTabRef.current && "visible"}`}
              onClick={handleCurrentLayout}
            >
              {isFormLayout ? "Flow" : "Layout"}
            </button>
          </div>
        </LoadingOverlay>
      </div>
      <ActionModal
        newActionModal={newActionModal}
        onClose={onCloseActionModal}
        CategoryType={CategoryType.FORM}
        onAction={setSelectedAction}
        published={isPublished}
      />
      <FormBuilderModal
        modalHeader={t("Duplicate")}
        nameLabel={t("New Form Name")}
        descriptionLabel={t("New Form Description")}
        showBuildForm={selectedAction === DUPLICATE}
        formSubmitted={formSubmitted}
        onClose={handleCloseSelectedAction}
        handleChange={handleChange}
        primaryBtnLabel={t("Save and Edit form")}
        primaryBtnAction={handlePublishAsNewVersion}
        setNameError={setNameError}
        nameValidationOnBlur={validateFormNameOnBlur}
        nameError={nameError}
      />

      <ImportModal
        importLoader={importLoader}
        importError={importError}
        importFormModal={selectedAction === IMPORT}
        uploadActionType={UploadActionType}
        formName={formTitle}
        formSubmitted={formSubmitted}
        onClose={handleCloseSelectedAction}
        handleImport={handleImport}
        fileItems={fileItems}
        headerText="Import File"
        primaryButtonText="Confirm And Replace"
      />

      <ExportModal
        showExportModal={selectedAction === EXPORT}
        onClose={handleCloseSelectedAction}
        formId={processListData.id}
      />

      <NewVersionModal
        show={newVersionModal}
        newVersion={version.major}
        title={t("Create a New Full Version")}
        createNewVersion={saveAsNewVersion}
        onClose={closeNewVersionModal}
        isNewVersionLoading={isNewVersionLoading}
        size="md"
      />

      {showConfirmModal && (
        <ConfirmModal
          show={showConfirmModal}
          title={modalContent.title}
          message={modalContent.message}
          messageSecondary={modalContent.messageSecondary || ""}
          primaryBtnAction={modalContent.primaryBtnAction}
          onClose={closeModal}
          secondayBtnAction={modalContent.secondayBtnAction}
          primaryBtnText={modalContent.primaryBtnText}
          secondaryBtnText={modalContent.secondaryBtnText}
          size="md"
        />
      )}
      
      <HistoryModal
        show={showHistoryModal}
        onClose={closeHistoryModal}
        title={t("History")}
        loadMoreBtnText={t("Load More")}
        revertBtnText={t("Revert To This")}
        allHistory={formHistory}
        loadMoreBtnAction={loadMoreBtnAction}
        categoryType={CategoryType.FORM}
        revertBtnAction={revertFormBtnAction}
        historyCount={formHistoryData.totalCount}
      />
      {renderDeleteModal()}
    </div>
  );
};

export const Edit = React.memo(EditComponent);<|MERGE_RESOLUTION|>--- conflicted
+++ resolved
@@ -336,11 +336,7 @@
     fetchRestoredFormData(restoredFormId);
   }, [restoredFormId]);
 
-<<<<<<< HEAD
-  const fetchProcessDetails = async(processListData)=>{
-=======
   const fetchProcessDetails = async (processListData) => {
->>>>>>> 5fb3aa8a
     const response = await getProcessDetails(processListData.processKey);
     dispatch(setProcessData(response.data));
   };
