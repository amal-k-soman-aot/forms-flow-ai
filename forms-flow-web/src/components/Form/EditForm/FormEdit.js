import React, { useReducer, useState, useEffect, useRef } from "react";
import { useSelector, useDispatch } from "react-redux";
import { useParams } from "react-router-dom";
import { Card } from "react-bootstrap";
import {
  Errors,
  FormBuilder,
  deleteForm,
  Form,
} from "@aot-technologies/formio-react";
import {
  CustomButton,
  ConfirmModal,
  BackToPrevIcon,
  HistoryIcon,
  PreviewIcon,
  FormBuilderModal,
  HistoryModal,
  ImportModal
} from "@formsflow/components";
import { RESOURCE_BUNDLES_DATA } from "../../../resourceBundles/i18n";
import LoadingOverlay from "react-loading-overlay-ts";
import _cloneDeep from "lodash/cloneDeep";
import { useTranslation } from "react-i18next";
import { push } from "connected-react-router";
import ActionModal from "../../Modals/ActionModal.js";
//for save form
import { MULTITENANCY_ENABLED } from "../../../constants/constants";
import { fetchFormById } from "../../../apiManager/services/bpmFormServices";
import { manipulatingFormData } from "../../../apiManager/services/formFormatterService";
import {
  formUpdate,
  validateFormName,
  formCreate,
  formImport,
  publish,
  unPublish,
  getFormHistory,
} from "../../../apiManager/services/FormServices";
import FileService from "../../../services/FileService";
import {
  setFormFailureErrorData,
  setFormSuccessData,
  setRestoreFormData,
  setRestoreFormId,
  setFormDeleteStatus,
  setFormHistories,
} from "../../../actions/formActions";
import {
  saveFormProcessMapperPut,
  getProcessDetails,
  unPublishForm,
} from "../../../apiManager/services/processServices";
import {
  setProcessData,
} from "../../../actions/processActions.js";
import _ from "lodash";
import SettingsModal from "../../Modals/SettingsModal";
import FlowEdit from "./FlowEdit.js";
import ExportModal from "../../Modals/ExportModal.js";
import NewVersionModal from "../../Modals/NewVersionModal";
import { currentFormReducer } from "../../../modules/formReducer.js";
import { toast } from "react-toastify";
import userRoles from "../../../constants/permissions.js";
import { generateUniqueId, isFormComponentsChanged } from "../../../helper/helper.js";
import { useMutation } from "react-query";

// constant values
const DUPLICATE = "DUPLICATE";
const IMPORT = "IMPORT";
const EXPORT = "EXPORT";
const FORM_LAYOUT = "FORM_LAYOUT";
const FLOW_LAYOUT = "FLOW_LAYOUT";
const DELETE = "DELETE";

const EditComponent = () => {
  const dispatch = useDispatch();
  const { formId } = useParams();
  const { t } = useTranslation();
  //this variable handle the flow and layot tab switching
  const sideTabRef = useRef(null);

  /* ------------------------------- mapper data ------------------------------ */
  const { formProcessList: processListData, formPreviousData: previousData } =
    useSelector((state) => state.process);

  /* -------------------------------- user data and form access data ------------------------------- */
  const {
    formAccess = [],
    submissionAccess = [],
    lang,
    userDetail: { preferred_username },
  } = useSelector((state) => state.user);

  /* ---------------------------  form data --------------------------- */
  const { form: formData, error: errors } = useSelector((state) => state.form);

  /* ----------------- current form data when user is editing ----------------- */
  const [form, dispatchFormAction] = useReducer(
    currentFormReducer,
    _cloneDeep(formData)
  );

  /* ------------------ handling form layout and flow layouts ----------------- */
  const [currentLayout, setCurrentLayout] = useState(FORM_LAYOUT);
  const isFormLayout = currentLayout === FORM_LAYOUT;
  const isFlowLayout = currentLayout === FLOW_LAYOUT;

  const tenantKey = useSelector((state) => state.tenants?.tenantId);
  const redirectUrl = MULTITENANCY_ENABLED ? `/tenant/${tenantKey}/` : "/";

  const [nameError, setNameError] = useState("");
  const [newVersionModal, setNewVersionModal] = useState(false);
  /* ------------------------------ fowvariables ------------------------------ */
  const flowRef = useRef(null);
  /* ------------------------- file import ------------------------- */
  const [formTitle, setFormTitle] = useState("");
  const [importError, setImportError] = useState("");
  const [importLoader, setImportLoader] = useState(false);
  const defaultPrimaryBtnText = "Confirm And Replace";
  const [primaryButtonText, setPrimaryButtonText] = useState(defaultPrimaryBtnText);
  const { createDesigns } = userRoles();
  const [formChangeState, setFormChangeState] = useState({initial:false,changed:false});

  /* --------- validate form title exist or not --------- */
  const {
    mutate: validateFormTitle, // this function will trigger the api call
    isLoading: validationLoading,
    // isError: error,
  } = useMutation(
    ({ title }) =>
      validateFormName(title),
    {
      onSuccess:({data}, {createButtonClicked,...variables})=>{

        if (data && data.code === "FORM_EXISTS") {
          setNameError(data.message);  // Set exact error message
        } else {
          setNameError("");
          if(createButtonClicked){
            handlePublishAsNewVersion(variables);
          }
        }
      },
      onError: (error) => {
        const errorMessage = error.response?.data?.message || "An error occurred while validating the form name.";
        setNameError(errorMessage);  // Set the error message from the server
      }
    }
  );
  const UploadActionType = {
    IMPORT: "import",
    VALIDATE: "validate",
  };

  useEffect(() => {
    if (importError !== "") {
      setPrimaryButtonText("Try Again");
    }
  }, [importError]);

  const [fileItems, setFileItems] = useState({
    workflow: {
      majorVersion: null,
      minorVersion: null,
    },
    form: {
      majorVersion: null,
      minorVersion: null,
    },
  });


  const handleImport = async (fileContent, UploadActionType,
     selectedLayoutVersion, selectedFlowVersion) => {
    if (!isValidUploadActionType(UploadActionType)) return;
  
    const data = prepareImportData(UploadActionType, selectedLayoutVersion, selectedFlowVersion);
  
    try {
      const res = await formImport(fileContent, JSON.stringify(data));
      await handleImportResponse(res, fileContent, data.action);
    } catch (err) {
      handleImportError(err);
    }
  };
  
  // Helper function to validate the action type
  const isValidUploadActionType = (actionType) => {
    if (!["validate", "import"].includes(actionType)) {
      console.error("Invalid UploadActionType provided");
      setImportLoader(false);
      return false;
    }
    return true;
  };
  
  // Helper function to prepare data for the API request
  const prepareImportData = (actionType, selectedLayoutVersion, selectedFlowVersion) => {
    const data = {
      importType: "edit",
      action: actionType,
      mapperId: processListData.id,
    };
  
    if (actionType === "import") {
      setImportLoader(true);
      setFormSubmitted(true);
  
      if (selectedLayoutVersion || selectedFlowVersion) {
        data.form = prepareVersionData(selectedLayoutVersion);
        data.workflow = prepareVersionData(selectedFlowVersion);
      }
    }
  
    return data;
  };
  
  // Helper function to prepare version data
  const prepareVersionData = (version) => ({
    skip: version === true,
    ...(typeof version === 'string' && { selectedVersion: version }),
  });
  
  // Helper function to handle the API response
  const handleImportResponse = async (res, fileContent, action) => {
    setImportLoader(false);
    setFormSubmitted(false);
  
    const { data: responseData } = res;
    if (responseData) {
      setFileItems({
        workflow: extractVersionInfo(responseData.workflow),
        form: extractVersionInfo(responseData.form),
      });
  
      if (action === "validate") {
        await handleValidation(fileContent);
      } else if (responseData?.formId) {
        navigateToEditForm(responseData.formId);
      }
    }
  };
  
  // Helper function to extract version information
  const extractVersionInfo = (versionData) => ({
    majorVersion: versionData?.majorVersion || null,
    minorVersion: versionData?.minorVersion || null,
  });
  
  // Helper function to handle validation
  const handleValidation = async (fileContent) => {
    try {
      const formExtracted = await FileService.extractFileDetails(fileContent);
      if (formExtracted) {
        setFormTitle(formExtracted.formTitle);
      } else {
        console.log("No valid form found.");
      }
    } catch (error) {
      console.error("Error extracting file details:", error);
    }
  };
  
  // Helper function to navigate to the edit form
  const navigateToEditForm = (formId) => {
    handleCloseSelectedAction();
    dispatch(push(`${redirectUrl}formflow/${formId}/edit/`));
  };
  
  // Helper function to handle errors
  const handleImportError = (err) => {
    setImportLoader(false);
    setFormSubmitted(false);
    setImportError(err?.response?.data?.message || "An error occurred");
  };
  
  /* ------------------------- form history variables ------------------------- */
  const [isNewVersionLoading, setIsNewVersionLoading] = useState(false);
  const [restoreFormDataLoading, setRestoreFormDataLoading] = useState(false);
  const {
    formHistoryData = {},
    restoredFormData,
    restoredFormId,
  } = useSelector((state) => state.formRestore);

  /* -------------------------- getting process data -------------------------- */
  const [isProcessDetailsLoading, setIsProcessDetailsLoading] = useState(false);

  /* ------------------------------ for save form ----------------------------- */
  const [promptNewVersion, setPromptNewVersion] = useState(
    processListData.promptNewVersion
  );
  const [version, setVersion] = useState({ major: 1, minor: 0 });
  const [isPublished, setIsPublished] = useState(
    processListData?.status == "active"
  );
  const [isPublishLoading, setIsPublishLoading] = useState(false);
  const publishText = isPublished ? "Unpublish" : "Publish";
  const [formSubmitted, setFormSubmitted] = useState(false);

  const applicationCount = useSelector(
    (state) => state.process?.applicationCount
  );

  const formHistory = formHistoryData.formHistory || [];
  const [showHistoryModal, setShowHistoryModal] = useState(false);
  const [showConfirmModal, setShowConfirmModal] = useState(false);
  const [modalType, setModalType] = useState("");

  const [showSettingsModal, setShowSettingsModal] = useState(false);
  const handleToggleSettingsModal = () =>
    setShowSettingsModal(!showSettingsModal);
  const [selectedAction, setSelectedAction] = useState(null);
  const [newActionModal, setNewActionModal] = useState(false);
  const [isSettingsSaving, setIsSettingsSaving] = useState(false);
  const onCloseActionModal = () => setNewActionModal(false);

  const CategoryType = {
    FORM: "FORM",
    WORKFLOW: "WORKFLOW",
  };

  // handling form layout and flow layout
  const handleCurrentLayout = (e) => {
    //wehn the current is assigned with element then only the visible class will render
    sideTabRef.current = e;
    setCurrentLayout(isFormLayout ? FLOW_LAYOUT : FORM_LAYOUT);
  };

  const handleCloseSelectedAction = () => {
    setSelectedAction(null);
    if (selectedAction === IMPORT) {
      setFileItems({
        workflow: {
          majorVersion: null,
          minorVersion: null,
        },
        form: {
          majorVersion: null,
          minorVersion: null,
        },
      });
      setImportError("");
      setPrimaryButtonText(defaultPrimaryBtnText);
    }
    if (selectedAction === DUPLICATE) {
      setNameError("");
      setFormSubmitted(false);
    }
  };

  useEffect(() => {
    if (restoredFormId) {
      setRestoreFormDataLoading(true);
      fetchFormById(restoredFormId)
        .then((res) => {
          if (res.data) {
            const { data } = res;
            dispatch(setRestoreFormData(res.data));
            dispatchFormAction({
              type: "components",
              value: _cloneDeep(data.components),
            });
            dispatchFormAction({ type: "type", value: data.type });
            dispatchFormAction({ type: "display", value: data.display });
          }
        })
        .catch((err) => {
          console.log(err.response.data);
        })
        .finally(() => {
          setRestoreFormDataLoading(false);
        });
    }
    return () => {
      dispatch(setRestoreFormData({}));
      dispatch(setRestoreFormId(null));
    };
  }, [restoredFormId]);

  const fetchRestoredFormData = (restoredFormId) => {
    if (restoredFormId) {
      fetchFormById(restoredFormId)
        .then((res) => {
          if (res.data) {
            const { data } = res;
            dispatch(setRestoreFormData(data));
            dispatchFormAction({
              type: "components",
              value: _cloneDeep(data.components),
            });
            dispatchFormAction({ type: "type", value: data.type });
            dispatchFormAction({ type: "display", value: data.display });
          }
        })
        .catch((err) => {
          toast.error(err.response.data);
        });
    }

    const cleanup = () => {
      dispatch(setRestoreFormData({}));
      dispatch(setRestoreFormId(null));
    };

    return cleanup;
  };

  useEffect(() => {
    fetchRestoredFormData(restoredFormId);
  }, [restoredFormId]);

  const fetchProcessDetails = async (processListData) => {
    const response = await getProcessDetails(processListData.processKey);
    dispatch(setProcessData(response.data));
  };

  useEffect(async () => {
    if (processListData.processKey) {
      setIsProcessDetailsLoading(true);
      await fetchProcessDetails(processListData);
      setIsProcessDetailsLoading(false);
    }
  }, [processListData.processKey]);

  const validateFormNameOnBlur = ({title, ...rest}) => {
    if (!title || title.trim() === "") {
      setNameError("This field is required");
      return;
    }
    validateFormTitle({title, ...rest});
  };


  /* ----------- save settings function to be used in settings modal ---------- */
  const filterAuthorizationData = (authorizationData) => {
    if (authorizationData.selectedOption === "specifiedRoles") {
      return { roles: authorizationData.selectedRoles, userName: "" };
    }
    return { roles: [], userName: preferred_username };
  };

  const handleConfirmSettings = async ({
    formDetails,
    accessDetails,
    rolesState,
  }) => {
    setIsSettingsSaving(true);
    const parentFormId = processListData.parentFormId;
    const mapper = {
      formId: form._id,
      id: processListData.id,
      formName: formDetails?.title,
      description: formDetails?.description,
      anonymous: formDetails.anonymous,
      parentFormId: parentFormId,
      formType: form.type,
      majorVersion: processListData.majorVersion,
      minorVersion: processListData.minorVersion,
    };

    const authorizations = {
      application: {
        resourceId: parentFormId,
        resourceDetails: {},
        ...filterAuthorizationData(rolesState.APPLICATION),
      },
      designer: {
        resourceId: parentFormId,
        resourceDetails: {},
        ...filterAuthorizationData(rolesState.DESIGN),
      },
      form: {
        resourceId: parentFormId,
        resourceDetails: {},
        roles:
          rolesState.FORM.selectedOption === "specifiedRoles"
            ? rolesState.FORM.selectedRoles
            : [],
      },
    };

    const formData = {
      title: formDetails.title,
      display: formDetails.display,
      path: formDetails.path,
      submissionAccess: accessDetails.submissionAccess,
      access: accessDetails.formAccess,
    };

    try{
      await dispatch(saveFormProcessMapperPut({ mapper, authorizations }));
      const updateFormResponse = await formUpdate(form._id, formData);
      dispatchFormAction({
        type: "formChange",
        value: { ...updateFormResponse.data, components: form.components },
      });
      dispatch(setFormSuccessData("form", updateFormResponse.data));
    }catch(error){
      console.error(error);
    }finally{
      setIsSettingsSaving(false);
      handleToggleSettingsModal();
    }
  };

  const saveFormData = async ({showToast = true}) => {
    try {
      const isFormChanged = isFormComponentsChanged({restoredFormData, 
        restoredFormId, formData, form});
      if(!isFormChanged && !promptNewVersion) {
        showToast && toast.success(t("Form updated successfully"));
        return;
      }
      setShowConfirmModal(false);
      setFormSubmitted(true);
      const newFormData = manipulatingFormData(
        form,
        MULTITENANCY_ENABLED,
        tenantKey,
        formAccess,
        submissionAccess
      );
      newFormData.componentChanged = isFormChanged || promptNewVersion; //after unpublish need to save it in minor version on update
      newFormData.parentFormId = previousData.parentFormId;
      newFormData.title = processListData.formName;

      const {data} = await formUpdate(newFormData._id, newFormData);
      dispatch(setFormSuccessData("form", data));
      setPromptNewVersion(false);
      setFormChangeState(prev=>({...prev,changed:false}));
    } catch (err) {
      const error = err.response?.data || err.message;
      dispatch(setFormFailureErrorData("form", error));
    } finally {
      setFormSubmitted(false);
    }
  };

  const backToForm = () => {
    dispatch(push(`${redirectUrl}formflow`));
  };
  const closeHistoryModal = () => {
    setShowHistoryModal(false);
  };
  const fetchFormHistory = (parentFormId, page, limit) => {
    getFormHistory(parentFormId, page, limit)
      .then((res) => {
        dispatch(setFormHistories(res.data));
      })
      .catch(() => {
        setFormHistories([]);
      });
  };

  const handleFormHistory = () => {
    setShowHistoryModal(true);
    dispatch(setFormHistories({ formHistory: [], totalCount: 0 }));
    if (processListData?.parentFormId) {
      fetchFormHistory(processListData?.parentFormId, 1, 4);
    }
  };

  const loadMoreBtnAction = () => {
    fetchFormHistory(processListData?.parentFormId);
  };

  const revertFormBtnAction = (cloneId) => {
    dispatch(setRestoreFormId(cloneId));
    fetchRestoredFormData(cloneId);
  };

  const handlePreview = () => { 
    const newTabUrl = `${redirectUrl}formflow/${form._id}/view-edit`; 
    window.open(newTabUrl, "_blank"); 
  };

  const discardChanges = () => {
    dispatchFormAction({
      type: "components",
      value: _cloneDeep(formData.components),
    });
    setFormChangeState(prev=>({...prev,changed:false}));
    handleToggleConfirmModal();
  };

  const editorActions = () => {
    setNewActionModal(true);
  };

  const handlePublishAsNewVersion = ({ description, title }) => {
    setFormSubmitted(true);
    const newFormData = manipulatingFormData(
      _.cloneDeep(form),
      MULTITENANCY_ENABLED,
      tenantKey,
      formAccess,
      submissionAccess
    );

    const newPathAndName = generateUniqueId("duplicate-version-");
    newFormData.path = newPathAndName;
    newFormData.title = title;
    newFormData.name = newPathAndName;
    newFormData.componentChanged = true;
    delete newFormData.machineName;
    delete newFormData.parentFormId;
    newFormData.newVersion = true;
    newFormData.description = description;
    delete newFormData._id;

    formCreate(newFormData)
      .then((res) => {
        const form = res.data;
        dispatch(setFormSuccessData("form", form));
        dispatch(push(`${redirectUrl}formflow/${form._id}/edit/`));
      })
      .catch((err) => {
        let error;
        if (err.response?.data) {
          error = err.response.data;
          console.log(error);
          setNameError(error?.errors?.name?.message);
        } else {
          error = err.message;
          setNameError(error?.errors?.name?.message);
        }
      })
      .finally(() => {
        setFormSubmitted(false);
      });
  };
<<<<<<< HEAD

  const formChange = (newForm) => {
    setFormChangeState((prev) => {
      let key = null; 
      if (!prev.initial) {
        key = "initial";
      } else if (!prev.changed) {
=======
  const formChange = (newForm) =>{
    setFormChangeState(prev=>{
      let key = null;
      if(!prev.initial){
        key = "initial";
      }else if(!prev.changed){
>>>>>>> 7d7ce9af
        key = "changed";
      }
      return key ? {...prev, [key]:true} : prev;
    });
  
    dispatchFormAction({ type: "formChange", value: newForm });
  };
  

  const confirmPublishOrUnPublish = async () => {
    try {
      const actionFunction = isPublished ? unPublish : publish;
      closeModal();
      setIsPublishLoading(true);
      if (!isPublished) {
        await flowRef.current.saveFlow(false);
        await saveFormData({showToast:false});
      }
      await actionFunction(processListData.id);
      if (isPublished) {
        await fetchProcessDetails(processListData);
      } else {
        backToForm();
      }
      setPromptNewVersion(isPublished);
      setIsPublished(!isPublished);
    } catch (err) {
      const error = err.response?.data || err.message;
      dispatch(setFormFailureErrorData("form", error));
    } finally {
      setIsPublishLoading(false);
    }
  };

  const handleVersioning = () => {
    setVersion((prevVersion) => ({
      ...prevVersion,
      major: processListData.majorVersion + 1 + ".0", // Increment the major version
      minor:
        processListData.majorVersion + "." + (processListData.minorVersion + 1), // Reset the minor version to 0
    }));
    openConfirmModal("save");
  };

  const closeNewVersionModal = () => {
    setNewVersionModal(false);
  };

  const saveAsNewVersion = async () => {
    try {
      setIsNewVersionLoading(true);
      const newFormData = manipulatingFormData(
        form,
        MULTITENANCY_ENABLED,
        tenantKey,
        formAccess,
        submissionAccess
      );
      //TBD: need to only update path and name so no need to send whole data
      const oldFormData = manipulatingFormData(
        formData,
        MULTITENANCY_ENABLED,
        tenantKey,
        formAccess,
        submissionAccess
      );

      const newPathAndName = generateUniqueId("-v");
      oldFormData.path += newPathAndName;
      oldFormData.name += newPathAndName;
      await formUpdate(oldFormData._id, oldFormData);

      newFormData.componentChanged = true;
      newFormData.newVersion = true;
      newFormData.parentFormId = previousData.parentFormId;
      delete newFormData.machineName;
      delete newFormData._id;

      const res = await formCreate(newFormData);
      const response = res.data;
      dispatch(setFormSuccessData("form", response));
      dispatch(push(`${redirectUrl}formflow/${response._id}/edit/`));
      setPromptNewVersion(false);
    } catch (err) {
      const error = err.response?.data || err.message;
      dispatch(setFormFailureErrorData("form", error));
    } finally {
      setIsNewVersionLoading(false);
      setNewVersionModal(false);
      setFormSubmitted(false);
    }
  };

  /* ------------------------- handling confirm modal ------------------------- */

  const handleToggleConfirmModal = () => setShowConfirmModal(!showConfirmModal);
  const openConfirmModal = (type) => {
    setModalType(type);
    handleToggleConfirmModal();
  };
  const closeModal = () => {
    setModalType("");
    handleToggleConfirmModal();
  };

  const handleShowVersionModal = () => {
    setNewVersionModal(true);
    setShowConfirmModal(false);
  };

  const getModalContent = () => {
    switch (modalType) {
      case "save":
        return {
          title: "Save Your Changes",
          message:
            "Saving as an incremental version will affect previous submissions. Saving as a new full version will not affect previous submissions.",
          primaryBtnAction: saveFormData,
          secondayBtnAction: handleShowVersionModal,
          primaryBtnText: `Save as Version ${version.minor}`,
          secondaryBtnText: `Save as Version ${version.major}`,
        };
      case "publish":
        return {
          title: "Confirm Publish",
          message:
            "Publishing will save any unsaved changes and lock the entire form, including the layout and the flow. to perform any additional changes you will need to unpublish the form again.",
          primaryBtnAction: confirmPublishOrUnPublish,
          secondayBtnAction: closeModal,
          primaryBtnText: "Publish This Form",
          secondaryBtnText: "Cancel",
        };
      case "unpublish":
        return {
          title: "Confirm Unpublish",
          message:
            "This form is currently live. To save changes to form edits, you need ot unpublish it first. By Unpublishing this form, you will make it unavailble for new submissin to those who currently have access to it. You can republish the form after making your edits. ",
          primaryBtnAction: confirmPublishOrUnPublish,
          secondayBtnAction: closeModal,
          primaryBtnText: "Unpublish and Edit This Form",
          secondaryBtnText: "Cancel, Keep This Form Unpublished",
        };
      case "discard":
        return {
          title: "Discard Layout Changes?",
          message:
            "Are you sure you want to discard all the changes to the layout of the form?",
          messageSecondary: "This action cannot be undone.",
          primaryBtnAction: discardChanges,
          secondayBtnAction: closeModal,
          primaryBtnText: "Yes, Discard Changes",
          secondaryBtnText: "No, Keep My Changes",
        };
      default:
        return {};
    }
  };

  const modalContent = getModalContent();

  // loading up to set the data to the form variable
  if (!form?._id || restoreFormDataLoading) {
    return (
      <div className="d-flex justify-content-center">
        <div className="spinner-grow" aria-live="polite">
          <span className="sr-only">{t("Loading...")}</span>
        </div>
      </div>
    );
  }

  //TBD: check the behaviour when a form has some submission and still in draft mode
  const unPublishActiveForm = async () => {
    if (processListData.status === "active") {
      try {
        await unPublish(processListData.id);
        setIsPublished(false);
        dispatch(push(`${redirectUrl}formflow`));
      } catch (err) {
        const error = err.response?.data || err.message;
        dispatch(setFormFailureErrorData("form", error));
      } finally {
        setIsPublishLoading(false);
      }
    }
  };

  const handleCloseActionModal = () => {
    setSelectedAction(null); // Reset action
  };

  // deleting form hardly from formio and mark inactive in mapper table
  const deleteModal = () => {
    if (!applicationCount) {
      dispatch(deleteForm("form", formId));
      dispatch(push(`${redirectUrl}formflow`));
    }

    if (processListData.id) {
      dispatch(
        unPublishForm(processListData.id, (err) => {
          const message = `${_.capitalize(
            processListData?.formType
          )} deletion ${err ? "unsuccessful" : "successfully"}`;
          toast[err ? "error" : "success"](t(message));
        })
      );
    }

    dispatch(
      setFormDeleteStatus({ modalOpen: false, formId: "", formName: "" })
    );
  };

  const renderDeleteModal = () => {
    const hasSubmissions = processListData.id && applicationCount;
    const commonProps = {
      show: selectedAction === DELETE,
      primaryBtnAction: handleCloseActionModal,
      onClose: handleCloseActionModal,
    };

    if (hasSubmissions) {
      return (
        <ConfirmModal
          {...commonProps}
          title={t("You Cannot Delete This Form")}
          message={t(
            "But you may unpublish it if you wish to not receive any more submissions."
          )}
          messageSecondary={t(
            "You may not delete a form that has submissions associated with it."
          )}
          secondayBtnAction={unPublishActiveForm}
          primaryBtnText={t("Keep This Form")}
          secondaryBtnText={t("Unpublish This Form")}
          secondoryBtndataTestid="unpublish-button"
          primaryBtndataTestid="keep-form-button"
          primaryBtnariaLabel="Keep This Form"
          secondoryBtnariaLabel="Unpublish This Form"
        />
      );
    } else {
      return (
        <ConfirmModal
          {...commonProps}
          title={t("Are You Sure You Want to Delete This Form?")}
          message={t("This action cannot be undone.")}
          secondayBtnAction={deleteModal}
          primaryBtnText={t("No, Keep This Form")}
          secondaryBtnText={t("Yes, Delete the Form")}
          secondoryBtndataTestid="yes-delete-button"
          primaryBtndataTestid="no-delete-button"
          primaryBtnariaLabel="No, Keep This Form"
          secondoryBtnariaLabel="Yes, Delete the Form"
        />
      );
    }
  };

  return (
    <div>
      <div>
        <LoadingOverlay active={formSubmitted} spinner text={t("Loading...")}>
          <SettingsModal
            show={showSettingsModal}
            isSaving={isSettingsSaving}
            handleClose={handleToggleSettingsModal}
            handleConfirm={handleConfirmSettings}
          />

          <Errors errors={errors} />

          <Card className="editor-header">
            <Card.Body>
              <div className="d-flex justify-content-between align-items-center">
                <div className="d-flex align-items-center justify-content-between">
                  <BackToPrevIcon onClick={backToForm} />
                  <div className="mx-4 editor-header-text">
                    {formData.title}
                  </div>
                  <span
                    data-testid={`form-status-${form._id}`}
                    className="d-flex align-items-center white-text mx-3"
                  >
                    <div
                      className={`status-${isPublished ? "live" : "draft"}`}
                    ></div>
                    {isPublished ? t("Live") : t("Draft")}
                  </span>
                </div>
                {createDesigns && (
                  <div>
                    <CustomButton
                      variant="dark"
                      size="md"
                      label={t("Settings")}
                      onClick={handleToggleSettingsModal}
                      dataTestid="eidtor-settings-testid"
                      ariaLabel={t("Designer Settings Button")}
                    />
                    <CustomButton
                      variant="dark"
                      size="md"
                      className="mx-2"
                      label={t("Actions")}
                      onClick={editorActions}
                      dataTestid="designer-action-testid"
                      ariaLabel={(t) => t("Designer Actions Button")}
                    />
                    <CustomButton
                      variant="light"
                      size="md"
                      label={t(publishText)}
                      buttonLoading={isPublishLoading}
                      onClick={() => {
                        isPublished
                          ? openConfirmModal("unpublish")
                          : openConfirmModal("publish");
                      }}
                      dataTestid="handle-publish-testid"
                      ariaLabel={`${t(publishText)} ${t("Button")}`}
                    />
                  </div>
                )}
              </div>
            </Card.Body>
          </Card>
          <div className="d-flex mb-3">
            <div
              className={`wraper form-wraper ${isFormLayout ? "visible" : ""}`}
            >
              <Card>
                <Card.Header>
                  <div
                    className="d-flex justify-content-between align-items-center"
                    style={{ width: "100%" }}
                  >
                    <div className="d-flex align-items-center justify-content-between">
                      <div className="mx-2 builder-header-text">Layout</div>
                      {createDesigns && (
                        <div>
                          <CustomButton
                            variant="secondary"
                            size="md"
                            icon={<HistoryIcon />}
                            label={t("History")}
                            onClick={() => handleFormHistory()}
                            dataTestid="handle-form-history-testid"
                            ariaLabel={t("Form History Button")}
                          />
                          <CustomButton
                            variant="secondary"
                            size="md"
                            className="mx-2"
                            icon={<PreviewIcon />}
                            label={t("Preview")}
                            onClick={handlePreview}
                            dataTestid="handle-preview-testid"
                            ariaLabel={t("Preview Button")}
                          />
                        </div>
                      )}
                    </div>
                    {createDesigns && (
                      <div>
                        <CustomButton
                          variant="primary"
                          size="md"
                          className="mx-2"
                          disabled={isPublished || !formChangeState.changed}
                          label={t("Save Layout")}
                          onClick={
                            promptNewVersion ? handleVersioning : saveFormData
                          }
                          dataTestid="save-form-layout"
                          ariaLabel={t("Save Form Layout")}
                        />
                        <CustomButton
                          variant="secondary"
                          size="md"
                          label={t("Discard Changes")}
                          onClick={() => {
                            openConfirmModal("discard");
                          }}
                          disabled={!formChangeState.changed}
                          dataTestid="discard-button-testid"
                          ariaLabel={t("cancelBtnariaLabel")}
                        />
                      </div>
                    )}
                  </div>
                </Card.Header>
                <Card.Body>
                  <div className="form-builder">
                    {!createDesigns ? (
                      <div className="px-4 pt-4 form-preview">
                       <Form
                          form={form}
                          options={{
                          disableAlerts: true,
                          noAlerts: true,
                          language: lang, i18n: RESOURCE_BUNDLES_DATA }}
                        />
                      </div>
                    ) : (
                      <FormBuilder
                        key={form._id}
                        form={form}
                        onChange={formChange}
                        options={{
                          language: lang,
                          i18n: RESOURCE_BUNDLES_DATA,
                        }}
                      />
                    )}
                  </div>
                </Card.Body>
              </Card>
            </div>
            <div
              className={`wraper flow-wraper ${isFlowLayout ? "visible" : ""}`}
            >
              {/* TBD: Add a loader instead. */}
              {isProcessDetailsLoading ? <>loading...</> : <FlowEdit 
              ref={flowRef}
              CategoryType={CategoryType}
              isPublished={isPublished}
              />}
            </div>
            <button
              className={`border-0 form-flow-wraper-${
                isFormLayout ? "right" : "left"
              } ${sideTabRef.current && "visible"}`}
              onClick={handleCurrentLayout}
            >
              {isFormLayout ? "Flow" : "Layout"}
            </button>
          </div>
        </LoadingOverlay>
      </div>
      <ActionModal
        newActionModal={newActionModal}
        onClose={onCloseActionModal}
        CategoryType={CategoryType.FORM}
        onAction={setSelectedAction}
        published={isPublished}
      />
      <FormBuilderModal
        modalHeader={t("Duplicate")}
        nameLabel={t("New Form Name")}
        descriptionLabel={t("New Form Description")}
        showBuildForm={selectedAction === DUPLICATE}
        isLoading={formSubmitted || validationLoading}
        onClose={handleCloseSelectedAction}
        primaryBtnLabel={t("Save and Edit form")}
        primaryBtnAction={handlePublishAsNewVersion}
        setNameError={setNameError}
        nameValidationOnBlur={validateFormNameOnBlur}
        nameError={nameError}
      />

      {selectedAction === IMPORT && <ImportModal
        importLoader={importLoader}
        importError={importError}
        showModal={selectedAction === IMPORT}
        uploadActionType={UploadActionType}
        formName={formTitle}
        onClose={handleCloseSelectedAction}
        handleImport={handleImport}
        fileItems={fileItems}
        headerText="Import File"
        primaryButtonText={primaryButtonText}
        fileType=".json, .bpmn"
      />}

      <ExportModal
        showExportModal={selectedAction === EXPORT}
        onClose={handleCloseSelectedAction}
        mapperId={processListData.id}
        formTitle={form.title}
      />

      <NewVersionModal
        show={newVersionModal}
        newVersion={version.major}
        title={t("Create a New Full Version")}
        createNewVersion={saveAsNewVersion}
        onClose={closeNewVersionModal}
        isNewVersionLoading={isNewVersionLoading}
        size="md"
      />

      {showConfirmModal && (
        <ConfirmModal
          show={showConfirmModal}
          title={modalContent.title}
          message={modalContent.message}
          messageSecondary={modalContent.messageSecondary || ""}
          primaryBtnAction={modalContent.primaryBtnAction}
          onClose={closeModal}
          secondayBtnAction={modalContent.secondayBtnAction}
          primaryBtnText={modalContent.primaryBtnText}
          secondaryBtnText={modalContent.secondaryBtnText}
          size="md"
        />
      )}

      <HistoryModal
        show={showHistoryModal}
        onClose={closeHistoryModal}
        title={t("History")}
        loadMoreBtnText={t("Load More")}
        revertBtnText={t("Revert To This")}
        allHistory={formHistory}
        loadMoreBtnAction={loadMoreBtnAction}
        categoryType={CategoryType.FORM}
        revertBtnAction={revertFormBtnAction}
        historyCount={formHistoryData.totalCount}
        disableAllRevertButton={isPublished}
      />
      {renderDeleteModal()}
    </div>
  );
};

export const Edit = React.memo(EditComponent);<|MERGE_RESOLUTION|>--- conflicted
+++ resolved
@@ -631,7 +631,6 @@
         setFormSubmitted(false);
       });
   };
-<<<<<<< HEAD
 
   const formChange = (newForm) => {
     setFormChangeState((prev) => {
@@ -639,14 +638,6 @@
       if (!prev.initial) {
         key = "initial";
       } else if (!prev.changed) {
-=======
-  const formChange = (newForm) =>{
-    setFormChangeState(prev=>{
-      let key = null;
-      if(!prev.initial){
-        key = "initial";
-      }else if(!prev.changed){
->>>>>>> 7d7ce9af
         key = "changed";
       }
       return key ? {...prev, [key]:true} : prev;
