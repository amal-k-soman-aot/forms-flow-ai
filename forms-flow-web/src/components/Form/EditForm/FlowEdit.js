--- conflicted
+++ resolved
@@ -1,252 +1,234 @@
-import React, { forwardRef, useImperativeHandle, useRef, useState } from 'react';
-import { CustomButton, HistoryIcon, ConfirmModal, HistoryModal } from "@formsflow/components";
-import { Card } from 'react-bootstrap';
-import { useTranslation } from 'react-i18next';
-import { useDispatch, useSelector } from 'react-redux';
-import { setProcessData, setProcessHistories } from '../../../actions/processActions.js';
-import BpmnEditor from '../../Modeler/Editors/BpmnEditor/index.js';
-import { updateProcess, getProcessHistory, fetchRevertingProcessData } from "../../../apiManager/services/processServices.js";
-import { toast } from 'react-toastify';
-<<<<<<< HEAD
-import { createXMLFromModeler, validateProcessNames, compareXML } from '../../../helper/processHelper.js';
-import { ERROR_LINTING_CLASSNAME } from '../../Modeler/constants/bpmnModelerConstants.js';
-import PropTypes from 'prop-types';
-
-const FlowEdit = forwardRef(({ CategoryType, setIsProcessDetailsLoading  }, ref) => {
-=======
-import { createXMLFromModeler, compareXML, validateProcess } from '../../../helper/processHelper.js';
+import React, {
+  forwardRef,
+  useImperativeHandle,
+  useRef,
+  useState,
+} from "react";
+import {
+  CustomButton,
+  HistoryIcon,
+  ConfirmModal,
+  HistoryModal,
+} from "@formsflow/components";
+import { Card } from "react-bootstrap";
+import { useTranslation } from "react-i18next";
+import { useDispatch, useSelector } from "react-redux";
+import {
+  setProcessData,
+  setProcessHistories,
+} from "../../../actions/processActions.js";
+import BpmnEditor from "../../Modeler/Editors/BpmnEditor/index.js";
+import {
+  updateProcess,
+  getProcessHistory,
+  fetchRevertingProcessData,
+} from "../../../apiManager/services/processServices.js";
+import { toast } from "react-toastify";
+import {
+  createXMLFromModeler,
+  compareXML,
+  validateProcess,
+} from "../../../helper/processHelper.js";
 import PropTypes from "prop-types";
 
-const FlowEdit = forwardRef(({isPublished = false}, ref) => {
->>>>>>> ffaf6730
-  const { t } = useTranslation();
-  const dispatch = useDispatch();
-  const bpmnRef = useRef();
-  const processData = useSelector((state) => state.process?.processData);
-  const [lintErrors, setLintErrors] = useState([]);
-  const [savingFlow, setSavingFlow] = useState(false);
-  const [showDiscardModal, setShowDiscardModal] = useState(false);
-  const [showHistoryModal, setshowHistoryModal] = useState(false);
-  const {
-    processHistoryData = {},
-    formProcessList: processListData,
-  } = useSelector((state) => state.process);
-  const processHistory = processHistoryData.processHistory || [];
-  // handle history modal
-<<<<<<< HEAD
-  const handleHanldeDisacardModal = () => setShowDiscardModal(!showDiscardModal);
-  //validate any erros in bpmn lint
-  const validateBpmnLintErrors = () => {
-    // only return false if there are errors, warnings are ok
-    let hasErrors = false;
-
-    for (const key in lintErrors) {
-      const err = lintErrors[key];
-      err.forEach((x) => {
-        // Only toast errors, not warnings
-        if (x.category === "error") {
-          hasErrors = true;
-          toast.error(t(x.message));
+const FlowEdit = forwardRef(
+  ({ isPublished = false, CategoryType, setIsProcessDetailsLoading }, ref) => {
+    const { t } = useTranslation();
+    const dispatch = useDispatch();
+    const bpmnRef = useRef();
+    const processData = useSelector((state) => state.process?.processData);
+    const [lintErrors, setLintErrors] = useState([]);
+    const [savingFlow, setSavingFlow] = useState(false);
+    const [showDiscardModal, setShowDiscardModal] = useState(false);
+    const [showHistoryModal, setshowHistoryModal] = useState(false);
+    const { processHistoryData = {}, formProcessList: processListData } =
+      useSelector((state) => state.process);
+    const processHistory = processHistoryData.processHistory || [];
+    const handleDiscardModal = () => setShowDiscardModal(!showDiscardModal);
+
+    const saveFlow = async () => {
+      try {
+        const bpmnModeler = bpmnRef.current?.getBpmnModeler();
+        const xml = await createXMLFromModeler(bpmnModeler);
+        if (!validateProcess(xml, lintErrors, t)) {
+          return;
         }
-      });
-    }
-    return hasErrors;
-  };
-
-  // validate the xml data and any erros in bpmn lint
-  const validateProcess = (xml) => {
-    if (document.getElementsByClassName(ERROR_LINTING_CLASSNAME).length > 0) {
-      return validateBpmnLintErrors();
-    }
-    if (!validateProcessNames(xml)) {
-      toast.error(t("Process name(s) must not be empty"));
-      return false;
-    }
-    return true;
-  };
-
-
-=======
-  const handleHistoryModal = () => setHistoryModalShow(!historyModalShow);
-  const handleDiscardModal = () => setShowDiscardModal(!showDiscardModal);
->>>>>>> ffaf6730
-
-  const saveFlow = async () => {
-    try{
-      const bpmnModeler = bpmnRef.current?.getBpmnModeler();
-      const xml = await createXMLFromModeler(bpmnModeler);
-      if (!validateProcess(xml,lintErrors,t)) {
-        return;
-      }
-      //if xml is same as existing process data, no need to update
-      const isEqual = await compareXML(processData?.processData, xml);
-      if (isEqual) {
+        //if xml is same as existing process data, no need to update
+        const isEqual = await compareXML(processData?.processData, xml);
+        if (isEqual) {
+          toast.success(t("Process updated successfully"));
+          return;
+        }
+
+        setSavingFlow(true);
+        const response = await updateProcess({
+          type: "BPMN",
+          id: processData.id,
+          data: xml,
+        });
+        dispatch(setProcessData(response.data));
         toast.success(t("Process updated successfully"));
-        return;
-      }
-      
-      setSavingFlow(true);
-      const response = await updateProcess({ type:"BPMN", id: processData.id, data:xml });
-      dispatch(setProcessData(response.data));
-      toast.success(t("Process updated successfully"));
-      setSavingFlow(false);
-    }catch(error){
-      setSavingFlow(false);
-      toast.error(t("Failed to update process"));
-    }
-  };
-
-  //handle discard changes
-  const handleDiscardConfirm = ()=>{
-    if(bpmnRef.current){
-      //import the existing process data to bpmn
-      bpmnRef.current?.handleImport(processData?.processData);
-      handleDiscardModal();
-    }
-};
-
-  useImperativeHandle(ref, () => ({
-    saveFlow,
-  }));
-
-<<<<<<< HEAD
-  const closeHistoryModal = () => {
-    setshowHistoryModal(false);
-  };
-
-  const fetchProcessHistory = (processKey, page, limit) => {
-    getProcessHistory(processKey, page, limit)
-      .then((res) => {
-        dispatch(setProcessHistories(res.data));
-      })
-      .catch(() => {
-        setProcessHistories([]);
-      });
-  };
-  const handleProcessHistory = () => {
-    setshowHistoryModal(true);
-    dispatch(setProcessHistories({ processHistory: [], totalCount: 0 }));
-    if (processListData?.processKey) {
+        setSavingFlow(false);
+      } catch (error) {
+        setSavingFlow(false);
+        toast.error(t("Failed to update process"));
+      }
+    };
+
+    //handle discard changes
+    const handleDiscardConfirm = () => {
+      if (bpmnRef.current) {
+        //import the existing process data to bpmn
+        bpmnRef.current?.handleImport(processData?.processData);
+        handleDiscardModal();
+      }
+    };
+
+    useImperativeHandle(ref, () => ({
+      saveFlow,
+    }));
+
+    const closeHistoryModal = () => {
+      setshowHistoryModal(false);
+    };
+
+    const fetchProcessHistory = (processKey, page, limit) => {
+      getProcessHistory(processKey, page, limit)
+        .then((res) => {
+          dispatch(setProcessHistories(res.data));
+        })
+        .catch(() => {
+          setProcessHistories([]);
+        });
+    };
+    const handleProcessHistory = () => {
+      setshowHistoryModal(true);
+      dispatch(setProcessHistories({ processHistory: [], totalCount: 0 }));
+      if (processListData?.processKey) {
         fetchProcessHistory(processListData?.processKey, 1, 4);
-    }
-  };
-
-  const loadMoreBtnAction = () => {
-    fetchProcessHistory(processListData?.processKey);
-  };
-
-  const revertProcessBtnAction = (processId) => {
-    if(processId){
-      setIsProcessDetailsLoading(true);
-      fetchRevertingProcessData(processId).then((res) =>{
-        if(res.data){
-         const { data } = res;
-         dispatch(setProcessData(data));
-         setIsProcessDetailsLoading(false);
-        }
-       }).catch((err) =>{
-         console.log(err.response.data);
-       });  
-    }
-  };
-
-=======
->>>>>>> ffaf6730
-  return (
-    <>
-    <Card>
-      <ConfirmModal
-        show={showDiscardModal}
-        title={t(`Are you Sure you want to Discard Flow Changes`) }
-        message={t("Are you sure you want to discard all the changes of the Flow?")}
-        messageSecondary={t("This action cannot be undone.")}
-        primaryBtnAction={handleDiscardConfirm}
-        onClose={handleDiscardModal}
-        primaryBtnText={t("Discard Changes")}
-        secondaryBtnText={t("Cancel")}
-        secondayBtnAction={handleDiscardModal}
-        size="sm"
-      />
-      <Card.Header>
-        <div className="d-flex justify-content-between align-items-center" style={{ width: "100%" }}>
-          <div className="d-flex align-items-center justify-content-between">
-            <div className="mx-2 builder-header-text">Flow</div>
-            <div>
-              <CustomButton
-                variant="secondary"
-                size="md"
-                icon={<HistoryIcon />}
-                label={t("History")}
-                onClick={() => handleProcessHistory()}
-                dataTestid="flow-history-button-testid"
-                ariaLabel={t("Flow History Button")}
-              />
-              <CustomButton
-                variant="secondary"
-                size="md"
-                className="mx-2"
-                label={t("Preview & Variables")}
-                onClick={() => console.log("handlePreviewAndVariables")}
-                dataTestid="preview-and-variables-testid"
-                ariaLabel={t("{Preview and Variables Button}")}
-              />
-              
+      }
+    };
+
+    const loadMoreBtnAction = () => {
+      fetchProcessHistory(processListData?.processKey);
+    };
+
+    const revertProcessBtnAction = (processId) => {
+      if (processId) {
+        setIsProcessDetailsLoading(true);
+        fetchRevertingProcessData(processId)
+          .then((res) => {
+            if (res.data) {
+              const { data } = res;
+              dispatch(setProcessData(data));
+              setIsProcessDetailsLoading(false);
+            }
+          })
+          .catch((err) => {
+            console.log(err.response.data);
+          });
+      }
+    };
+
+    return (
+      <>
+        <Card>
+          <ConfirmModal
+            show={showDiscardModal}
+            title={t(`Are you Sure you want to Discard Flow Changes`)}
+            message={t(
+              "Are you sure you want to discard all the changes of the Flow?"
+            )}
+            messageSecondary={t("This action cannot be undone.")}
+            primaryBtnAction={handleDiscardConfirm}
+            onClose={handleDiscardModal}
+            primaryBtnText={t("Discard Changes")}
+            secondaryBtnText={t("Cancel")}
+            secondayBtnAction={handleDiscardModal}
+            size="sm"
+          />
+          <Card.Header>
+            <div
+              className="d-flex justify-content-between align-items-center"
+              style={{ width: "100%" }}
+            >
+              <div className="d-flex align-items-center justify-content-between">
+                <div className="mx-2 builder-header-text">Flow</div>
+                <div>
+                  <CustomButton
+                    variant="secondary"
+                    size="md"
+                    icon={<HistoryIcon />}
+                    label={t("History")}
+                    onClick={() => handleProcessHistory()}
+                    dataTestid="flow-history-button-testid"
+                    ariaLabel={t("Flow History Button")}
+                  />
+                  <CustomButton
+                    variant="secondary"
+                    size="md"
+                    className="mx-2"
+                    label={t("Preview & Variables")}
+                    onClick={() => console.log("handlePreviewAndVariables")}
+                    dataTestid="preview-and-variables-testid"
+                    ariaLabel={t("{Preview and Variables Button}")}
+                  />
+                </div>
+              </div>
+              <div>
+                <CustomButton
+                  variant="primary"
+                  size="md"
+                  className="mx-2"
+                  label={t("Save Flow")}
+                  onClick={saveFlow}
+                  disabled={isPublished}
+                  dataTestid="save-flow-layout"
+                  ariaLabel={t("Save Flow Layout")}
+                  buttonLoading={savingFlow}
+                />
+                <CustomButton
+                  variant="secondary"
+                  size="md"
+                  label={t("Discard Changes")}
+                  onClick={handleDiscardModal}
+                  dataTestid="discard-flow-changes-testid"
+                  ariaLabel={t("Discard Flow Changes")}
+                />
+              </div>
             </div>
-          </div>
-          <div>
-            <CustomButton
-              variant="primary"
-              size="md"
-              className="mx-2"
-              label={t("Save Flow")}
-              onClick={saveFlow}
-              disabled={isPublished}
-              dataTestid="save-flow-layout"
-              ariaLabel={t("Save Flow Layout")}
-              buttonLoading={savingFlow}
+          </Card.Header>
+          <Card.Body>
+            <BpmnEditor
+              ref={bpmnRef}
+              setLintErrors={setLintErrors}
+              bpmnXml={processData?.processData}
             />
-            <CustomButton
-              variant="secondary"
-              size="md"
-              label={t("Discard Changes")}
-              onClick={handleDiscardModal}
-              dataTestid="discard-flow-changes-testid"
-              ariaLabel={t("Discard Flow Changes")}
-            />
-          </div>
-        </div>
-      </Card.Header>
-      <Card.Body>
-      <BpmnEditor ref={bpmnRef} setLintErrors={setLintErrors}
-             bpmnXml={processData?.processData} />
-      </Card.Body>
-    </Card>
-    <HistoryModal
-        show={showHistoryModal}
-        onClose={closeHistoryModal}
-        title={t("History")}
-        loadMoreBtnText={t("Load More")}
-        revertBtnText={t("Revert To This")}
-        allHistory={processHistory}
-        loadMoreBtnAction={loadMoreBtnAction}
-        categoryType={CategoryType.WORKFLOW}
-        revertBtnAction={revertProcessBtnAction}
-        historyCount={ processHistoryData.totalCount}
-      />
-</>
-  );
-});
+          </Card.Body>
+        </Card>
+        <HistoryModal
+          show={showHistoryModal}
+          onClose={closeHistoryModal}
+          title={t("History")}
+          loadMoreBtnText={t("Load More")}
+          revertBtnText={t("Revert To This")}
+          allHistory={processHistory}
+          loadMoreBtnAction={loadMoreBtnAction}
+          categoryType={CategoryType.WORKFLOW}
+          revertBtnAction={revertProcessBtnAction}
+          historyCount={processHistoryData.totalCount}
+        />
+      </>
+    );
+  }
+);
 
 FlowEdit.propTypes = {
-<<<<<<< HEAD
   CategoryType: PropTypes.shape({
     WORKFLOW: PropTypes.string.isRequired,
   }).isRequired,
   setIsProcessDetailsLoading: PropTypes.func.isRequired,
+  isPublished: PropTypes.bool.isRequired,
 };
 
-=======
-  isPublished: PropTypes.bool.isRequired
-};
->>>>>>> ffaf6730
 export default FlowEdit;