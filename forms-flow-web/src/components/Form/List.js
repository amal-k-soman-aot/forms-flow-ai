import React, { useEffect, useState } from "react";
import { connect, useSelector, useDispatch } from "react-redux";
import CreateFormModal from "../Modals/CreateFormModal.js";
import ImportModal from "../Modals/ImportModal.js";
import { push } from "connected-react-router";
import { toast } from "react-toastify";
import { addTenantkey } from "../../helper/helper";
import { selectRoot, selectError, Errors, deleteForm } from "@aot-technologies/formio-react";
import Loading from "../../containers/Loading";
import {
  MULTITENANCY_ENABLED,
} from "../../constants/constants";
import "../Form/List.scss";
import {
  setBPMFormListLoading,
  setFormDeleteStatus,
  setBpmFormSearch,
  setBPMFormListPage,
} from "../../actions/formActions";
import {
  fetchBPMFormList
} from "../../apiManager/services/bpmFormServices";
import {
  setFormCheckList,
  setFormSearchLoading
} from "../../actions/checkListActions";
import { useTranslation, Translation } from "react-i18next";
import {
  unPublishForm,
} from "../../apiManager/services/processServices";
import FormTable from "./constants/FormTable";
import ClientTable from "./constants/ClientTable";
import _ from "lodash";
import { CustomButton } from "@formsflow/components";
import _camelCase from "lodash/camelCase";
import { formCreate, formImport, validateFormName } from "../../apiManager/services/FormServices";
import { setFormSuccessData } from "../../actions/formActions";
import { CustomSearch } from "@formsflow/components";
import userRoles from "../../constants/permissions.js";
import FileService from "../../services/FileService";
import { FormBuilderModal } from "@formsflow/components";
import { useMutation } from "react-query";
const List = React.memo((props) => {
  const { createDesigns, createSubmissions, viewDesigns } = userRoles();
  const { t } = useTranslation();
  const searchText = useSelector((state) => state.bpmForms.searchText);
  const [search, setSearch] = useState(searchText || "");
  const [showBuildForm, setShowBuildForm] = useState(false);
  const [importFormModal, setImportFormModal] = useState(false);
  const [importError, setImportError] = useState("");
  const [importLoader, setImportLoader] = useState(false);
  const ActionType = {
    BUILD: "BUILD",
    IMPORT: "IMPORT"
  };

  const UploadActionType = {
    IMPORT: "import",
    VALIDATE: "validate"
  };

  // const [formDescription, setFormDescription] = useState("");
  const [nameError, setNameError] = useState("");
  const dispatch = useDispatch();
  const redirectUrl = MULTITENANCY_ENABLED ? `/tenant/${tenantKey}/` : "/";
  const submissionAccess = useSelector((state) => state.user?.submissionAccess || []);

  const [formSubmitted, setFormSubmitted] = useState(false);
  const tenantKey = useSelector((state) => state.tenants?.tenantId);
<<<<<<< HEAD
  /* --------- validate form title exist or not --------- */
  const {
    mutate: validateFormTitle, // this function will trigger the api call
    isLoading: validationLoading,
    // isError: error,
  } = useMutation(
    ({ title }) =>
      validateFormName(title),
    {
      onSuccess: ({ data }) => {
        if (data && data.code === "FORM_EXISTS") {
          setNameError(data.message);  // Set exact error message
        } else {
          setNameError("");
=======
    /* --------- validate form title exist or not --------- */
    const {
      mutate: validateFormTitle, // this function will trigger the api call
      isLoading: validationLoading,
      // isError: error,
    } = useMutation(
      ({ title }) =>
        validateFormName(title) ,
      {
        onSuccess:({data},
          {createButtonClicked,...variables})=>{
          if (data && data.code === "FORM_EXISTS") {
            setNameError(data.message);  // Set exact error message
          } else {
            setNameError("");
            // if the modal clicked createButton need call handleBuild
            if(createButtonClicked){
              handleBuild(variables);
            }
          }
        },
        onError:(error)=>{
          const errorMessage = error.response?.data?.message || "An error occurred while validating the form name.";
          setNameError(errorMessage);  // Set the error message from the server
>>>>>>> 464a790e
        }
      },
      onError: (error) => {
        const errorMessage = error.response?.data?.message || "An error occurred while validating the form name.";
        setNameError(errorMessage);  // Set the error message from the server
      }
    }
  );

  useEffect(() => {
    setSearch(searchText);
  }, [searchText]);

  useEffect(() => {
    if (!search?.trim()) {
      dispatch(setBpmFormSearch(""));
    }
  }, [search]);
  const handleSearch = () => {
    dispatch(setBpmFormSearch(search));
    dispatch(setBPMFormListPage(1));
  };
  const handleClearSearch = () => {
    setSearch("");
    dispatch(setBpmFormSearch(""));
  };
  const {
    forms,
    getFormsInit,
    errors,
  } = props;
  const isBPMFormListLoading = useSelector((state) => state.bpmForms.isActive);
  const designerFormLoading = useSelector(
    (state) => state.formCheckList.designerFormLoading
  );

  const pageNo = useSelector((state) => state.bpmForms.page);
  const limit = useSelector((state) => state.bpmForms.limit);
  const formSort = useSelector((state) => state.bpmForms.sort);
  const formAccess = useSelector((state) => state.user?.formAccess || []);
  const searchFormLoading = useSelector(
    (state) => state.formCheckList.searchFormLoading
  );
  const [newFormModal, setNewFormModal] = useState(false);
  const [description, setUploadFormDescription] = useState("");
  const [formTitle, setFormTitle] = useState("");
  useEffect(() => {
    dispatch(setFormCheckList([]));
  }, [dispatch]);

  useEffect(() => {
    dispatch(setBPMFormListLoading(true));
  }, []);

  const fetchForms = () => {
    let filters = [pageNo, limit, formSort, searchText];
    dispatch(setFormSearchLoading(true));
    dispatch(fetchBPMFormList(...filters));
  };
  const onClose = () => {
    setNewFormModal(false);
  };
  const onCloseimportModal = () => {
    setImportError("");
    setImportFormModal(false);
  };
  const onCloseBuildModal = () => {
    setShowBuildForm(false);
    setNameError("");
    setFormSubmitted(false);
  };
  const handleAction = (actionType) => {
    switch (actionType) {
      case ActionType.BUILD:
        setShowBuildForm(true);
        break;
      case ActionType.IMPORT:
        setImportFormModal(true);
        break;
    }
    onClose();
  };

  const handleImport = async (fileContent, UploadActionType) => {
    if(UploadActionType === "import") {
      setImportLoader(true);
    }
    let data = {};
    switch (UploadActionType) {
      case "validate":
        data = {
          importType: "new",
          action: "validate",
        };
        break;
      case "import":
        setFormSubmitted(true);
        data = {
          importType: "new",
          action: "import",
        };
        break;
      default:
        console.error("Invalid UploadActionType provided");
        return;
    }

    const dataString = JSON.stringify(data);
    formImport(fileContent, dataString)
      .then((res) => {
        setImportLoader(false);
        setFormSubmitted(false);

        if (data.action == "validate") {
          FileService.extractFileDetails(fileContent, (formExtracted) => {
            if (formExtracted) {
              setFormTitle(formExtracted.formTitle);
              setUploadFormDescription(formExtracted.formDescription);
            } else {
              console.log("No valid form found.");
            }
          });
        }
        else {
          res?.data?.formId && dispatch(push(`${redirectUrl}formflow/${res.data.formId}/edit/`));
        }
      })
      .catch((err) => {
        setImportLoader(false);
        setFormSubmitted(false);
        setImportError(err?.response?.data?.message);
      });
  };


  useEffect(() => {
    fetchForms();
  }, [
    getFormsInit,
    dispatch,
    createDesigns,
    pageNo,
    limit,
    formSort,
    searchText,
  ]);

  const validateForm = ({ title }) => {
    if (!title || title.trim() === "") {
      return "This field is required";
    }
    return null;
  };

<<<<<<< HEAD
  const validateFormNameOnBlur = ({ title }) => {

    const error = validateForm({ title });
=======
  const validateFormNameOnBlur = ({title,...rest}) => {
    //the reset variable contain title, description, display  also sign for clicked in create button 
    const error = validateForm({title});
>>>>>>> 464a790e
    if (error) {
      setNameError(error);
      return;
    }
<<<<<<< HEAD
    validateFormTitle({title});
=======
    validateFormTitle({title, ...rest});
    
>>>>>>> 464a790e
  };

  const handleBuild = ({ description, display, title }) => {
    setFormSubmitted(true);
    const error = validateForm({ title });
    if (error) {
      setNameError(error);
      return;
    }
    const name = _camelCase(title);
    const newForm = {
      display,
      tags: ["common"],
      submissionAccess: submissionAccess,
      componentChanged: true,
      newVersion: true,
      access: formAccess,
      title,
      name,
      description,
      path: name.toLowerCase(),
    };

    if (MULTITENANCY_ENABLED && tenantKey) {
      newForm.tenantKey = tenantKey;
      newForm.path = addTenantkey(newForm.path, tenantKey);
      newForm.name = addTenantkey(newForm.name, tenantKey);
    }
    formCreate(newForm).then((res) => {
      const form = res.data;
      dispatch(setFormSuccessData("form", form));
      dispatch(push(`${redirectUrl}formflow/${form._id}/edit/`));

    }).catch((err) => {
      let error;
      if (err.response?.data) {
        error = err.response.data;
        console.log(error);
        setNameError(error?.errors?.name?.message);
      } else {
        error = err.message;
        setNameError(error?.errors?.name?.message);
      }
    }).finally(() => {
      setFormSubmitted(false);
    });
  };
  return (
    <>
      {(forms.isActive || designerFormLoading || isBPMFormListLoading) &&
        !searchFormLoading ? (
        <div data-testid="Form-list-component-loader">
          <Loading />
        </div>
      ) : (
        <div>
          <Errors errors={errors} />
          {createDesigns && (
            <>
              <div className="d-md-flex justify-content-between align-items-center pb-3 flex-wrap">
                <div className="d-md-flex align-items-center p-0 search-box input-group input-group width-25">
                  <CustomSearch
                    search={search}
                    setSearch={setSearch}
                    handleSearch={handleSearch}
                    handleClearSearch={handleClearSearch}
                    placeholder={t("Search Form Name and Description")}
                    searchLoading={searchFormLoading}
                    title={t("Search Form Name and Description")}
                    dataTestId="form-search-input"
                  />
                </div>
                <div className="d-md-flex justify-content-end align-items-center">
                  {createDesigns && (
                    <CustomButton
                      variant="primary"
                      size="sm"
                      label="New Form"
                      onClick={() => setNewFormModal(true)}
                      className=""
                      dataTestid="create-form-button"
                      ariaLabel="Create Form"
                    />
                  )}
                  <CreateFormModal
                    newFormModal={newFormModal}
                    actionType={ActionType}
                    onClose={onClose}
                    onAction={handleAction}
                  />
                  <FormBuilderModal
                    modalHeader="Build New Form"
                    nameLabel="Form Name"
                    descriptionLabel="Form Description"
                    showBuildForm={showBuildForm}
                    isLoading={formSubmitted || validationLoading}
                    onClose={onCloseBuildModal}
                    onAction={handleAction}
                    primaryBtnAction={handleBuild}
                    setNameError={setNameError}
                    nameValidationOnBlur={validateFormNameOnBlur}
                    nameError={nameError}
                    buildForm={true}
                  />
                  { importFormModal && <ImportModal
                    importLoader={importLoader}
                    importError={importError}
                    importModal={importFormModal}
                    uploadActionType={UploadActionType}
                    formName={formTitle}
                    formSubmitted={formSubmitted}
                    description={description}
                    onClose={onCloseimportModal}
                    handleImport={handleImport}
                    headerText="Import New Form"
                    primaryButtonText="Confirm and Edit form"
                    fileType=".json"
                  /> }
                </div>
              </div>

            </>
          )}

          {createDesigns || viewDesigns ? <FormTable /> :
            createSubmissions ? <ClientTable /> : null}
        </div>
      )}
    </>
  );
});

const mapStateToProps = (state) => {
  return {
    forms: selectRoot("forms", state),
    errors: selectError("forms", state),
    userRoles: selectRoot("user", state).roles || [],
    modalOpen: selectRoot("formDelete", state).formDelete.modalOpen,
    formId: selectRoot("formDelete", state).formDelete.formId,
    formName: selectRoot("formDelete", state).formDelete.formName,
    isFormWorkflowSaved: selectRoot("formDelete", state).isFormWorkflowSaved,
    tenants: selectRoot("tenants", state),
    path: selectRoot("formDelete", state).formDelete.path,
  };
};

// eslint-disable-next-line no-unused-vars
const mapDispatchToProps = (dispatch, ownProps) => {
  return {
    onYes: (
      e,
      formId,
      formProcessData,
      formCheckList,
      applicationCount,
      fetchForms
    ) => {
      e.currentTarget.disabled = true;
      if (!applicationCount) {
        dispatch(deleteForm("form", formId));
      }
      if (formProcessData.id) {
        dispatch(
          unPublishForm(formProcessData.id, (err) => {
            if (err) {
              toast.error(
                <Translation>
                  {(t) => t(`${_.capitalize(formProcessData?.formType)} deletion unsuccessful`)}
                </Translation>
              );
            } else {
              toast.success(
                <Translation>
                  {(t) => t(`${_.capitalize(formProcessData?.formType)} deleted successfully`)}
                </Translation>
              );
              const newFormCheckList = formCheckList.filter(
                (i) => i.formId !== formId
              );
              dispatch(setFormCheckList(newFormCheckList));
            }
            fetchForms();
          })
        );
      }
      const formDetails = {
        modalOpen: false,
        formId: "",
        formName: "",
      };
      dispatch(setFormDeleteStatus(formDetails));
    },
    onNo: () => {
      const formDetails = { modalOpen: false, formId: "", formName: "" };
      dispatch(setFormDeleteStatus(formDetails));
    },
  };
};

export default connect(mapStateToProps, mapDispatchToProps)(List);<|MERGE_RESOLUTION|>--- conflicted
+++ resolved
@@ -67,22 +67,6 @@
 
   const [formSubmitted, setFormSubmitted] = useState(false);
   const tenantKey = useSelector((state) => state.tenants?.tenantId);
-<<<<<<< HEAD
-  /* --------- validate form title exist or not --------- */
-  const {
-    mutate: validateFormTitle, // this function will trigger the api call
-    isLoading: validationLoading,
-    // isError: error,
-  } = useMutation(
-    ({ title }) =>
-      validateFormName(title),
-    {
-      onSuccess: ({ data }) => {
-        if (data && data.code === "FORM_EXISTS") {
-          setNameError(data.message);  // Set exact error message
-        } else {
-          setNameError("");
-=======
     /* --------- validate form title exist or not --------- */
     const {
       mutate: validateFormTitle, // this function will trigger the api call
@@ -107,7 +91,6 @@
         onError:(error)=>{
           const errorMessage = error.response?.data?.message || "An error occurred while validating the form name.";
           setNameError(errorMessage);  // Set the error message from the server
->>>>>>> 464a790e
         }
       },
       onError: (error) => {
@@ -262,25 +245,15 @@
     return null;
   };
 
-<<<<<<< HEAD
-  const validateFormNameOnBlur = ({ title }) => {
-
-    const error = validateForm({ title });
-=======
   const validateFormNameOnBlur = ({title,...rest}) => {
     //the reset variable contain title, description, display  also sign for clicked in create button 
     const error = validateForm({title});
->>>>>>> 464a790e
+
     if (error) {
       setNameError(error);
       return;
     }
-<<<<<<< HEAD
-    validateFormTitle({title});
-=======
     validateFormTitle({title, ...rest});
-    
->>>>>>> 464a790e
   };
 
   const handleBuild = ({ description, display, title }) => {
