import React, { useEffect, useState } from "react";
import { connect, useSelector, useDispatch } from "react-redux";
import CreateFormModal from "../Modals/CreateFormModal.js";
import { toast } from "react-toastify";
import { addTenantkey } from "../../helper/helper";
import {
  selectRoot,
  selectError,
  Errors,
  deleteForm,
} from "@aot-technologies/formio-react";
import Loading from "../../containers/Loading";
import { MULTITENANCY_ENABLED } from "../../constants/constants";
import "../Form/List.scss";
import {
  setBPMFormListLoading,
  setFormDeleteStatus,
  setBpmFormSearch,
  setBPMFormListPage,
  setBpmFormSort
} from "../../actions/formActions";
import { fetchBPMFormList } from "../../apiManager/services/bpmFormServices";
import {
  setFormCheckList,
  setFormSearchLoading,
} from "../../actions/checkListActions";
import { useTranslation, Translation } from "react-i18next";
import { unPublishForm } from "../../apiManager/services/processServices";
import FormTable from "./constants/FormTable";
import ClientTable from "./constants/ClientTable";
import _ from "lodash";
import _camelCase from "lodash/camelCase";
import {
  formCreate,
  formImport,
  validateFormName,
} from "../../apiManager/services/FormServices";
import { setFormSuccessData } from "../../actions/formActions";
import userRoles from "../../constants/permissions.js";
import FileService from "../../services/FileService";
import {
  FormBuilderModal,
  SortModal,
  ImportModal,
  CustomSearch,
  CustomButton,
  FilterIcon,
  RefreshIcon,
} from "@formsflow/components";
import { useMutation } from "react-query";
import { addHiddenApplicationComponent } from "../../constants/applicationComponent";
import { navigateToDesignFormEdit } from "../../helper/routerHelper.js";

const List = React.memo((props) => {
  const { createDesigns, createSubmissions, viewDesigns } = userRoles();
  const { t } = useTranslation();
  const searchText = useSelector((state) => state.bpmForms.searchText);
  const tenantKey = useSelector((state) => state.tenants?.tenantId);
  const [search, setSearch] = useState(searchText || "");
  const [showBuildForm, setShowBuildForm] = useState(false);
  const [importFormModal, setImportFormModal] = useState(false);
  const [importError, setImportError] = useState("");
  const [importLoader, setImportLoader] = useState(false);
  const [selectedSortOption, setSelectedSortOption] = useState("formName"); // Track selected sort option
  const [selectedSortOrder, setSelectedSortOrder] = useState("asc");
  const [showSortModal, setShowSortModal] = useState(false);
  

  const handleFilterIconClick = () => {
    setShowSortModal(true); // Open the SortModal
  };

  const handleSortModalClose = () => {
    setShowSortModal(false); // Close the SortModal
  };

  const handleSortApply = (selectedSortOption, selectedSortOrder) => {
    setSelectedSortOption(selectedSortOption);
    setSelectedSortOrder(selectedSortOrder);
    dispatch(
      setBpmFormSort({
        ...formSort,
        activeKey: selectedSortOption,
        [selectedSortOption]: { sortOrder: selectedSortOrder },
      })
    );
    setShowSortModal(false);
  };
  
  const ActionType = {
    BUILD: "BUILD",
    IMPORT: "IMPORT",
  };

  const UploadActionType = {
    IMPORT: "import",
    VALIDATE: "validate",
  };

  // const [formDescription, setFormDescription] = useState("");
  const [nameError, setNameError] = useState("");
  const dispatch = useDispatch();
  const submissionAccess = useSelector(
    (state) => state.user?.submissionAccess || []
  );

  const [formSubmitted, setFormSubmitted] = useState(false);

  /* --------- validate form title exist or not --------- */
  const {
    mutate: validateFormTitle, // this function will trigger the API call
    isLoading: validationLoading,
    // isError: error,
  } = useMutation(({ title }) => validateFormName(title), {
    onSuccess: ({ data }, { createButtonClicked, ...variables }) => {
      if (data && data.code === "FORM_EXISTS") {
        setNameError(data.message); // Set exact error message
      } else {
        setNameError("");
        // if the modal clicked createButton, need to call handleBuild
        if (createButtonClicked) {
          handleBuild(variables);
        }
      }
    },
    onError: (error) => {
      const errorMessage =
        error?.response?.data?.message ||
        "An error occurred while validating the form name.";
      setNameError(errorMessage); // Set the error message from the server
    },
  });

  useEffect(() => {
    setSearch(searchText);
  }, [searchText]);

  useEffect(() => {
    if (!search?.trim()) {
      dispatch(setBpmFormSearch(""));
    }
  }, [search]);
  const handleSearch = () => {
    dispatch(setBpmFormSearch(search));
    dispatch(setBPMFormListPage(1));
  };
  const handleClearSearch = () => {
    setSearch("");
    dispatch(setBpmFormSearch(""));
  };
  const { forms, getFormsInit, errors } = props;
  const isBPMFormListLoading = useSelector((state) => state.bpmForms.isActive);
  const designerFormLoading = useSelector(
    (state) => state.formCheckList.designerFormLoading
  );

  const pageNo = useSelector((state) => state.bpmForms.page);
  const limit = useSelector((state) => state.bpmForms.limit);
  const formSort = useSelector((state) => state.bpmForms.sort);
  const formAccess = useSelector((state) => state.user?.formAccess || []);
  const searchFormLoading = useSelector(
    (state) => state.formCheckList.searchFormLoading
  );
  const [newFormModal, setNewFormModal] = useState(false);
  const [description, setUploadFormDescription] = useState("");
  const [formTitle, setFormTitle] = useState("");
  useEffect(() => {
    dispatch(setFormCheckList([]));
  }, [dispatch]);

  useEffect(() => {
    dispatch(setBPMFormListLoading(true));
  }, []);

  const fetchForms = () => {
    let filters = [pageNo, limit, formSort, searchText];
    dispatch(setFormSearchLoading(true));
    dispatch(fetchBPMFormList(...filters));
  };
  const onClose = () => {
    setNewFormModal(false);
  };
  const onCloseimportModal = () => {
    setImportError("");
    setImportFormModal(false);
  };
  const onCloseBuildModal = () => {
    setShowBuildForm(false);
    setNameError("");
    setFormSubmitted(false);
  };
  const handleAction = (actionType) => {
    switch (actionType) {
      case ActionType.BUILD:
        setShowBuildForm(true);
        break;
      case ActionType.IMPORT:
        setImportFormModal(true);
        break;
    }
    onClose();
  };

  const handleImport = async (fileContent, actionType) => {
    let data;
    if (
      [UploadActionType.VALIDATE, UploadActionType.IMPORT].includes(actionType)
    ) {
      data = { importType: "new", action: actionType };
    } else {
      console.error("Invalid UploadActionType provided");
      return;
    }

    if (actionType === UploadActionType.IMPORT) {
      setImportLoader(true);
      setFormSubmitted(true);
    }

    try {
      const dataString = JSON.stringify(data);
      const res = await formImport(fileContent, dataString);
      const { data: responseData } = res;
      const formId = responseData.mapper?.formId;

      setImportLoader(false);
      setFormSubmitted(false);

      if (actionType === UploadActionType.VALIDATE) {
        const formExtracted = await FileService.extractFileDetails(fileContent);

        if (Array.isArray(formExtracted?.forms)) {
          setFormTitle(formExtracted?.forms[0]?.formTitle || "");
          setUploadFormDescription(
            formExtracted?.forms[0]?.formDescription || ""
          );
        }
      } else if (formId) {
        navigateToDesignFormEdit(dispatch, tenantKey, formId);
      }
    } catch (err) {
      setImportLoader(false);
      setFormSubmitted(false);
      setImportError(err?.response?.data?.message);
    }
  };

  useEffect(() => {
    fetchForms();
  }, [
    getFormsInit,
    dispatch,
    createDesigns,
    pageNo,
    limit,
    formSort,
    searchText,
  ]);

  const validateForm = ({ title }) => {
    if (!title || title.trim() === "") {
      return "This field is required";
    }
    return null;
  };

  const validateFormNameOnBlur = ({ title, ...rest }) => {
    //the reset variable contain title, description, display  also sign for clicked in create button
    const error = validateForm({ title });

    if (error) {
      setNameError(error);
      return;
    }
    validateFormTitle({ title, ...rest });
  };

  const handleBuild = ({ description, display, title }) => {
    setFormSubmitted(true);
    const error = validateForm({ title });
    if (error) {
      setNameError(error);
      return;
    }
    const name = _camelCase(title);
    const newForm = {
      display,
      tags: ["common"],
      submissionAccess: submissionAccess,
      componentChanged: true,
      newVersion: true,
      components: [],
      access: formAccess,
      title,
      name,
      description,
      path: name.toLowerCase(),
    };
    newForm.components = addHiddenApplicationComponent(newForm).components;

    if (MULTITENANCY_ENABLED && tenantKey) {
      newForm.tenantKey = tenantKey;
      newForm.path = addTenantkey(newForm.path, tenantKey);
      newForm.name = addTenantkey(newForm.name, tenantKey);
    }
    formCreate(newForm)
      .then((res) => {
        const form = res.data;
        dispatch(setFormSuccessData("form", form));
        navigateToDesignFormEdit(dispatch, tenantKey, form._id);
      })
      .catch((err) => {
        let error;
        if (err.response?.data) {
          error = err.response.data;
          console.log(error);
          setNameError(error?.errors?.name?.message);
        } else {
          error = err.message;
          setNameError(error?.errors?.name?.message);
        }
      })
      .finally(() => {
        setFormSubmitted(false);
      });
  };

  const handleRefresh = () => {
  fetchForms();
  };

  return (
    <>
      {(forms.isActive || designerFormLoading || isBPMFormListLoading ) &&
      !searchFormLoading ? (
        <div data-testid="Form-list-component-loader">
          <Loading />
        </div>
      ) : (
        <div>
          <Errors errors={errors} />
          {createDesigns && (
            <>
              <div className="d-md-flex justify-content-between align-items-center pb-3 flex-wrap">
                <div className="d-md-flex align-items-center p-0 search-box input-group input-group width-25">
                  <CustomSearch
                    search={search}
                    setSearch={setSearch}
                    handleSearch={handleSearch}
                    handleClearSearch={handleClearSearch}
                    placeholder={t("Search Form Name and Description")}
                    searchLoading={searchFormLoading}
                    title={t("Search Form Name and Description")}
                    dataTestId="form-search-input"
                  />
                </div>
                <div
                  className="d-md-flex justify-content-end align-items-center button-align"
                >
                  <FilterIcon onClick={handleFilterIconClick}  />
                  <RefreshIcon onClick={handleRefresh}  />
                  {showSortModal  && (
                    <SortModal
                    firstItemLabel = {t("Sort By")}
                    secondItemLabel = {t("In a")}
                    showSortModal={showSortModal}
                    onClose={handleSortModalClose}
                    primaryBtnAction={handleSortApply}
                    modalHeader={t("Sort")} // Translation for modal header
                    primaryBtnLabel={t("Sort Results")} // Translation for the primary button
                    secondaryBtnLabel={t("Cancel")} // Translation for the secondary button
                    optionSortBy={[
                      { value: "formName", label: t("Form Name") }, // Translation for options
                      { value: "visibility", label: t("Visibility") },
                      { value: "status", label: t("Status") },
                      { value: "modified", label: t("Last Edited") },
                    ]}
                    optionSortOrder={[
                      { value: "asc", label: t("Ascending") }, // Translation for sort order
                      { value: "desc", label: t("Descending") },
                    ]}
                    defaultSortOption={selectedSortOption}
                    defaultSortOrder={selectedSortOrder}
                  />                  
                  )}

                  {createDesigns && (
                    <CustomButton
                      variant="primary"
                      size="sm"
                      label={t("New Form")}
                      onClick={() => setNewFormModal(true)}
                      className=""
                      dataTestid="create-form-button"
                      ariaLabel="Create Form"
                    />
                  )}
                  <CreateFormModal
                    newFormModal={newFormModal}
                    actionType={ActionType}
                    onClose={onClose}
                    onAction={handleAction}
                  />
                  <FormBuilderModal
                    modalHeader={t("Build New Form")}
                    nameLabel={t("Form Name")}
                    descriptionLabel={t("Form Description")}
                    showBuildForm={showBuildForm}
                    isSaveBtnLoading={formSubmitted}
                    isFormNameValidating={validationLoading}
                    onClose={onCloseBuildModal}
                    onAction={handleAction}
                    primaryBtnAction={handleBuild}
                    setNameError={setNameError}
                    nameValidationOnBlur={validateFormNameOnBlur}
                    nameError={nameError}
                    buildForm={true}
                  />
<<<<<<< HEAD
                  {importFormModal && (
                    <ImportModal
                      importLoader={importLoader}
                      importError={importError}
                      showModal={importFormModal}
                      uploadActionType={UploadActionType}
                      formName={formTitle}
                      formSubmitted={formSubmitted}
                      description={description}
                      onClose={onCloseimportModal}
                      handleImport={handleImport}
                      headerText="Import New Form"
                      primaryButtonText="Confirm and Edit form"
                      fileType=".json"
                    />
                  )}
=======
                  { importFormModal && <ImportModal
                    importLoader={importLoader}
                    importError={importError}
                    showModal={importFormModal}
                    uploadActionType={UploadActionType}
                    formName={formTitle}
                    formSubmitted={formSubmitted}
                    description={description}
                    onClose={onCloseimportModal}
                    handleImport={handleImport}
                    headerText={t("Import New Form")}
                    primaryButtonText={t("Confirm and Edit form")}
                    fileType=".json"
                  /> }
>>>>>>> d14da2ba
                </div>
              </div>
            </>
          )}

          {createDesigns || viewDesigns ? (
            <FormTable />
          ) : createSubmissions ? (
            <ClientTable />
          ) : null}
        </div>
      )}
    </>
  );
});

const mapStateToProps = (state) => {
  return {
    forms: selectRoot("forms", state),
    errors: selectError("forms", state),
    userRoles: selectRoot("user", state).roles || [],
    modalOpen: selectRoot("formDelete", state).formDelete.modalOpen,
    formId: selectRoot("formDelete", state).formDelete.formId,
    formName: selectRoot("formDelete", state).formDelete.formName,
    isFormWorkflowSaved: selectRoot("formDelete", state).isFormWorkflowSaved,
    tenants: selectRoot("tenants", state),
    path: selectRoot("formDelete", state).formDelete.path,
  };
};

// eslint-disable-next-line no-unused-vars
const mapDispatchToProps = (dispatch, ownProps) => {
  return {
    onYes: (
      e,
      formId,
      formProcessData,
      formCheckList,
      applicationCount,
      fetchForms
    ) => {
      e.currentTarget.disabled = true;
      if (!applicationCount) {
        dispatch(deleteForm("form", formId));
      }
      if (formProcessData.id) {
        dispatch(
          unPublishForm(formProcessData.id, (err) => {
            if (err) {
              toast.error(
                <Translation>
                  {(t) =>
                    t(
                      `${_.capitalize(
                        formProcessData?.formType
                      )} deletion unsuccessful`
                    )
                  }
                </Translation>
              );
            } else {
              toast.success(
                <Translation>
                  {(t) =>
                    t(
                      `${_.capitalize(
                        formProcessData?.formType
                      )} deleted successfully`
                    )
                  }
                </Translation>
              );
              const newFormCheckList = formCheckList.filter(
                (i) => i.formId !== formId
              );
              dispatch(setFormCheckList(newFormCheckList));
            }
            fetchForms();
          })
        );
      }
      const formDetails = {
        modalOpen: false,
        formId: "",
        formName: "",
      };
      dispatch(setFormDeleteStatus(formDetails));
    },
    onNo: () => {
      const formDetails = { modalOpen: false, formId: "", formName: "" };
      dispatch(setFormDeleteStatus(formDetails));
    },
  };
};

export default connect(mapStateToProps, mapDispatchToProps)(List);<|MERGE_RESOLUTION|>--- conflicted
+++ resolved
@@ -64,7 +64,7 @@
   const [selectedSortOption, setSelectedSortOption] = useState("formName"); // Track selected sort option
   const [selectedSortOrder, setSelectedSortOrder] = useState("asc");
   const [showSortModal, setShowSortModal] = useState(false);
-  
+
 
   const handleFilterIconClick = () => {
     setShowSortModal(true); // Open the SortModal
@@ -86,7 +86,7 @@
     );
     setShowSortModal(false);
   };
-  
+
   const ActionType = {
     BUILD: "BUILD",
     IMPORT: "IMPORT",
@@ -381,7 +381,7 @@
                     ]}
                     defaultSortOption={selectedSortOption}
                     defaultSortOrder={selectedSortOrder}
-                  />                  
+                  />
                   )}
 
                   {createDesigns && (
@@ -416,7 +416,6 @@
                     nameError={nameError}
                     buildForm={true}
                   />
-<<<<<<< HEAD
                   {importFormModal && (
                     <ImportModal
                       importLoader={importLoader}
@@ -428,27 +427,11 @@
                       description={description}
                       onClose={onCloseimportModal}
                       handleImport={handleImport}
-                      headerText="Import New Form"
-                      primaryButtonText="Confirm and Edit form"
+                      headerText={t("Import New Form")}
+                      primaryButtonText={t("Confirm and Edit form")}
                       fileType=".json"
                     />
                   )}
-=======
-                  { importFormModal && <ImportModal
-                    importLoader={importLoader}
-                    importError={importError}
-                    showModal={importFormModal}
-                    uploadActionType={UploadActionType}
-                    formName={formTitle}
-                    formSubmitted={formSubmitted}
-                    description={description}
-                    onClose={onCloseimportModal}
-                    handleImport={handleImport}
-                    headerText={t("Import New Form")}
-                    primaryButtonText={t("Confirm and Edit form")}
-                    fileType=".json"
-                  /> }
->>>>>>> d14da2ba
                 </div>
               </div>
             </>
