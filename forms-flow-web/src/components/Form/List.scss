.grid-forms {
    .col-md-4 {
        flex: 0 0 50% !important;
        max-width: 50% !important;
        padding-top: 15px;
    }

    .col-md-8 {
        flex: 0 0 50% !important;
        max-width: 50% !important;
    }
}

.custom-grid {
    .col {
        border-left: 1px solid #ced4da;
        min-height: 50px;
        text-align: start;
        padding-top: 15px;
        height: auto;
        word-break: break-all;
    }

    .list-group-item {
        border-top: 1px solid #ced4da !important;
        padding: 0rem 1.25rem !important;
    }

    .list-group-item:first-child {
        border-bottom: 1.5px solid #ced4da !important;
        background-color: #F2F2F2 !important;
    }

    h5,
    .h5 {
        font-weight: 400 !important;
    }

    .btn-link {
        font-size: 16px !important;
        font-weight: 500px !important;
    }

    .list-group-item:last-child {
        padding-top: 10px !important;
        height: 65px;
        border: none;
    }

    .row {
        margin-left: -21px !important;
    }

    .delete {
        text-decoration: none !important;
    }

    .btn-right {
        float: right;
        margin-left: auto;
    }

    .btn {
        margin-right: 5px;
        margin-top: 1px;
        margin-bottom: 7px;
    }
}

.formio-component-submit .btn i,
.formio-component-button .btn i {
    display: none;
}

.big-checkbox {
    width: 20px;
    height: 20px;
}

.flex-container {
    display: flex;
    flex-wrap: wrap;
    font-size: 30px;
    margin: 10px;
}

.flex-item-left {
    flex: 10%;
}

.flex-item-right {
    justify-content: flex-end;
    display: flex;
    flex-direction: row;
    flex: 50%;
    flex-wrap: wrap;
}

.btn-left {
    margin: 10px;
    height: 30px;
    white-space: nowrap;
}
.progress-bar {
    background-color: #ff0000ab;
}
.fileupload-fail {
    color: #f85757;
    float: right;
    font-weight: normal
}
/* Responsive layout - makes a one column-layout instead of a two-column layout */
@media (max-width: 800px) {
    .flex-item-right,
    .flex-item-left {
        flex: 100%;
        justify-content: flex-start;
<<<<<<< HEAD
    }
    .container{
        height: 170%;
=======
>>>>>>> 02406d94
    }
}<|MERGE_RESOLUTION|>--- conflicted
+++ resolved
@@ -115,11 +115,5 @@
     .flex-item-left {
         flex: 100%;
         justify-content: flex-start;
-<<<<<<< HEAD
-    }
-    .container{
-        height: 170%;
-=======
->>>>>>> 02406d94
     }
 }