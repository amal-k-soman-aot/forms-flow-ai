--- conflicted
+++ resolved
@@ -20,11 +20,7 @@
   const isFormSubmissionLoading = useSelector(state=>state.formDelete.isFormSubmissionLoading);
   const isFormSubmitted = useSelector(state=>state.formDelete.formSubmitted);
   const publicFormStatus = useSelector(state=>state.formDelete.publicFormStatus);
-<<<<<<< HEAD
-  const isPublic = window.location.href.includes('public') //need to remove
-=======
   const isPublic = window.location.href.includes('public') //need to remove 
->>>>>>> 4c054b0c
 
   const {
       isAuthenticated,
@@ -61,20 +57,6 @@
     )
     }
 
-<<<<<<< HEAD
-
-
-    if(isFormSubmitted){
-      return (
-      <div className="text-center pt-5">
-      <h1>Thank you for your response.</h1>
-      <p>saved successfully</p>
-      </div>
-    )
-    }
-
-=======
->>>>>>> 4c054b0c
     if(!publicFormStatus&&isPublic){
       return <div class="alert alert-danger mt-4" role="alert">
       Form not available
@@ -119,11 +101,7 @@
             />
           </div>
         </LoadingOverlay>
-<<<<<<< HEAD
-
-=======
         
->>>>>>> 4c054b0c
       </div>
     );
 })
@@ -135,15 +113,9 @@
     let IsAuth = getState().user.isAuthenticated
     dispatch(resetSubmissions('submission'));
     const data = getProcessReq(form, submission._id, "new", user);
-<<<<<<< HEAD
-
-    const isPublic = window.location.href.includes('public')
-
-=======
     
     const isPublic = window.location.href.includes('public')
    
->>>>>>> 4c054b0c
     if (isPublic){
       // this is for anonymous
       dispatch(publicApplicationCreate(data, (err, res) => {
@@ -225,11 +197,7 @@
         }else{
           return dispatch(getForm('form', ownProps.match.params.formId))
         }
-<<<<<<< HEAD
-
-=======
         
->>>>>>> 4c054b0c
     }))
   },
     onSubmit: (submission) => {
