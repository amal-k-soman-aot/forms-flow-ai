--- conflicted
+++ resolved
@@ -41,13 +41,7 @@
   getProcessDetails,
   getFormProcesses,
 } from "../../../apiManager/services/processServices";
-<<<<<<< HEAD
-
 import { setProcessData } from "../../../actions/processActions.js";
-
-=======
-import { setProcessData } from '../../../actions/processActions.js';
->>>>>>> 0d63fce5
 import _isEquial from "lodash/isEqual";
 import { FormBuilderModal } from "@formsflow/components";
 import _ from "lodash";
@@ -55,13 +49,10 @@
 import SettingsModal from "../../CustomComponents/settingsModal";
 import FlowEdit from "./FlowEdit.js";
 import ExportModal from "../../Modals/ExportModal.js";
-<<<<<<< HEAD
+import NewVersionModal from "../../Modals/NewVersionModal";
 import { toast } from "react-toastify";
 import { setFormDeleteStatus } from "../../../actions/formActions";
 import { unPublishForm } from "../../../apiManager/services/processServices";
-=======
-import NewVersionModal from "../../Modals/NewVersionModal";
->>>>>>> 0d63fce5
 
 // constant values
 const DUPLICATE = "DUPLICATE";
@@ -115,19 +106,16 @@
   const redirectUrl = MULTITENANCY_ENABLED ? `/tenant/${tenantKey}/` : "/";
   const { formId } = useParams();
   const [nameError, setNameError] = useState("");
-<<<<<<< HEAD
+  const [newVersionModal, setNewVersionModal] = useState(false);
+  const [isNewVersionLoading, setIsNewVersionLoading] = useState(false);
+  const [currentFormLoading, setCurrentFormLoading] = useState(false);
+
   const applicationCount = useSelector(
     (state) => state.process?.applicationCount
   );
   // const applicationCountResponse = useSelector(
   //   (state) => state.process?.applicationCountResponse
   // );
-=======
-  const [newVersionModal, setNewVersionModal] = useState(false);
-  const [isNewVersionLoading, setIsNewVersionLoading] = useState(false);
-  const [currentFormLoading, setCurrentFormLoading] = useState(false);
-
->>>>>>> 0d63fce5
   // flow edit
   const [isProcessDetailsLoading, setIsProcessDetailsLoading] = useState(false);
 
@@ -161,12 +149,8 @@
 
   const formPath = useSelector((state) => state.form.form.path);
   const [newPath, setNewPath] = useState(formPath);
-<<<<<<< HEAD
-
-=======
-  const [showModal, setShowModal] = useState(false);
+const [showModal, setShowModal] = useState(false);
   const [modalType, setModalType] = useState("");
->>>>>>> 0d63fce5
   const preferred_userName = useSelector(
     (state) => state.user?.userDetail?.preferred_username || ""
   );
@@ -270,7 +254,6 @@
   useEffect(() => {
     if (formId) {
       // Fetch form processes with formId
-<<<<<<< HEAD
       dispatch(
         getFormProcesses(formId, (err, data) => {
           if (err) return;
@@ -282,18 +265,6 @@
           });
         })
       );
-=======
-      dispatch(getFormProcesses(formId, (err, data) => {
-        if (err) return;
-        setIsProcessDetailsLoading(true);
-        getProcessDetails(data.processKey).then((response) => {
-          const { data } = response;
-          dispatch(setProcessData(data));
-          setIsProcessDetailsLoading(false);
-        }
-        );
-      }));
->>>>>>> 0d63fce5
     }
   }, [formId]);
 
@@ -441,13 +412,9 @@
       },
     };
 
-<<<<<<< HEAD
     const savePromise = dispatch(
       saveFormProcessMapperPut({ mapper, authorizations })
     );
-=======
-    const savePromise = dispatch(saveFormProcessMapperPut({ mapper, authorizations }));
->>>>>>> 0d63fce5
     const updatePromise = updateFormPath();
 
     Promise.all([savePromise, updatePromise])
@@ -459,12 +426,6 @@
       });
   };
 
-<<<<<<< HEAD
-  const closeSaveModal = () => {
-    setShowSaveModal(false);
-  };
-=======
->>>>>>> 0d63fce5
 
   const saveFormData = () => {
     setShowModal(false);
@@ -582,51 +543,6 @@
   const formChange = (newForm) =>
     dispatchFormAction({ type: "formChange", value: newForm });
 
-<<<<<<< HEAD
-  const handlePublish = () => {
-    if (!promptNewVersion) {
-      setIsPublishLoading(true);
-      if (processListData.status === "active") {
-        unPublish(processListData.id)
-          .then(() => {
-            setPromptNewVersion(true);
-            setIsPublishLoading(false);
-            setIsPublished(!isPublished);
-            setVersionSaved(true);
-          })
-          .catch((err) => {
-            setIsPublishLoading(false);
-            const error = err.response?.data || err.message;
-            dispatch(setFormFailureErrorData("form", error));
-          });
-      } else {
-        publish(processListData.id)
-          .then(() => {
-            setIsPublishLoading(false);
-            setIsPublished(!isPublished);
-            setVersionSaved(true);
-          })
-          .catch((err) => {
-            setIsPublishLoading(false);
-            const error = err.response?.data || err.message;
-            dispatch(setFormFailureErrorData("form", error));
-          })
-          .finally(() => {
-            setIsPublishLoading(false);
-            dispatch(push(`${redirectUrl}form/`));
-          });
-      }
-    } else {
-      setVersion((prevVersion) => ({
-        ...prevVersion,
-        major: processListData.majorVersion + 1 + ".0", // Increment the major version
-        minor:
-          processListData.majorVersion +
-          "." +
-          (processListData.minorVersion + 1), // Reset the minor version to 0
-      }));
-      setShowSaveModal(true);
-=======
   const confirmUnpublishAction = () => {
     closeModal();
     setIsPublishLoading(true);
@@ -667,7 +583,6 @@
     }
     else {
       openPublishModal();
->>>>>>> 0d63fce5
     }
   };
   const handleVersioning = () => {
@@ -762,26 +677,6 @@
     dispatch(setFormDeleteStatus(formDetails));
   };
 
-<<<<<<< HEAD
-  const unPublishActiveForm = ()=> {
-    if (processListData.status === "active") {
-      unPublish(processListData.id)
-        .then(() => {
-          setIsPublishLoading(false);
-          setIsPublished(!isPublished);
-          dispatch(push(`${redirectUrl}form`));
-        })
-        .catch((err) => {
-          setIsPublishLoading(false);
-          const error = err.response?.data || err.message;
-          dispatch(setFormFailureErrorData("form", error));
-        });
-  }};
-
-  const handleCloseActionModal = () => {
-    setSelectedAction(null); // Reset action
-  };
-=======
   const openSaveModal = () => {
     setModalType("save");
     setShowModal(true);
@@ -855,7 +750,24 @@
       </div>
     );
   }
->>>>>>> 0d63fce5
+  const unPublishActiveForm = ()=> {
+    if (processListData.status === "active") {
+      unPublish(processListData.id)
+        .then(() => {
+          setIsPublishLoading(false);
+          setIsPublished(!isPublished);
+          dispatch(push(`${redirectUrl}form`));
+        })
+        .catch((err) => {
+          setIsPublishLoading(false);
+          const error = err.response?.data || err.message;
+          dispatch(setFormFailureErrorData("form", error));
+        });
+  }};
+
+  const handleCloseActionModal = () => {
+    setSelectedAction(null); // Reset action
+  };
 
   return (
     <div>
@@ -973,13 +885,9 @@
                         label={
                           <Translation>{(t) => t("Save Layout")}</Translation>
                         }
-<<<<<<< HEAD
                         onClick={
-                          versionSaved ? handleVersioning : handleVersioning
+                          promptNewVersion ? handleVersioning : saveFormData
                         }
-=======
-                        onClick={promptNewVersion ? handleVersioning : saveFormData}
->>>>>>> 0d63fce5
                         dataTestid="save-form-layout"
                         ariaLabel={t("Save Form Layout")}
                       />
@@ -1014,13 +922,8 @@
               </Card>
             </div>
             <div className={`wraper flow-wraper ${showFlow ? "visible" : ""}`}>
-<<<<<<< HEAD
+              {/* TBD: Add a loader instead. */}
               {isProcessDetailsLoading ? <>loading...</> : <FlowEdit />}
-=======
-              {/* TBD: Add a loader instead. */}
-              {isProcessDetailsLoading ? <>loading...</> :
-                <FlowEdit />}
->>>>>>> 0d63fce5
             </div>
             {showFlow && (
               <div
@@ -1070,8 +973,31 @@
         showExportModal={selectedAction === EXPORT}
         onClose={handleCloseSelectedAction}
         formId={processListData.id}
-<<<<<<< HEAD
       />
+
+      <NewVersionModal
+        show={newVersionModal}
+        newVersion={version.major}
+        title={<Translation>{(t) => t("Create a New Full Version")}</Translation>}
+        createNewVersion={saveAsNewVersion}
+        onClose={closeNewVersionModal}
+        isNewVersionLoading={isNewVersionLoading}
+        size="md"
+      />
+
+      {showModal && (
+        <ConfirmModal
+          show={showModal}
+          title={modalContent.title}
+          message={modalContent.message}
+          primaryBtnAction={modalContent.primaryBtnAction}
+          onClose={closeModal}
+          secondayBtnAction={modalContent.secondayBtnAction}
+          primaryBtnText={modalContent.primaryBtnText}
+          secondaryBtnText={modalContent.secondaryBtnText}
+          size="md"
+        />
+      )}
       <ConfirmModal
         show={selectedAction === DELETE}
         title={
@@ -1141,33 +1067,8 @@
             {(t) => t(`Save as Version ${version.major}`)}
           </Translation>
         }
-=======
-      />
-
-      <NewVersionModal
-        show={newVersionModal}
-        newVersion={version.major}
-        title={<Translation>{(t) => t("Create a New Full Version")}</Translation>}
-        createNewVersion={saveAsNewVersion}
-        onClose={closeNewVersionModal}
-        isNewVersionLoading={isNewVersionLoading}
->>>>>>> 0d63fce5
         size="md"
       />
-
-      {showModal && (
-        <ConfirmModal
-          show={showModal}
-          title={modalContent.title}
-          message={modalContent.message}
-          primaryBtnAction={modalContent.primaryBtnAction}
-          onClose={closeModal}
-          secondayBtnAction={modalContent.secondayBtnAction}
-          primaryBtnText={modalContent.primaryBtnText}
-          secondaryBtnText={modalContent.secondaryBtnText}
-          size="md"
-        />
-      )}
     </div>
   );
 });
