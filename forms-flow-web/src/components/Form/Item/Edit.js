--- conflicted
+++ resolved
@@ -95,20 +95,15 @@
   const applicationCount = useSelector((state) => state.process?.applicationCount);
   const [showSaveModal, setShowSaveModal] = useState(false);
   const [hasRendered, setHasRendered] = useState(false);
-<<<<<<< HEAD
   const [isLoadingDiagram, setIsLoadingDiagram] = useState(true);
   //it returns the digram (old method);
   // const diagramXML = useSelector((state) => state.process.processDiagramXML);
-=======
   const roleIds = useSelector((state) => state.user?.roleIds || {});
-
   const [showSettingsModal, setShowSettingsModal] = useState(false);
-
   const handleOpenModal = () => setShowSettingsModal(true);
   const handleCloseModal = () => setShowSettingsModal(false);
 
   //action modal
->>>>>>> 95b3180a
   const [newActionModal, setNewActionModal] = useState(false);
   const onCloseActionModal = () => {
     setNewActionModal(false);
