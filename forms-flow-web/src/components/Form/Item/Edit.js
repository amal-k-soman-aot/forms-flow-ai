--- conflicted
+++ resolved
@@ -92,15 +92,11 @@
   const redirectUrl = MULTITENANCY_ENABLED ? `/tenant/${tenantKey}/` : "/";
   const { formId } = useParams();
   const [nameError, setNameError] = useState("");
-<<<<<<< HEAD
-
-  
+
   // flow edit 
   const [isProcessDetailsLoading, setIsProcessDetailsLoading] = useState(false);
 
-
   //for save form
-=======
   const [promptNewVersion, setPromptNewVersion] = useState(processListData.promptNewVersion);
   const [version, setVersion] = useState({ major: 1, minor: 0 });
   const [isPublished, setIsPublished] = useState(processListData?.status == "active" ? true : false);
@@ -108,7 +104,6 @@
   const publishText = isPublished ? "Unpublish" : "Publish";
   const [versionSaved, setVersionSaved] = useState(false);
   const prviousData = useSelector((state) => state.process?.formPreviousData);
->>>>>>> f02a4b04
   const [formSubmitted, setFormSubmitted] = useState(false);
   const formAccess = useSelector((state) => state.user?.formAccess || []);
   const submissionAccess = useSelector(
@@ -682,7 +677,7 @@
                         label={
                           <Translation>{(t) => t("Save Layout")}</Translation>
                         }
-                        onClick={versionSaved ? () => saveFormData() : () => handleVersioning()}
+                        onClick={versionSaved ? handleVersioning : handleVersioning}
                         dataTestid="save-form-layout"
                         ariaLabel={t("Save Form Layout")}
                       />
