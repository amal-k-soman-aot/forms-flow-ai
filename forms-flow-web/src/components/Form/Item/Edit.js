--- conflicted
+++ resolved
@@ -86,14 +86,10 @@
   const lang = useSelector((state) => state.user.lang);
   const { t } = useTranslation();
   const errors = useSelector((state) => state.form?.error);
-<<<<<<< HEAD
   const processListData = useSelector(
     (state) => state.process?.formProcessList
   );
-=======
-  const processListData = useSelector((state) => state.process?.formProcessList);
   const formAuthorization = useSelector((state) => state.process.authorizationDetails);
->>>>>>> 28e7be23
   const formData = useSelector((state) => state.form?.form);
   const [form, dispatchFormAction] = useReducer(reducer, _cloneDeep(formData));
   const publisText =
@@ -191,13 +187,10 @@
     }
   }, [showFlow]);
 
-<<<<<<< HEAD
-=======
   const handleFormPathChange = (e) => {
     setNewPath(e.target.value);
   };
 
->>>>>>> 28e7be23
   const handleShowLayout = () => {
     setShowFlow(false);
     setShowLayout(true);
@@ -226,6 +219,25 @@
     }
   }, [workflow?.value, processXmlDiagram]);
 
+
+
+  const updateFormName = (formName) => {
+    setFormDetails((prevState) => ({
+      ...prevState,
+      name: formName,
+  }));
+    dispatchFormAction({ type: "title", formName });
+  };
+  const updateFormDescription = (formDescription) => {
+    setFormDetails((prevState) => ({
+      ...prevState,
+      description: formDescription,
+  }));
+    dispatchFormAction({type: "description", formDescription});
+  };
+
+
+  //for save farm
   //for save farm
 
   const validateFormNameOnBlur = () => {
@@ -234,7 +246,6 @@
       return;
     }
 
-<<<<<<< HEAD
     validateFormName(form.title)
       .then((response) => {
         const data = response?.data;
@@ -253,25 +264,6 @@
       });
   };
   //for save farm
-=======
-  const updateFormName = (formName) => {
-    setFormDetails((prevState) => ({
-      ...prevState,
-      name: formName,
-  }));
-    dispatchFormAction({ type: "title", formName });
-  };
-  const updateFormDescription = (formDescription) => {
-    setFormDetails((prevState) => ({
-      ...prevState,
-      description: formDescription,
-  }));
-    dispatchFormAction({type: "description", formDescription});
-  };
-
-
-  //for save farm 
->>>>>>> 28e7be23
   const isMapperSaveNeeded = (newData) => {
     return (
       previousData.formName !== newData.title ||
@@ -361,14 +353,10 @@
       taskVariables: processListData.taskVariables
         ? processListData.taskVariables
         : [],
-<<<<<<< HEAD
-      anonymous: formAccess[0]?.roles.includes(roleIds.ANONYMOUS),
-=======
       anonymous: rolesState.create.isPublic,
->>>>>>> 28e7be23
       parentFormId: parentFormId,
       formType: form.type,
-      display: formDisplay, 
+      display: formDisplay,
       processKey: workflow?.value,
       processName: workflow?.name,
       id: processListData.id,
@@ -381,28 +369,12 @@
       application: {
         resourceId: parentFormId,
         resourceDetails: {},
-<<<<<<< HEAD
-        roles: [],
-=======
         roles: rolesState.view.selectedOption === "specifiedRoles" ? rolesState.view.selectedRoles : [],
         ...(rolesState.view.selectedOption === "submitter" && { userName: preferred_userName }) // TBD
->>>>>>> 28e7be23
       },
       designer: {
         resourceId: parentFormId,
         resourceDetails: {},
-<<<<<<< HEAD
-        roles: [],
-      },
-      form: {
-        resourceId: parentFormId,
-        resourceDetails: {},
-        roles: [],
-      },
-    };
-    dispatch(saveFormProcessMapperPut({ mapper, authorizations }));
-  };
-=======
         roles: rolesState.edit.selectedOption === "specifiedRoles" ? rolesState.edit.selectedRoles : [],
         ...(rolesState.edit.selectedOption === "onlyYou" && { userName: preferred_userName })
     },
@@ -416,7 +388,6 @@
     handleCloseModal();
   };
 
->>>>>>> 28e7be23
 
   const closeSaveModal = () => {
     setShowSaveModal(false);
@@ -508,10 +479,7 @@
     console.log("discardChanges");
   };
 
-<<<<<<< HEAD
-=======
-  
->>>>>>> 28e7be23
+
   const editorActions = () => {
     setNewActionModal(true);
   };
@@ -538,7 +506,7 @@
       formAccess,
       submissionAccess
     );
-    
+
     const newPathAndName =
       "duplicate-version-" + Math.random().toString(16).slice(9);
     newFormData.path = newPathAndName;
@@ -578,14 +546,6 @@
   return (
     <div>
       <div>
-<<<<<<< HEAD
-        <LoadingOverlay active={formSubmitted} spinner text={t("Loading...")}>
-          <SettingsModal
-            show={showSettingsModal}
-            handleClose={handleCloseModal}
-            handleConfirm={handleConfirmSettings}
-          />
-=======
         <LoadingOverlay
           active={formSubmitted}
           spinner
@@ -593,15 +553,14 @@
         >
 
           <SettingsModal show={showSettingsModal} handleClose={handleCloseModal}
-            handleConfirm={handleConfirmSettings} 
-            rolesState={rolesState} setRolesState={setRolesState} 
-            setFormDetails={setFormDetails} formDetails={formDetails} 
-            updateFormName={updateFormName} formDisplay={formDisplay} 
-            setFormDisplay={setFormDisplay} 
-            updateFormDescription={updateFormDescription} newPath={newPath} 
+            handleConfirm={handleConfirmSettings}
+            rolesState={rolesState} setRolesState={setRolesState}
+            setFormDetails={setFormDetails} formDetails={formDetails}
+            updateFormName={updateFormName} formDisplay={formDisplay}
+            setFormDisplay={setFormDisplay}
+            updateFormDescription={updateFormDescription} newPath={newPath}
             handleFormPathChange={handleFormPathChange}/>
 
->>>>>>> 28e7be23
           <Errors errors={errors} />
 
           <Card className="editor-header">
