--- conflicted
+++ resolved
@@ -1,14 +1,8 @@
 import React, { useReducer, useState, useEffect } from "react";
 import { useSelector, useDispatch } from "react-redux";
 import { Card } from "react-bootstrap";
-<<<<<<< HEAD
-import { Errors, FormBuilder, Formio } from "@aot-technologies/formio-react";
-import { BackToPrevIcon } from "@formsflow/components";
-import { CustomButton, ConfirmModal } from "@formsflow/components";
-=======
 import { Errors, FormBuilder } from "@aot-technologies/formio-react";
 import { CustomButton, ConfirmModal, BackToPrevIcon } from "@formsflow/components";
->>>>>>> 82a44c78
 import { RESOURCE_BUNDLES_DATA } from "../../../resourceBundles/i18n";
 import LoadingOverlay from "react-loading-overlay-ts";
 import _set from "lodash/set";
@@ -18,13 +12,8 @@
 import { push } from "connected-react-router";
 import { HistoryIcon, PreviewIcon } from "@formsflow/components";
 import ActionModal from "../../Modals/ActionModal.js";
-<<<<<<< HEAD
 import { setProcessDiagramXML } from "../../../actions/processActions";
 import { MULTITENANCY_ENABLED } from "../../../constants/constants";
-
-import { unPublishForm } from "../../../apiManager/services/processServices";
-=======
->>>>>>> 82a44c78
 //for save form
 import { MULTITENANCY_ENABLED } from "../../../constants/constants";
 
@@ -33,12 +22,7 @@
   formUpdate,
   validateFormName,
 } from "../../../apiManager/services/FormServices";
-<<<<<<< HEAD
-import { INACTIVE } from "../constants/formListConstants";
-import { formCreate } from "../../../apiManager/services/FormServices";
-=======
 import { formCreate, publish, unPublish } from "../../../apiManager/services/FormServices";
->>>>>>> 82a44c78
 import utils from "@aot-technologies/formiojs/lib/utils";
 import {
   setFormFailureErrorData,
@@ -53,40 +37,24 @@
 import { setProcessData } from '../../../actions/processActions.js';
 
 import _isEquial from "lodash/isEqual";
-<<<<<<< HEAD
-import { toast } from "react-toastify";
 import { FormBuilderModal } from "@formsflow/components";
 import _ from "lodash";
 
-import BpmnEditor from "../../Modeler/Editors/BpmnEditor";
-=======
-import { FormBuilderModal } from "@formsflow/components";
-import _ from "lodash";
-
->>>>>>> 82a44c78
 import { useParams } from "react-router-dom";
 
 import SettingsModal from "../../CustomComponents/settingsModal";
-<<<<<<< HEAD
-import DeleteFormModal from "../../Modals/DeleteFormModal";
-
-import { setFormDeleteStatus } from "../../../actions/formActions";
-=======
 import FlowEdit from "./FlowEdit.js";
 import ExportModal from "../../Modals/ExportModal.js";
 
->>>>>>> 82a44c78
+import DeleteFormModal from "../../Modals/DeleteFormModal";
+
+import { setFormDeleteStatus } from "../../../actions/formActions";
 // constant values
 const DUPLICATE = "DUPLICATE";
 // const SAVE_AS_TEMPLATE= "SAVE_AS_TEMPLATE";
 // const IMPORT= "IMPORT";
-<<<<<<< HEAD
-// const EXPORT= "EXPORT";
-const DELETE = "DELETE";
-=======
 const EXPORT = "EXPORT";
 //const DELETE = "DELETE";
->>>>>>> 82a44c78
 
 const reducer = (form, { type, value }) => {
   const formCopy = _cloneDeep(form);
@@ -121,28 +89,16 @@
   const processListData = useSelector(
     (state) => state.process?.formProcessList
   );
-<<<<<<< HEAD
-  const formData = useSelector((state) => state.form?.form);
-  const [form, dispatchFormAction] = useReducer(reducer, _cloneDeep(formData));
-  const publisText =
-    processListData.status == "active" ? "Unpublish" : "Publish";
-=======
 
   const formAuthorization = useSelector((state) => state.process.authorizationDetails);
   const formData = useSelector((state) => state.form?.form);
   const [form, dispatchFormAction] = useReducer(reducer, _cloneDeep(formData));
->>>>>>> 82a44c78
   const [showFlow, setShowFlow] = useState(false);
   const [showLayout, setShowLayout] = useState(true);
   const tenantKey = useSelector((state) => state.tenants?.tenantId);
   const redirectUrl = MULTITENANCY_ENABLED ? `/tenant/${tenantKey}/` : "/";
   const { formId } = useParams();
   const [nameError, setNameError] = useState("");
-<<<<<<< HEAD
-  //const formProcessList = useSelector(state => state.process?.formProcessList);
-
-  //for save form
-=======
 
   // flow edit
   const [isProcessDetailsLoading, setIsProcessDetailsLoading] = useState(false);
@@ -155,35 +111,24 @@
   const publishText = isPublished ? "Unpublish" : "Publish";
   const [versionSaved, setVersionSaved] = useState(false);
   const prviousData = useSelector((state) => state.process?.formPreviousData);
->>>>>>> 82a44c78
   const [formSubmitted, setFormSubmitted] = useState(false);
   const formAccess = useSelector((state) => state.user?.formAccess || []);
   const submissionAccess = useSelector(
     (state) => state.user?.submissionAccess || []
   );
   const previousData = useSelector((state) => state.process?.formPreviousData);
-<<<<<<< HEAD
-  const formDescription = form?.description;
-=======
->>>>>>> 82a44c78
   const restoredFormData = useSelector(
     (state) => state.formRestore?.restoredFormData
   );
   const restoredFormId = useSelector(
     (state) => state.formRestore?.restoredFormId
   );
-<<<<<<< HEAD
-  const applicationCount = useSelector(
-    (state) => state.process?.applicationCount
-  );
+  // const applicationCount = useSelector(
+  //   (state) => state.process?.applicationCount
+  // );
   const applicationCountResponse = useSelector(
     (state) => state.process?.applicationCountResponse
   );
-=======
-  // const applicationCount = useSelector(
-  //   (state) => state.process?.applicationCount
-  // );
->>>>>>> 82a44c78
   const [showSaveModal, setShowSaveModal] = useState(false);
   const [hasRendered, setHasRendered] = useState(false);
 
@@ -201,10 +146,7 @@
   const [selectedAction, setSelectedAction] = useState(null);
   const [newActionModal, setNewActionModal] = useState(false);
   const onCloseActionModal = () => setNewActionModal(false);
-<<<<<<< HEAD
-
-=======
->>>>>>> 82a44c78
+
   const CategoryType = {
     FORM: "FORM",
     WORKFLOW: "WORKFLOW",
@@ -216,13 +158,10 @@
       setNameError("");
       setFormSubmitted(false);
     }
-<<<<<<< HEAD
     // if(selectedAction === DELETE)
     // {
 
     // }
-=======
->>>>>>> 82a44c78
   };
 
   const [formDetails, setFormDetails] = useState({
@@ -261,13 +200,10 @@
     }
   }, [showFlow]);
 
-<<<<<<< HEAD
-=======
   const handleFormPathChange = (e) => {
     setNewPath(e.target.value);
   };
 
->>>>>>> 82a44c78
   const handleShowLayout = () => {
     setShowFlow(false);
     setShowLayout(true);
@@ -276,27 +212,6 @@
     setShowFlow(true);
     setShowLayout(false);
   };
-<<<<<<< HEAD
-  useEffect(() => {
-    if (formId) {
-      // Fetch form processes with formId
-      dispatch(getFormProcesses(formId));
-    }
-  }, [formId]);
-
-  useEffect(() => {
-    if (workflow?.value) {
-      // Fetch workflow diagram XML when the workflow value is present
-      dispatch(getProcessXml(workflow.value));
-    }
-
-    if (workflow?.value && processXmlDiagram) {
-      // Set the process diagram XML and stop the loading spinner when both workflow and XML are available
-      dispatch(setProcessDiagramXML(processXmlDiagram));
-      setIsLoadingDiagram(false);
-    }
-  }, [workflow?.value, processXmlDiagram]);
-=======
 
   useEffect(() => {
     if (formId) {
@@ -314,8 +229,27 @@
     }
   }, [formId]);
 
->>>>>>> 82a44c78
-
+
+
+
+
+  const updateFormName = (formName) => {
+    setFormDetails((prevState) => ({
+      ...prevState,
+      name: formName,
+    }));
+    dispatchFormAction({ type: "title", formName });
+  };
+  const updateFormDescription = (formDescription) => {
+    setFormDetails((prevState) => ({
+      ...prevState,
+      description: formDescription,
+    }));
+    dispatchFormAction({ type: "description", formDescription });
+  };
+
+
+  //for save farm
   //for save farm
 
   const validateFormNameOnBlur = () => {
@@ -324,7 +258,6 @@
       return;
     }
 
-<<<<<<< HEAD
     validateFormName(form.title)
       .then((response) => {
         const data = response?.data;
@@ -341,81 +274,6 @@
         setNameError(errorMessage); // Set the error message from the server
         console.error("Error validating form name:", errorMessage);
       });
-  };
-  //for save farm
-  const isMapperSaveNeeded = (newData) => {
-    return (
-      previousData.formName !== newData.title ||
-      previousData.anonymous !== processListData.anonymous ||
-      processListData.anonymous === null ||
-      processListData.formType !== newData.type ||
-      processListData.description !== formDescription
-    );
-  };
-
-  const setFormProcessDataToVariable = (submittedData) => {
-    const data = {
-      anonymous:
-        processListData.anonymous === null ? false : processListData.anonymous,
-      formName: submittedData.title,
-      parentFormId: processListData.parentFormId,
-      formType: submittedData.type,
-      status: processListData.status ? processListData.status : INACTIVE,
-      taskVariables: processListData.taskVariables
-        ? processListData.taskVariables
-        : [],
-      id: processListData.id,
-      formId: submittedData._id,
-      formTypeChanged: previousData.formType !== submittedData.type,
-      titleChanged: previousData.formName !== submittedData.title,
-      anonymousChanged: previousData.anonymous !== processListData.anonymous,
-      description: formDescription,
-    };
-    return data;
-=======
-
-  const updateFormName = (formName) => {
-    setFormDetails((prevState) => ({
-      ...prevState,
-      name: formName,
-    }));
-    dispatchFormAction({ type: "title", formName });
-  };
-  const updateFormDescription = (formDescription) => {
-    setFormDetails((prevState) => ({
-      ...prevState,
-      description: formDescription,
-    }));
-    dispatchFormAction({ type: "description", formDescription });
-  };
-
-
-  //for save farm
-  //for save farm
-
-  const validateFormNameOnBlur = () => {
-    if (!form.title || form.title.trim() === "") {
-      setNameError("This field is required");
-      return;
-    }
-
-    validateFormName(form.title)
-      .then((response) => {
-        const data = response?.data;
-        if (data && data.code === "FORM_EXISTS") {
-          setNameError(data.message); // Set exact error message
-        } else {
-          setNameError("");
-        }
-      })
-      .catch((error) => {
-        const errorMessage =
-          error.response?.data?.message ||
-          "An error occurred while validating the form name.";
-        setNameError(errorMessage); // Set the error message from the server
-        console.error("Error validating form name:", errorMessage);
-      });
->>>>>>> 82a44c78
   };
   const isFormComponentsChanged = () => {
     if (restoredFormData && restoredFormId) {
@@ -473,11 +331,7 @@
       taskVariables: processListData.taskVariables
         ? processListData.taskVariables
         : [],
-<<<<<<< HEAD
-      anonymous: formAccess[0]?.roles.includes(roleIds.ANONYMOUS),
-=======
       anonymous: rolesState.create.isPublic,
->>>>>>> 82a44c78
       parentFormId: parentFormId,
       formType: form.type,
       display: formDisplay,
@@ -495,40 +349,25 @@
       application: {
         resourceId: parentFormId,
         resourceDetails: {},
-<<<<<<< HEAD
-        roles: [],
-=======
         roles: rolesState.view.selectedOption === "specifiedRoles" ? rolesState.view.selectedRoles : [],
         ...(rolesState.view.selectedOption === "submitter" && { userName: preferred_userName }) // TBD
->>>>>>> 82a44c78
       },
       designer: {
         resourceId: parentFormId,
         resourceDetails: {},
-<<<<<<< HEAD
-        roles: [],
-=======
         roles: rolesState.edit.selectedOption === "specifiedRoles" ? rolesState.edit.selectedRoles : [],
         ...(rolesState.edit.selectedOption === "onlyYou" && { userName: preferred_userName })
->>>>>>> 82a44c78
       },
       form: {
         resourceId: parentFormId,
         resourceDetails: {},
-<<<<<<< HEAD
-        roles: [],
-      },
-    };
-    dispatch(saveFormProcessMapperPut({ mapper, authorizations }));
-  };
-=======
         roles: rolesState.create.selectedOption === "specifiedRoles" ? rolesState.create.selectedRoles : [],
       }
     };
-  
+
     const savePromise = dispatch(saveFormProcessMapperPut({ mapper, authorizations }));
     const updatePromise = updateFormPath();
-  
+
     Promise.all([savePromise, updatePromise])
       .then(() => {
         handleCloseModal();
@@ -538,7 +377,6 @@
       });
   };
 
->>>>>>> 82a44c78
 
   const closeSaveModal = () => {
     setShowSaveModal(false);
@@ -608,10 +446,7 @@
     console.log("discardChanges");
   };
 
-<<<<<<< HEAD
-=======
-
->>>>>>> 82a44c78
+
   const editorActions = () => {
     setNewActionModal(true);
   };
@@ -625,32 +460,6 @@
     dispatchFormAction({ type: path, value });
   };
 
-<<<<<<< HEAD
-  const handleChange = (path, event) => {
-    setFormSubmitted(false);
-    const { target } = event;
-    const value = target.type === "checkbox" ? target.checked : target.value;
-    value == "" ? setNameError("This field is required") : setNameError("");
-
-    dispatchFormAction({ type: path, value });
-  };
-
-  const handlePublishAsNewVersion = () => {
-    setFormSubmitted(true);
-    const newFormData = manipulatingFormData(
-      _.cloneDeep(form),
-      MULTITENANCY_ENABLED,
-      tenantKey,
-      formAccess,
-      submissionAccess
-    );
-
-    const newPathAndName =
-      "duplicate-version-" + Math.random().toString(16).slice(9);
-    newFormData.path = newPathAndName;
-    newFormData.title = form.title;
-    newFormData.name = form.title;
-=======
   const handlePublishAsNewVersion = (formName,formDescription) => {
     setFormSubmitted(true);
     const newFormData = manipulatingFormData(
@@ -666,15 +475,11 @@
     newFormData.path = newPathAndName;
     newFormData.title = form.title;
     newFormData.name = newPathAndName;
->>>>>>> 82a44c78
     newFormData.componentChanged = true;
     delete newFormData.machineName;
     delete newFormData.parentFormId;
     newFormData.newVersion = true;
-<<<<<<< HEAD
-=======
     newFormData.description = formDescription;
->>>>>>> 82a44c78
     delete newFormData._id;
 
     formCreate(newFormData)
@@ -698,7 +503,6 @@
         setFormSubmitted(false);
       });
   };
-<<<<<<< HEAD
   const deleteModal = () => {
     if (!applicationCount) {
       //dispatch(deleteForm("form", formId));
@@ -753,23 +557,10 @@
   const handleCloseActionModal = () => {
     setSelectedAction(null); // Reset action
   };
-=======
->>>>>>> 82a44c78
 
   const formChange = (newForm) =>
     dispatchFormAction({ type: "formChange", value: newForm });
 
-<<<<<<< HEAD
-  return (
-    <div>
-      <div>
-        <LoadingOverlay active={formSubmitted} spinner text={t("Loading...")}>
-          <SettingsModal
-            show={showSettingsModal}
-            handleClose={handleCloseModal}
-            handleConfirm={handleConfirmSettings}
-          />
-=======
   const handlePublish = () => {
     if (!promptNewVersion) {
       setIsPublishLoading(true);
@@ -889,7 +680,6 @@
             updateFormDescription={updateFormDescription} newPath={newPath}
             handleFormPathChange={handleFormPathChange} />
 
->>>>>>> 82a44c78
           <Errors errors={errors} />
 
           <Card className="editor-header">
@@ -898,29 +688,15 @@
                 <div className="d-flex align-items-center justify-content-between">
                   <BackToPrevIcon onClick={backToForm} />
                   <div className="mx-4 editor-header-text">{form.title}</div>
-<<<<<<< HEAD
-                  <span
-                    data-testid={`form-status-${form._id}`}
-                    className="d-flex align-items-center white-text mx-3"
-                  >
-                    {processListData.status == "active" ? (
-=======
                   <span data-testid={`form-status-${form._id}`} className="d-flex align-items-center white-text mx-3">
                     {isPublished ? (
->>>>>>> 82a44c78
                       <>
                         <div className="status-live"></div>
                       </>
                     ) : (
                       <div className="status-draft"></div>
                     )}
-<<<<<<< HEAD
-                    {processListData.status == "active"
-                      ? t("Live")
-                      : t("Draft")}
-=======
                     {isPublished ? t("Live") : t("Draft")}
->>>>>>> 82a44c78
                   </span>
                 </div>
                 <div>
@@ -993,18 +769,11 @@
                         variant="primary"
                         size="md"
                         className="mx-2"
-<<<<<<< HEAD
-                        label={
-                          <Translation>{(t) => t("Save Layout")}</Translation>
-                        }
-                        onClick={saveLayout}
-=======
                         disabled={isPublished}
                         label={
                           <Translation>{(t) => t("Save Layout")}</Translation>
                         }
                         onClick={versionSaved ? handleVersioning : handleVersioning}
->>>>>>> 82a44c78
                         dataTestid="save-form-layout"
                         ariaLabel={t("Save Form Layout")}
                       />
@@ -1039,97 +808,8 @@
               </Card>
             </div>
             <div className={`wraper flow-wraper ${showFlow ? "visible" : ""}`}>
-<<<<<<< HEAD
-              <Card>
-                <Card.Header>
-                  <div
-                    className="d-flex justify-content-between align-items-center"
-                    style={{ width: "100%" }}
-                  >
-                    <div className="d-flex align-items-center justify-content-between">
-                      <div className="mx-2 builder-header-text">Flow</div>
-                      <div>
-                        <CustomButton
-                          variant="secondary"
-                          size="md"
-                          icon={<HistoryIcon />}
-                          label={
-                            <Translation>{(t) => t("History")}</Translation>
-                          }
-                          onClick={handleHistory}
-                          dataTestid="flow-history-button-testid"
-                          ariaLabel={t("Flow History Button")}
-                        />
-                        <CustomButton
-                          variant="secondary"
-                          size="md"
-                          className="mx-2"
-                          label={
-                            <Translation>
-                              {(t) => t("Preview & Variables")}
-                            </Translation>
-                          }
-                          onClick={handlePreviewAndVariables}
-                          dataTestid="preview-and-variables-testid"
-                          ariaLabel={t("{Preview and Variables Button}")}
-                        />
-                        {/* <CustomButton
-                          variant="secondary"
-                          size="md"
-                          className="mx-2"
-                          label={<Translation>{(t) => t("Switch to BPMN")}</Translation>}
-                          onClick={setWorkflowType}
-                          dataTestid={"cancelBtndataTestid"}
-                          ariaLabel={"cancelBtnariaLabel"}
-                        /> */}
-                      </div>
-                    </div>
-                    <div>
-                      <CustomButton
-                        variant="primary"
-                        size="md"
-                        className="mx-2"
-                        label={
-                          <Translation>{(t) => t("Save Flow")}</Translation>
-                        }
-                        onClick={saveFlow}
-                        dataTestid="save-flow-layout"
-                        ariaLabel={t("Save Flow Layout")}
-                      />
-                      <CustomButton
-                        variant="secondary"
-                        size="md"
-                        label={
-                          <Translation>
-                            {(t) => t("Discard Changes")}
-                          </Translation>
-                        }
-                        onClick={discardChanges}
-                        dataTestid="discard-flow-changes-testid"
-                        ariaLabel={t("Discard Flow Changes")}
-                      />
-                    </div>
-                  </div>
-                </Card.Header>
-                <Card.Body>
-                  <div className="flow-builder">
-                    {isLoadingDiagram ? (
-                      "loading..." // TBD: add a loader here
-                    ) : (
-                      <BpmnEditor
-                        processKey={workflow?.value}
-                        tenant={workflow?.tenant}
-                        isNewDiagram={false}
-                        bpmnXml={processXmlDiagram}
-                      />
-                    )}
-                  </div>
-                </Card.Body>
-              </Card>
-=======
             {isProcessDetailsLoading ? <>loading...</>  :
               <FlowEdit />}
->>>>>>> 82a44c78
             </div>
             {showFlow && (
               <div
@@ -1141,14 +821,8 @@
             )}
             {showLayout && (
               <div
-<<<<<<< HEAD
-                className={`form-flow-wraper-right ${
-                  showLayout && hasRendered ? "visible" : ""
-                }`}
-=======
                 className={`form-flow-wraper-right ${showLayout && hasRendered ? "visible" : ""
                   }`}
->>>>>>> 82a44c78
                 onClick={handleShowFlow}
               >
                 Flow
@@ -1178,8 +852,12 @@
         setNameError={setNameError}
         nameValidationOnBlur={validateFormNameOnBlur}
         nameError={nameError}
-<<<<<<< HEAD
       />
+
+      <ExportModal
+       showExportModal={selectedAction === EXPORT}
+       onClose={handleCloseSelectedAction}
+       formId={processListData.id}
       <DeleteFormModal
         showDeleteModal={selectedAction === DELETE} // Show if DELETE action is selected
         onClose={handleCloseActionModal} // Close the modal
@@ -1223,41 +901,11 @@
             </div>
           )
         }
-=======
->>>>>>> 82a44c78
       />
 
-      <ExportModal
-       showExportModal={selectedAction === EXPORT}
-       onClose={handleCloseSelectedAction}
-       formId={processListData.id}
-      />
       <ConfirmModal
         show={showSaveModal}
         title={<Translation>{(t) => t("Save Your Changes")}</Translation>}
-<<<<<<< HEAD
-        message={
-          <Translation>
-            {(t) =>
-              t(
-                "Saving as an incrimental version will affect previous submissions. Saving as a new full version will not affect previous submissions."
-              )
-            }
-          </Translation>
-        }
-        primaryBtnAction={saveFormData}
-        onClose={closeSaveModal}
-        secondayBtnAction={"add secondary button action"}
-        primaryBtnText={
-          <Translation>{(t) => t("Save as Version 3.5")}</Translation>
-        }
-        secondaryBtnText={
-          <Translation>{(t) => t("Save as Version 4.0")}</Translation>
-        }
-        size="md"
-      />
-      <div></div>
-=======
         message={<Translation>{(t) => t("Saving as an incremental version will affect previous submissions. Saving as a new full version will not affect previous submissions.")}</Translation>}
         primaryBtnAction={saveFormData}
         onClose={closeSaveModal}
@@ -1266,7 +914,6 @@
         secondaryBtnText={<Translation>{(t) => t(`Save as Version ${version.major}`)}</Translation>}
         size="md"
       />
->>>>>>> 82a44c78
     </div>
   );
 });
