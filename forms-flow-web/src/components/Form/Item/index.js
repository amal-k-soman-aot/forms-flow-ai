import { Route, Switch, Redirect, useParams } from "react-router-dom";
import React, { useEffect } from "react";
import { Formio, getForm } from "react-formio";
import { useDispatch, useSelector } from "react-redux";
import {
  STAFF_REVIEWER,
  CLIENT,
  STAFF_DESIGNER,
  BASE_ROUTE,
  MULTITENANCY_ENABLED,
} from "../../../constants/constants";
import View from "./View";
import Edit from "./Edit";
import Submission from "./Submission/index";
import Preview from "./Preview";
import { checkIsObjectId } from "../../../apiManager/services/formatterService";
import { fetchFormByAlias } from "../../../apiManager/services/bpmFormServices";
import {setBpmFormLoading} from '../../../actions/formActions';
import {
  setFormRequestData,
  setFormSuccessData,
  resetFormData,
  clearSubmissionError,
  setFormAuthVerifyLoading,
} from "../../../actions/formActions";

import Draft from "../../Draft";
import Loading from "../../../containers/Loading";
import { getClientList } from "../../../apiManager/services/authorizationService";
import NotFound from "../../NotFound";
import { setApiCallError } from "../../../actions/ErroHandling";

const Item = React.memo(() => {
  const { formId } = useParams();
  const userRoles = useSelector((state) => state.user.roles || []);
  const tenantKey = useSelector((state) => state?.tenants?.tenantId);
  const redirectUrl = MULTITENANCY_ENABLED ? `/tenant/${tenantKey}/` : "/";
  const formAuthVerifyLoading = useSelector((state)=>state.process?.formAuthVerifyLoading);
  const apiCallError = useSelector((state)=>state.errors?.apiCallError);
  const dispatch = useDispatch();

  const formAuthVerify = (formId,successCallBack)=>{
    getClientList(formId).then(successCallBack).catch((err)=>{
      const {response} = err;
      dispatch(setApiCallError({message:response?.data?.message || 
        response.statusText,status:response.status}));
    }).finally(()=>{
      dispatch(setFormAuthVerifyLoading(false));
    });
  };
  
  useEffect(() => {
    dispatch(setApiCallError(null));
    dispatch(setFormAuthVerifyLoading(true));
    dispatch(resetFormData("form", formId));
    dispatch(clearSubmissionError("submission"));
    if (checkIsObjectId(formId)) {
      dispatch(getForm("form", formId,(err,res)=>{
        if(err){
          dispatch(setFormAuthVerifyLoading(false));
        }else{
          formAuthVerify(res.parentFormId || res._id);
        }
      }));
    } else {
      dispatch(
        fetchFormByAlias(formId, async (err, formObj) => {
          if (!err) {
       
            formAuthVerify(formObj.parentFormId || formObj._id,()=>{
              const form_id = formObj._id;
              dispatch(
                setFormRequestData(
                  "form",
                  form_id,
                  `${Formio.getProjectUrl()}/form/${form_id}`
                )
              );
              dispatch(setFormSuccessData("form", formObj));
            });
          
          } else {
<<<<<<< HEAD
            dispatch(setFormAuthVerifyLoading(false));
            dispatch(setFormFailureErrorData("form", err));
          }
=======
            dispatch(setBpmFormLoading(false));          }
>>>>>>> 360c3ea1
        })
      );
    }

  }, [formId, dispatch]);

  /**
   * Protected route to form submissions
   */

  if(formAuthVerifyLoading){
    return <Loading/>;
  }
  if(apiCallError){
    return <NotFound
    errorMessage={apiCallError?.message}
    errorCode={apiCallError?.status}
  />;
  }

  const SubmissionRoute = ({ component: Component, ...rest }) => (
    <Route
      {...rest}
      render={(props) =>
        userRoles.includes(STAFF_REVIEWER) || userRoles.includes(CLIENT) ? (
          <Component {...props} />
        ) : (
          <Redirect exact to={`${redirectUrl}`} />
        )
      }
    />
  );
  /**
   * Protected route for form deletion
   */
  const FormActionRoute = ({ component: Component, ...rest }) => (
    <Route
      {...rest}
      render={(props) =>
        userRoles.includes(STAFF_DESIGNER) ? (
          <Component {...props} />
        ) : (
          <Redirect exact to={`${redirectUrl}`} />
        )
      }
    />
  );

  return (
    <div>
      <Switch>
        <Route exact path={`${BASE_ROUTE}form/:formId`} component={View} />
        <FormActionRoute
          path={`${BASE_ROUTE}form/:formId/preview`}
          component={Preview}
        />
        <FormActionRoute
          path={`${BASE_ROUTE}form/:formId/edit`}
          component={Edit}
        />
        <SubmissionRoute
          path={`${BASE_ROUTE}form/:formId/submission`}
          component={Submission}
        />
        <SubmissionRoute
          path={`${BASE_ROUTE}form/:formId/draft`}
          component={Draft}
        />
        <Redirect exact to="/404" />
      </Switch>
    </div>
  );
});

export default Item;<|MERGE_RESOLUTION|>--- conflicted
+++ resolved
@@ -80,13 +80,9 @@
             });
           
           } else {
-<<<<<<< HEAD
             dispatch(setFormAuthVerifyLoading(false));
             dispatch(setFormFailureErrorData("form", err));
           }
-=======
-            dispatch(setBpmFormLoading(false));          }
->>>>>>> 360c3ea1
         })
       );
     }
