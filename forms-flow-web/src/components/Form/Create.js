import React, { useState, useEffect, useReducer } from "react";
import { saveForm, FormBuilder, Errors } from "react-formio";
import _set from "lodash/set";
import _cloneDeep from "lodash/cloneDeep";
import _camelCase from "lodash/camelCase";
import { push } from "connected-react-router";
import {
  SUBMISSION_ACCESS,
  ANONYMOUS_ID,
  FORM_ACCESS,
  MULTITENANCY_ENABLED,
} from "../../constants/constants";
import { addHiddenApplicationComponent } from "../../constants/applicationComponent";
import { saveFormProcessMapperPost } from "../../apiManager/services/processServices";
import { useDispatch, useSelector } from "react-redux";
import { toast } from "react-toastify";
import { useTranslation, Translation } from "react-i18next";
import { formio_resourceBundles } from "../../resourceBundles/formio_resourceBundles";
import { clearFormError } from "../../actions/formActions";
import { addTenankey } from "../../helper/helper";

// reducer from react-formio code
const reducer = (form, { type, value }) => {
  const formCopy = _cloneDeep(form);
  switch (type) {
    case "formChange":
      for (let prop in value) {
        if (Object.prototype.hasOwnProperty.call(value, prop)) {
          form[prop] = value[prop];
        }
      }
      return form;
    case "replaceForm":
      return _cloneDeep(value);
    case "title":
      if (type === "title" && !form._id) {
        formCopy.name = _camelCase(value);
        formCopy.path = _camelCase(value).toLowerCase();
      }
      break;
    default:
      break;
  }
  _set(formCopy, type, value);
  return formCopy;
};

const Create = React.memo(() => {
  const dispatch = useDispatch();
  const [anonymous, setAnonymous] = useState(false);
  const formData = { display: "form" };
  const [form, dispatchFormAction] = useReducer(reducer, _cloneDeep(formData));
  const saveText = <Translation>{(t) => t("Save & Preview")}</Translation>;
  const errors = useSelector((state) => state.form.error);
  const lang = useSelector((state) => state.user.lang);
  const tenantKey = useSelector((state) => state.tenants?.tenantId);
  const redirectUrl = MULTITENANCY_ENABLED ? `/tenant/${tenantKey}/` : "/";

  const { t } = useTranslation();

  useEffect(() => {
    dispatch(clearFormError("form"));
  }, [dispatch]);

  // for update form access and submission access
  useEffect(() => {
    FORM_ACCESS.forEach((role) => {
      if (anonymous) {
        if (role.type === "read_all") {
          role.roles.push(ANONYMOUS_ID);
        }
      } else {
        if (role.type === "read_all") {
          role.roles = role.roles.filter((id) => id !== ANONYMOUS_ID);
        }
      }
    });
    SUBMISSION_ACCESS.forEach((access) => {
      if (anonymous) {
        if (access.type === "create_own") {
          access.roles.push(ANONYMOUS_ID);
        }
      } else {
        if (access.type === "create_own") {
          access.roles = access.roles.filter((id) => id !== ANONYMOUS_ID);
        }
      }
    });
  }, [anonymous]);

  // setting the form data
  useEffect(() => {
    const newForm = { display: "form" };
    if (
      newForm &&
      (form._id !== newForm._id || form.modified !== newForm.modified)
    ) {
      dispatchFormAction({ type: "replaceForm", value: newForm });
    }
  }, [form]);

  // submitting form
  const saveFormData = () => {
    const newFormData = addHiddenApplicationComponent(form);
    const newForm = {
      ...newFormData,
      tags: ["common"],
    };
    newForm.submissionAccess = SUBMISSION_ACCESS;
    newForm.access = FORM_ACCESS;
    if (MULTITENANCY_ENABLED && tenantKey) {
      newForm.tenantKey = tenantKey;
<<<<<<< HEAD
      newForm.path = addTenankey(newForm.path, tenantKey);
      newForm.name = addTenankey(newForm.name, tenantKey);
=======
      newForm.path = addTenankeyToPath(newForm.path, tenantKey);
>>>>>>> 3329290b
    }
    dispatch(
      saveForm("form", newForm, (err, form) => {
        if (!err) {
          // ownProps.setPreviewMode(true);
          const data = {
            formId: form._id,
            formName: form.title,
            formRevisionNumber: "V1", // to do
            anonymous: FORM_ACCESS[0].roles.includes(ANONYMOUS_ID),
          };
          dispatch(
            // eslint-disable-next-line no-unused-vars
            saveFormProcessMapperPost(data, (err, res) => {
              if (!err) {
                toast.success(t("Form Saved"));
                dispatch(push(`${redirectUrl}formflow/${form._id}/view-edit/`));
              } else {
                toast.error("Error in creating form process mapper");
              }
            })
          );
        }
      })
    );
  };

  // setting the main option details to the formdata
  const handleChange = (path, event) => {
    const { target } = event;
    const value = target.type === "checkbox" ? target.checked : target.value;
    dispatchFormAction({ type: path, value });
  };

  const formChange = (newForm) =>
    dispatchFormAction({ type: "formChange", value: newForm });

  return (
    <div>
      <h2>
        <Translation>{(t) => t("Create Form")}</Translation>
      </h2>
      <hr />
      <Errors errors={errors} />
      <div>
        <div className="row justify-content-end w-100">
          <div id="save-buttons" className=" save-buttons pull-right">
            <div className="form-group pull-right">
              <span className="btn btn-primary" onClick={() => saveFormData()}>
                {saveText}
              </span>
            </div>
          </div>
        </div>
        <div className="row align-item-center">
          <div className="col-lg-4 col-md-4 col-sm-4">
            <div id="form-group-title" className="form-group">
              <label htmlFor="title" className="control-label field-required">
                {" "}
                <Translation>{(t) => t("Title")}</Translation>
              </label>
              <input
                type="text"
                className="form-control"
                id="title"
                placeholder={t("Enter the form title")}
                value={form.title || ""}
                onChange={(event) => handleChange("title", event)}
              />
            </div>
          </div>
          <div className="col-lg-4 col-md-4 col-sm-4">
            <div id="form-group-name" className="form-group">
              <label htmlFor="name" className="control-label field-required">
                <Translation>{(t) => t("Name")}</Translation>
              </label>
              <input
                type="text"
                className="form-control"
                id="name"
                placeholder={t("Enter the form machine name")}
                value={form.name || ""}
                onChange={(event) => handleChange("name", event)}
              />
            </div>
          </div>
          <div className="col-lg-4 col-md-3 col-sm-3">
            <div id="form-group-display" className="form-group">
              <label htmlFor="name" className="control-label">
                <Translation>{(t) => t("Display as")}</Translation>
              </label>
              <div className="input-group">
                <select
                  className="form-control"
                  name="form-display"
                  id="form-display"
                  value={form.display || ""}
                  onChange={(event) => handleChange("display", event)}
                >
                  <option label={t("Form")} value="form">
                    <Translation>{(t) => t("Form")}</Translation>
                  </option>
                  <option label={t("Wizard")} value="Wizard">
                    <Translation>{(t) => t("Wizard")}</Translation>
                  </option>
                </select>
              </div>
            </div>
          </div>
          <div className="col-lg-4 col-md-3 col-sm-3">
            <div id="form-group-type" className="form-group">
              <label htmlFor="form-type" className="control-label">
                <Translation>{(t) => t("Type")}</Translation>
              </label>
              <div className="input-group">
                <select
                  className="form-control"
                  name="form-type"
                  id="form-type"
                  value={form.type}
                  onChange={(event) => handleChange("type", event)}
                >
                  <option label={t("Form")} value="form">
                    {t("Form")}
                  </option>
                  <option label={t("Resource")} value="resource">
                    {t("Resource")}
                  </option>
                </select>
              </div>
            </div>
          </div>
          <div className="col-lg-4 col-md-4 col-sm-4">
            <div id="form-group-path" className="form-group">
              <label htmlFor="path" className="control-label field-required">
                <Translation>{(t) => t("Path")}</Translation>
              </label>
              <div className="input-group">
                <input
                  type="text"
                  className="form-control"
                  id="path"
                  placeholder={t("Enter pathname")}
                  style={{ textTransform: "lowercase", width: "120px" }}
                  value={form.path || ""}
                  onChange={(event) => handleChange("path", event)}
                />
              </div>
            </div>
          </div>
          <div className="col-lg-4 col-md-4 col-sm-4">
            <div
              id="form-group-anonymous"
              className="form-group"
              style={{ marginTop: "30px" }}
            >
              <div className="input-group align-items-center">
                <input
                  className="m-0"
                  style={{ height: "20px", width: "20px" }}
                  type="checkbox"
                  id="anonymous"
                  title="Make this form public"
                  data-testid="anonymous"
                  checked={anonymous}
                  onChange={() => {
                    setAnonymous(!anonymous);
                  }}
                />
                <label
                  htmlFor="anonymousLabel"
                  className="form-control border-0"
                >
                  <Translation>
                    {(t) => t("Make this form public ?")}
                  </Translation>
                </label>
              </div>
            </div>
          </div>
        </div>
        <FormBuilder
          form={form}
          onChange={formChange}
          options={{
            language: lang,
            i18n: formio_resourceBundles,
          }}
        />
      </div>
    </div>
  );
});

export default Create;<|MERGE_RESOLUTION|>--- conflicted
+++ resolved
@@ -110,12 +110,8 @@
     newForm.access = FORM_ACCESS;
     if (MULTITENANCY_ENABLED && tenantKey) {
       newForm.tenantKey = tenantKey;
-<<<<<<< HEAD
       newForm.path = addTenankey(newForm.path, tenantKey);
       newForm.name = addTenankey(newForm.name, tenantKey);
-=======
-      newForm.path = addTenankeyToPath(newForm.path, tenantKey);
->>>>>>> 3329290b
     }
     dispatch(
       saveForm("form", newForm, (err, form) => {
