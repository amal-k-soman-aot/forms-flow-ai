<<<<<<< HEAD
import React from "react";
import { connect } from "react-redux";
import { saveForm, selectError, FormEdit, Errors } from "react-formio";
import { push } from "connected-react-router";
import CreateForm from "./Create.js";
=======
import React from 'react';
import { connect } from 'react-redux';
import { saveForm, selectError, FormEdit, Errors } from 'react-formio';
/*import { push } from 'connected-react-router';
import CreateForm from './Create.js';*/
>>>>>>> 86cb48c1

import { SUBMISSION_ACCESS } from "../../constants/constants";

const Create = (props) => {
  return (
    <div>
      <h2>Create Form</h2>
      <hr />
      <Errors errors={props.errors} />
      <FormEdit {...props} />
    </div>
  );
};

const mapStateToProps = (state) => {
  return {
    form: { display: "form" },
    saveText: "Save & Preview",
    errors: selectError("form", state),
  };
};

const mapDispatchToProps = (dispatch, ownProps) => {
  return {
    saveForm: (form) => {
<<<<<<< HEAD
=======
      console.log('inside save create form');
>>>>>>> 86cb48c1
      const newForm = {
        ...form,
        tags: ["common"],
      };
      newForm.submissionAccess = SUBMISSION_ACCESS;
      dispatch(
        saveForm("form", newForm, (err, form) => {
          if (!err) {
            // ownProps.setPreviewMode(true);
            dispatch(push(`/form/${form._id}/preview`));
          }
        })
      );
    },
  };
};

export default connect(mapStateToProps, mapDispatchToProps)(Create);<|MERGE_RESOLUTION|>--- conflicted
+++ resolved
@@ -1,16 +1,8 @@
-<<<<<<< HEAD
+
 import React from "react";
 import { connect } from "react-redux";
 import { saveForm, selectError, FormEdit, Errors } from "react-formio";
 import { push } from "connected-react-router";
-import CreateForm from "./Create.js";
-=======
-import React from 'react';
-import { connect } from 'react-redux';
-import { saveForm, selectError, FormEdit, Errors } from 'react-formio';
-/*import { push } from 'connected-react-router';
-import CreateForm from './Create.js';*/
->>>>>>> 86cb48c1
 
 import { SUBMISSION_ACCESS } from "../../constants/constants";
 
@@ -36,10 +28,6 @@
 const mapDispatchToProps = (dispatch, ownProps) => {
   return {
     saveForm: (form) => {
-<<<<<<< HEAD
-=======
-      console.log('inside save create form');
->>>>>>> 86cb48c1
       const newForm = {
         ...form,
         tags: ["common"],
