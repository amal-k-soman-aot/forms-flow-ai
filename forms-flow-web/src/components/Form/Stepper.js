--- conflicted
+++ resolved
@@ -33,8 +33,6 @@
 import {Link} from "react-router-dom";
 import {FORM_CREATE_ROUTE, STEPPER_ROUTES} from "./constants/stepperConstants";
 import { resetFormData } from "../../actions/formActions.js";
-import { getTenantinfo } from "../../helper/helper.js";
-
 class StepperPage extends PureComponent {
 
   constructor(props) {
@@ -129,20 +127,6 @@
       };
 
       if (!prevState.dataModified && nextProps.formProcessList) {
-<<<<<<< HEAD
-        if (nextProps.formProcessList.processKey) {
-          stateData = {
-            ...stateData,
-            workflow: {
-              label: nextProps.formProcessList.processName,
-              value: nextProps.formProcessList.processKey,
-              tenant:getTenantinfo(nextProps.formProcessList.processKey, nextProps.processList)
-            },
-          };
-        }
-
-=======
->>>>>>> 60fb97b6
         stateData = {
           ...stateData,
           processData: {
@@ -199,32 +183,6 @@
     ];
   }
 
-<<<<<<< HEAD
-  populateDropdown() {
-    const listProcess = (processes) => {
-      if (processes?.length > 0) {
-        const data = processes.map((process) => {
-          return {
-            label: process.name,
-            value: process.key,
-            tenant:process.tenantKey
-          };
-        });
-        return data;
-      } else {
-        return [];
-      }
-    };
-
-    return listProcess(this.props.processList);
-  }
-
-  associateToWorkFlow = (item) => {
-    this.setState({ workflow: item[0], dataModified: true });
-  };
-
-=======
->>>>>>> 60fb97b6
   handleEdit() {
     this.setState((editState) => ({
       activeStep: editState.activeStep + 1,
