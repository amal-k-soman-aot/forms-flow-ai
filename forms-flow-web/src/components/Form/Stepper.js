import React, { Component } from "react";
import { connect } from "react-redux";
import Stepper from "@material-ui/core/Stepper";
import Step from "@material-ui/core/Step";
import StepLabel from "@material-ui/core/StepLabel";
import Button from "@material-ui/core/Button";
import Typography from "@material-ui/core/Typography";
import { Grid, Paper } from "@material-ui/core";
import Create from "./Create.js";
import Preview from "./Item/Preview.js";
import Edit from "./Item/Edit.js";

// for edit
import {
  fetchAllBpmProcesses,
  getFormProcesses,
} from "../../apiManager/services/processServices";
import { saveFormProcessMapper } from "../../apiManager/services/formServices";
<<<<<<< HEAD
import {
  selectRoot,
  saveForm,
  selectError,
  Errors,
  getForm,
} from "react-formio";
=======
import { selectRoot, saveForm, selectError } from "react-formio";
>>>>>>> 86cb48c1
import { SUBMISSION_ACCESS } from "../../constants/constants";
import { push } from "connected-react-router";
import WorkFlow from "./Steps/WorkFlow";
import PreviewStepper from "./Steps/PreviewStepper";

import "./stepper.scss";

class StepperPage extends Component {
  // UNSAFE_componentWillMount() {
  //   this.props.getAllProcesses();
  // }

  constructor(props) {
    super(props);
    this.state = {
      // checked: false,
      activeStep: 0,
      workflow: null,
      status: null,
      previewMode: false,
      editMode: false,
      associateWorkFlow: "no",
      processData: { status: "", isAnonymousAllowd: false, comments: "" },
      formId: "",
      processList: [],
      processListLoaded: false,
    };
    this.setPreviewMode = this.setPreviewMode.bind(this);
    this.handleNext = this.handleNext.bind(this);
    // for edit
    this.setEditMode = this.setEditMode.bind(this);
    this.populateDropdown = this.populateDropdown.bind(this);
    this.handleBack = this.handleBack.bind(this);
  }

  static getDerivedStateFromProps(nextProps, prevState) {
    let stateData = null;
    if (
      nextProps.match.params.formId &&
      nextProps.match.params.formId !== prevState.formId
    ) {
      if (nextProps.match.params.formId !== "create") {
        nextProps.getForm(nextProps.match.params.formId);
        nextProps.getFormProcessesDetails(nextProps.match.params.formId);
      }
    }

    if (!prevState.processListLoaded) {
      stateData = {
        ...stateData,
        processList: nextProps.processList,
        processListLoaded: true,
      };
      nextProps.getAllProcesses();
    }
    if (
      nextProps.match.params.formId === "create" &&
      nextProps.match.params.step === undefined
    ) {
      stateData = {
        ...stateData,
        editMode: false,
        formId: "",
        previewMode: false,
      };
    } else if (nextProps.match.params.step === "edit") {
      stateData = {
        ...stateData,
        formId: nextProps.match.params.formId,
        editMode: true,
        previewMode: false,
      };
    } else {
      stateData = {
        ...stateData,
        formId: nextProps.match.params.formId,
        editMode: false,
        previewMode: true,
      };
    }

    return { ...stateData };

    // else {
    //   return { editMode: false, formId: "" };
    // }
  }

  setActiveStep(val) {
    this.setState({ activeStep: val });
  }
  setPreviewMode(val) {
    this.setState({ previewMode: val });
  }
  setEditMode(val) {
    this.setState({ editMode: val });
  }
  // handleCheckboxChange = (event) =>
  //   this.setState({ checked: event.target.checked });
  changeWorkFlowStatus = (e) => {
    this.setState({ associateWorkFlow: e.target.value });
  };

  setProcessData = (data) => {
    this.setState((prevState) => ({
      processData: { ...prevState.processData, ...data },
    }));
  };

  getSteps() {
    return [
      "Create Form",
      "Associate this form with a workflow?",
      "Preview and Conform",
    ];
  }

  populateDropdown() {
    const listProcess = (processes) => {
      if (processes.length > 0) {
        const data = processes.map((process) => {
          return {
            label: process.name,
            value: process.key,
          };
        });
        return data;
      } else {
        return [];
      }
    };

    return listProcess(this.props.processList);
  }

  populateStatusDropdown() {
    const list = [
      { label: "Active", value: "active" },
      { label: "Inactive", value: "inactive" },
    ];
    return list;
<<<<<<< HEAD
=======

>>>>>>> 86cb48c1
  }

  associateToWorkFlow = (item) => {
    this.setState({ workflow: item[0] });
  };

<<<<<<< HEAD
=======

>>>>>>> 86cb48c1
  handleEdit() {
    this.setState((editState) => ({
      activeStep: editState.activeStep + 1,
    }));
  }
  handleNext() {
    this.setState((prevState) => ({
      activeStep: prevState.activeStep + 1,
    }));
  }
  setSelectedStatus(item) {
    this.setState({ status: item[0] });
    //code to link form to a workflow
  }
  handleBack() {
    this.setActiveStep(this.state.activeStep - 1);
  }

  submitData = () => {
    const { form, onSaveFormProcessMapper } = this.props;
    const { workflow, processData } = this.state;
    // if (associateWorkFlow === "yes") {
    const data = {
      formId: form.id,
      formName: form.form && form.form.name,
      formRevisionNumber: "V1", // to do
      processKey: workflow && workflow.value,
      processName: workflow && workflow.label,
      status: processData.status,
      comments: processData.comments,
    };
    onSaveFormProcessMapper(data);
  };

  getStepContent(step) {
    const {
      previewMode,
      editMode,
      processData,
      activeStep,
      workflow,
    } = this.state;
    // const { editMode } = this.state;
    const { form, formProcessList } = this.props;

    switch (step) {
      case 0:
        // return(
        // previewMode ? <Preview/> : <Create/> ;
        if (previewMode) {
          return <Preview handleNext={this.handleNext} />;
        } else if (editMode) {
          return (
            <Edit
              handleNext={this.handleNext}
              {...this.props}
              setPreviewMode={this.setPreviewMode}
            />
          );
        }
        return <Create setPreviewMode={this.setPreviewMode} />;
      case 1:
        return (
          <WorkFlow
            associateWorkFlow={this.state.associateWorkFlow}
            changeWorkFlowStatus={this.changeWorkFlowStatus}
            populateDropdown={this.populateDropdown}
            associateToWorkFlow={this.associateToWorkFlow}
            handleNext={this.handleNext}
            handleBack={this.handleBack}
            activeStep={activeStep}
            steps={this.getSteps().length}
            workflow={this.state.workflow}
            formProcessList={formProcessList}
          />
        );
      case 2:
        return (
          <PreviewStepper
            associateWorkFlow={this.state.associateWorkFlow}
            setSelectedStatus={this.setSelectedStatus}
            populateStatusDropdown={this.populateStatusDropdown}
            handleNext={this.handleNext}
            handleBack={this.handleBack}
            activeStep={activeStep}
            steps={this.getSteps().length}
            processData={processData}
            setProcessData={this.setProcessData}
            formData={form}
            workflow={workflow}
            submitData={this.submitData}
            formProcessList={formProcessList}
          />
        );
      default:
        return "Unknown step";
    }
  }

  render() {
    // const { process } = this.props;

    const steps = this.getSteps();

    const handleReset = () => {
      this.setActiveStep(0);
    };

    return (
      <>
        <div>
          <Paper elevation={3} className="paper-root">
            <Grid
              container
              direction="row"
              justify="flex-start"
              alignItems="baseline"
            >
              {" "}
              <Grid item xs={12} spacing={3}>
                <Stepper
                  alternativeLabel
                  nonLinear
                  activeStep={this.state.activeStep}
                >
                  {steps.map((label, index) => {
                    return (
                      <Step key={label}>
                        <StepLabel>{label}</StepLabel>
                      </Step>
                    );
                  })}
                </Stepper>
                <div>
                  {this.state.activeStep === steps.length ? (
                    <div>
                      <Typography>
                        All steps completed - you're finished
                      </Typography>
                      <Button onClick={handleReset}>Reset</Button>
                    </div>
                  ) : (
                    <div>{this.getStepContent(this.state.activeStep)}</div>
                  )}
                </div>
              </Grid>
            </Grid>
          </Paper>
        </div>
      </>
    );
  }
}

const mapStateToProps = (state) => {
  return {
    form: selectRoot("form", state),
    saveText: "Next",
    errors: selectError("form", state),
    processList: state.process.processList,
    formProcessList: state.process.formProcessList,
  };
};

const mapDispatchToProps = (dispatch) => {
  return {
    getAllProcesses: () => {
      dispatch(
        fetchAllBpmProcesses((err, res) => {
          if (!err) {
            console.log(err);
          }
        })
      );
    },
    onSaveFormProcessMapper: (data) => {
      dispatch(
        saveFormProcessMapper(data, (err, res) => {
          if (!err) {
            console.log(err);
          }
        })
      );
    },

    saveForm: (form) => {
      console.log("inside save stepper");
      const newForm = {
        ...form,
        tags: ["common"],
      };
      newForm.submissionAccess = SUBMISSION_ACCESS;
      dispatch(
        saveForm("form", newForm, (err, form) => {
          if (!err) {
            dispatch(push(`/form/${form._id}/preview`));
          }
        })
      );
    },
    getForm: (id) => dispatch(getForm("form", id)),
    getFormProcessesDetails: (formId) => {
      dispatch(
        getFormProcesses(formId, (err, res) => {
          if (!err) {
            console.log(err);
          }
        })
      );
    },
  };
};

export default connect(mapStateToProps, mapDispatchToProps)(StepperPage);<|MERGE_RESOLUTION|>--- conflicted
+++ resolved
@@ -16,17 +16,12 @@
   getFormProcesses,
 } from "../../apiManager/services/processServices";
 import { saveFormProcessMapper } from "../../apiManager/services/formServices";
-<<<<<<< HEAD
 import {
   selectRoot,
   saveForm,
   selectError,
-  Errors,
   getForm,
 } from "react-formio";
-=======
-import { selectRoot, saveForm, selectError } from "react-formio";
->>>>>>> 86cb48c1
 import { SUBMISSION_ACCESS } from "../../constants/constants";
 import { push } from "connected-react-router";
 import WorkFlow from "./Steps/WorkFlow";
@@ -168,20 +163,12 @@
       { label: "Inactive", value: "inactive" },
     ];
     return list;
-<<<<<<< HEAD
-=======
-
->>>>>>> 86cb48c1
   }
 
   associateToWorkFlow = (item) => {
     this.setState({ workflow: item[0] });
   };
 
-<<<<<<< HEAD
-=======
-
->>>>>>> 86cb48c1
   handleEdit() {
     this.setState((editState) => ({
       activeStep: editState.activeStep + 1,
@@ -368,7 +355,7 @@
     },
 
     saveForm: (form) => {
-      console.log("inside save stepper");
+
       const newForm = {
         ...form,
         tags: ["common"],
