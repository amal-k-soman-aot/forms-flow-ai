import React, { PureComponent } from "react";
import { connect } from "react-redux";
import Stepper from "@material-ui/core/Stepper";
import Step from "@material-ui/core/Step";
import StepLabel from "@material-ui/core/StepLabel";
import Button from "@material-ui/core/Button";
import Typography from "@material-ui/core/Typography";
import Grid from "@material-ui/core/Grid";
import { toast } from "react-toastify";

import Create from "./Create.js";
import Preview from "./Item/Preview.js";
import Edit from "./Item/Edit.js";
import { Translation, withTranslation } from "react-i18next";
import "../../resourceBundles/i18n";

//TODO convert this code to functional component

// for edit
import {
  fetchAllBpmProcesses,
  getApplicationCount,
  getFormProcesses,
  resetFormProcessData,
  saveFormProcessMapperPost,
  saveFormProcessMapperPut,
} from "../../apiManager/services/processServices";
import { selectRoot, selectError, Formio, getForm } from "react-formio";
import { MULTITENANCY_ENABLED } from "../../constants/constants";
import { push } from "connected-react-router";
import WorkFlow from "./Steps/WorkFlow";
import PreviewStepper from "./Steps/PreviewStepper";

import "./stepper.scss";
import { Link } from "react-router-dom";
import {
  FORM_CREATE_ROUTE,
  STEPPER_ROUTES,
} from "./constants/stepperConstants";
<<<<<<< HEAD
import {
  resetFormData,
  setFormAuthVerifyLoading,
  setFormDesignerPermissionRoles,
} from "../../actions/formActions.js";
=======
import { resetFormData, setFormAuthVerifyLoading, setFormAuthorizationDetails } from "../../actions/formActions.js";
>>>>>>> 6a07261e
import Loading from "../../containers/Loading.js";
import { fetchFormAuthorizationDetials } from "../../apiManager/services/authorizationService.js";
import { setApiCallError } from "../../actions/ErroHandling.js";
import NotFound from "../NotFound/index.js";
class StepperPage extends PureComponent {
  constructor(props) {
    super(props);
    this.state = {
      // checked: false,
      activeStep: 0,
      previewMode: false,
      editMode: false,
      processData: {
        status: props.formProcessList.status,
        comments: props.formProcessList.comments,
      },
      formId: "",
      processList: [],
      processListLoaded: false,
      displayMode: "create",
      dataModified: false,
      disableWorkflowAssociation: false,
      disablePreview: false,
      tenantKey: props.tenants?.tenantId,
      redirectUrl: null,
      checkPermissionLoading: false,
    };

    this.setPreviewMode = this.setPreviewMode.bind(this);
    this.handleNext = this.handleNext.bind(this);
    this.handleCheckPermissionLoading =
      this.handleCheckPermissionLoading.bind(this);
    // for edit
    this.setEditMode = this.setEditMode.bind(this);
    this.handleBack = this.handleBack.bind(this);
    this.handleEditAssociation = this.handleEditAssociation.bind(this);
    this.handleEditPreview = this.handleEditPreview.bind(this);
    this.setRedirectUrl = this.setRedirectUrl.bind(this);
  }

  componentDidMount() {
    if (this.state && this.state.displayMode === "view") {
      this.setState({ disableWorkflowAssociation: true });
      this.setState({ disablePreview: true });
    }
    this.setRedirectUrl();
  }

  static getDerivedStateFromProps(nextProps, prevState) {
    let stateData = null;
    if (
      nextProps.match.params.step !== undefined &&
      !STEPPER_ROUTES.includes(nextProps.match.params.step)
    ) {
      nextProps.goToPageNotFound();
    }
    if (
      nextProps.match.params.formId &&
      nextProps.match.params.formId !== prevState.formId
    ) {
      if (nextProps.match.params.formId !== FORM_CREATE_ROUTE) {
        Formio.cache = {};
        nextProps.getForm(nextProps.match.params.formId);
        nextProps.getFormProcessesDetails(nextProps.match.params.formId);
      }
    }

    if (!prevState.processListLoaded) {
      stateData = {
        ...stateData,
        processList: nextProps.processList,
        processListLoaded: true,
      };
      nextProps.getAllProcesses(prevState.tenantKey);
    }
    if (
      nextProps.match.params.formId === FORM_CREATE_ROUTE &&
      nextProps.match.params.step === undefined
    ) {
      stateData = {
        ...stateData,
        editMode: false,
        formId: "",
        previewMode: false,
      };
    } else if (nextProps.match.params.step === "edit") {
      stateData = {
        ...stateData,
        formId: nextProps.match.params.formId,
        editMode: true,
        previewMode: false,
      };
    } else {
      stateData = {
        ...stateData,
        formId: nextProps.match.params.formId,
        editMode: false,
        previewMode: true,
      };
    }

    if (nextProps.match.params.step === "view-edit") {
      stateData = {
        ...stateData,
        displayMode: "view",
      };

      if (!prevState.dataModified && nextProps.formProcessList) {
        stateData = {
          ...stateData,
          processData: {
            status: nextProps.formProcessList.status || "inactive",
            isAnonymousAllowd: false,
            comments: nextProps.formProcessList.comments,
          },
        };
      }
    }

    return { ...stateData };
  }

  setActiveStep(val) {
    this.setState({ activeStep: val });
  }
  setPreviewMode(val) {
    this.setState({ previewMode: val });
  }
  setEditMode(val) {
    this.setState({ editMode: val });
  }
  handleEditAssociation() {
    this.setState({ disableWorkflowAssociation: false });
  }
  handleEditPreview() {
    this.setState({ disablePreview: false });
  }
  setRedirectUrl() {
    this.setState({
      redirectUrl: MULTITENANCY_ENABLED
        ? `/tenant/${this.state?.tenantKey}/`
        : "/",
    });
  }

  setProcessData = (data) => {
    this.setState((prevState) => ({
      processData: { ...prevState.processData, ...data },
      dataModified: true,
    }));
  };

  getSteps() {
    return [
      <Translation key={1}>{(t) => t("Design Form")}</Translation>,
      <Translation key={2}>
        {(t) => t("Associate this form with a workflow?")}
      </Translation>,
      <Translation key={3}>{(t) => t("Preview and Confirm")}</Translation>,
    ];
  }

  handleEdit() {
    this.setState((editState) => ({
      activeStep: editState.activeStep + 1,
    }));
  }
  handleNext() {
    this.setState((prevState) => ({
      activeStep: prevState.activeStep + 1,
    }));
  }

  handleBack() {
    this.setActiveStep(this.state.activeStep - 1);
  }

  handleCheckPermissionLoading() {
    this.setState({
      checkPermissionLoading: !this.state?.checkPermissionLoading,
    });
  }

  submitData = () => {
    const {
      form,
      onSaveFormProcessMapper,
      formProcessList,
      formPreviousData,
      applicationCount,
      workflow,
    } = this.props;
    const { processData } = this.state;

    let saveMethod = saveFormProcessMapperPut;

    const isNewVersionNeeded = () => {
      // New mapper version is needed if the form metadata is updated and applications exist with old data.
      return (
        (data.processName !== formPreviousData.processName ||
          data.processKey !== formPreviousData.processKey ||
          formPreviousData.isTitleChanged) &&
        applicationCount > 0
      );
    };
    const data = {
      formId: form.id,
      formName: form.form && form.form.title,
      status: processData.status ? processData.status : "inactive",
      taskVariable: formProcessList.taskVariable
        ? formProcessList.taskVariable
        : [],
      anonymous: formProcessList.anonymous ? true : false,
      parentFormId: formProcessList?.parentFormId,
      formType: formProcessList.formType,
    };

    if (workflow) {
      data["processKey"] = workflow && workflow.value;
      data["processName"] = workflow && workflow.label;
    } else {
      data["processKey"] = "";
      data["processName"] = "";
    }

    if (processData.comments) {
      data["comments"] = processData.comments;
    }

    if (formProcessList && formProcessList.id) {
      data.id = formProcessList.id;
    }

    data.workflowChanged = data?.processKey !== formPreviousData.processKey;
    data.statusChanged = processData?.status !== formPreviousData.status;

    if (isNewVersionNeeded()) {
      // POST request for creating new mapper version of the current form.

      data["version"] = String(+formProcessList.version + 1);
      saveMethod = saveFormProcessMapperPost;
    } else {
      if (formProcessList && formProcessList.id) {
        // PUT request to modify the existing mapper if there is one.

        saveMethod = saveFormProcessMapperPut;
      } else {
        // For hadling uploaded forms case
        // There won't be any mapper in case of uploaded forms

        saveMethod = saveFormProcessMapperPost;
      }
    }

    onSaveFormProcessMapper(data, saveMethod, this.state.redirectUrl);
  };

  getStepContent(step) {
    const { previewMode, editMode, processData, activeStep } = this.state;
    // const { editMode } = this.state;
    const { form, formProcessList, workflow } = this.props;

    switch (step) {
      case 0:
        // return(
        // previewMode ? <Preview/> : <Create/> ;
        if (previewMode) {
          return <Preview handleNext={this.handleNext} />;
        } else if (editMode) {
          return <Edit />;
        }
        return <Create setPreviewMode={this.setPreviewMode} />;
      case 1:
        return (
          <WorkFlow
            handleNext={this.handleNext}
            handleBack={this.handleBack}
            handleEditAssociation={this.handleEditAssociation}
            activeStep={activeStep}
            steps={this.getSteps().length}
            formProcessList={formProcessList}
            disableWorkflowAssociation={this.state.disableWorkflowAssociation}
          />
        );
      case 2:
        return (
          <PreviewStepper
            handleNext={this.handleNext}
            handleBack={this.handleBack}
            handleEditPreview={this.handleEditPreview}
            activeStep={activeStep}
            steps={this.getSteps().length}
            processData={processData}
            setProcessData={this.setProcessData}
            formData={form}
            workflow={workflow}
            submitData={this.submitData}
            formProcessList={formProcessList}
            disablePreview={this.state.disablePreview}
          />
        );
      default:
        return "Unknown step";
    }
  }

  render() {
    // const { process } = this.props;
    const steps = this.getSteps();
    const { t, formAuthVerifyLoading, apiCallError, match } = this.props;
    const handleReset = () => {
      this.setActiveStep(0);
    };

    if (formAuthVerifyLoading && match?.params.formId !== FORM_CREATE_ROUTE) {
      return <Loading />;
    }

    if (apiCallError) {
      return (
        <NotFound
          errorMessage={apiCallError.message}
          errorCode={apiCallError.status}
        />
      );
    }

    return (
      <>
        <div>
          {this.props.isAuthenticated ? (
            <Link
              to={`${this.state.redirectUrl}form`}
              title={t("Back to Form List")}
            >
              <i className="fa fa-chevron-left fa-lg m-3" />
            </Link>
          ) : null}
          <div className="paper-root">
            <Grid
              container
              direction="row"
              justify="flex-start"
              alignItems="baseline"
            >
              <Grid item xs={12} spacing={3}>
                <Stepper
                  alternativeLabel
                  nonLinear
                  activeStep={this.state.activeStep}
                >
                  {steps.map((label, index) => {
                    return (
                      <Step key={index}>
                        <StepLabel>{label}</StepLabel>
                      </Step>
                    );
                  })}
                </Stepper>
                <div>
                  {this.state.activeStep === steps.length ? (
                    <div>
                      <Typography>
                        <Translation>
                          {(t) => t("All steps completed - you're finished")}
                        </Translation>
                      </Typography>
                      <Button onClick={handleReset}>Reset</Button>
                    </div>
                  ) : (
                    <div>{this.getStepContent(this.state.activeStep)}</div>
                  )}
                </div>
              </Grid>
            </Grid>
          </div>
        </div>
      </>
    );
  }
}

const mapStateToProps = (state) => {
  return {
    form: selectRoot("form", state),
    saveText: <Translation>{(t) => t("Next")}</Translation>,
    errors: selectError("form", state),
    processList: state.process.processList,
    formProcessList: state.process.formProcessList,
    isAuthenticated: state.user.isAuthenticated,
    formPreviousData: state.process.formPreviousData,
    formAuthVerifyLoading: state.process?.formAuthVerifyLoading,
    applicationCount: state.process?.applicationCount,
    apiCallError: state.errors?.apiCallError,
    tenants: state.tenants,
    workflow: state.process.workflowAssociated,
  };
};

const mapDispatchToProps = (dispatch) => {
  return {
    getAllProcesses: (tenantKey) => {
      const tenantIdIn = MULTITENANCY_ENABLED ? tenantKey : null;
      dispatch(
        // eslint-disable-next-line no-unused-vars
        fetchAllBpmProcesses(tenantIdIn, (err, res) => {
          if (err) {
            console.log(err);
          }
        })
      );
    },
    onSaveFormProcessMapper: (data, saveMethod, redirectUrl) => {
      dispatch(
        // eslint-disable-next-line no-unused-vars
        saveMethod(data, (err, res) => {
          if (!err) {
            toast.success(
              <Translation>
                {(t) => t("Form-Workflow association saved.")}
              </Translation>
            );
            dispatch(push(`${redirectUrl}form`));
            dispatch(resetFormProcessData());
          } else {
            toast.error(
              <Translation>
                {(t) => t("Form-Workflow association failed.")}
              </Translation>
            );
          }
        })
      );
    },

    getForm: (id) => {
      dispatch(setApiCallError(null));
      dispatch(resetFormData("form", id));
      dispatch(setFormAuthVerifyLoading(true));
<<<<<<< HEAD
      dispatch(
        getForm("form", id, (err, res) => {
          if (err) {
            const { response } = err;
            dispatch(
              setApiCallError({
                message:
                  response?.data?.message ||
                  "Bad Request" ||
                  response?.statusText ||
                  err.message,
                status: response?.status || "400",
              })
            );
=======
      dispatch(getForm("form",id,(err,res)=>{
        fetchFormAuthorizationDetials(
          res?.parentFormId || res?._id).then(response=>{ 
            dispatch(setFormAuthorizationDetails(response.data));
          }).catch((err)=>{
            const {response} = err;
            dispatch(setApiCallError({message:response?.data?.message || 
              response.statusText,status:response.status}));
          }).finally(()=>{
>>>>>>> 6a07261e
            dispatch(setFormAuthVerifyLoading(false));
          } else {
            fetchDesigners(res?.parentFormId || res._id)
              .then((response) => {
                dispatch(setFormDesignerPermissionRoles(response.data));
              })
              .catch((err) => {
                const { response } = err;
                dispatch(
                  setApiCallError({
                    message:
                      response?.data?.message ||
                      response?.statusText ||
                      err.message,
                    status: response?.status || "400",
                  })
                );
              })
              .finally(() => {
                dispatch(setFormAuthVerifyLoading(false));
              });
          }
        })
      );
    },
    getFormProcessesDetails: (formId) => {
      dispatch(
        // eslint-disable-next-line no-unused-vars
        getFormProcesses(formId, (err, data) => {
          if (!err) {
            dispatch(getApplicationCount(data.id));
          } else {
            console.error(err);
          }
        })
      );
    },
    goToPageNotFound: () => dispatch(push(`/404`)),
  };
};

export default connect(
  mapStateToProps,
  mapDispatchToProps
)(withTranslation()(StepperPage));<|MERGE_RESOLUTION|>--- conflicted
+++ resolved
@@ -37,15 +37,7 @@
   FORM_CREATE_ROUTE,
   STEPPER_ROUTES,
 } from "./constants/stepperConstants";
-<<<<<<< HEAD
-import {
-  resetFormData,
-  setFormAuthVerifyLoading,
-  setFormDesignerPermissionRoles,
-} from "../../actions/formActions.js";
-=======
 import { resetFormData, setFormAuthVerifyLoading, setFormAuthorizationDetails } from "../../actions/formActions.js";
->>>>>>> 6a07261e
 import Loading from "../../containers/Loading.js";
 import { fetchFormAuthorizationDetials } from "../../apiManager/services/authorizationService.js";
 import { setApiCallError } from "../../actions/ErroHandling.js";
@@ -485,7 +477,6 @@
       dispatch(setApiCallError(null));
       dispatch(resetFormData("form", id));
       dispatch(setFormAuthVerifyLoading(true));
-<<<<<<< HEAD
       dispatch(
         getForm("form", id, (err, res) => {
           if (err) {
@@ -500,22 +491,11 @@
                 status: response?.status || "400",
               })
             );
-=======
-      dispatch(getForm("form",id,(err,res)=>{
-        fetchFormAuthorizationDetials(
-          res?.parentFormId || res?._id).then(response=>{ 
-            dispatch(setFormAuthorizationDetails(response.data));
-          }).catch((err)=>{
-            const {response} = err;
-            dispatch(setApiCallError({message:response?.data?.message || 
-              response.statusText,status:response.status}));
-          }).finally(()=>{
->>>>>>> 6a07261e
             dispatch(setFormAuthVerifyLoading(false));
           } else {
-            fetchDesigners(res?.parentFormId || res._id)
+            fetchFormAuthorizationDetials(res?.parentFormId || res._id)
               .then((response) => {
-                dispatch(setFormDesignerPermissionRoles(response.data));
+                dispatch(setFormAuthorizationDetails(response.data));
               })
               .catch((err) => {
                 const { response } = err;
