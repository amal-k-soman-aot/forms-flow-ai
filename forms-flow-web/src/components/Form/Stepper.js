import React, { PureComponent } from "react";
import { connect } from "react-redux";
import Stepper from "@material-ui/core/Stepper";
import Step from "@material-ui/core/Step";
import StepLabel from "@material-ui/core/StepLabel";
import Button from "@material-ui/core/Button";
import Typography from "@material-ui/core/Typography";
import Grid from "@material-ui/core/Grid";
import { toast } from "react-toastify";

import Create from "./Create.js";
import Preview from "./Item/Preview.js";
import Edit from "./Item/Edit.js";
import { Translation, withTranslation } from "react-i18next";
import "../../resourceBundles/i18n";

//TODO convert this code to functional component

// for edit
import {
  fetchAllBpmProcesses,
  getFormProcesses,
  resetFormProcessData,
  saveFormProcessMapperPost,
  saveFormProcessMapperPut,
} from "../../apiManager/services/processServices";
import { selectRoot, selectError, getForm } from "react-formio";
import { MULTITENANCY_ENABLED } from "../../constants/constants";
import { push } from "connected-react-router";
import WorkFlow from "./Steps/WorkFlow";
import PreviewStepper from "./Steps/PreviewStepper";

import "./stepper.scss";
import { Link } from "react-router-dom";
import {
  FORM_CREATE_ROUTE,
  STEPPER_ROUTES,
} from "./constants/stepperConstants";
import { resetFormData } from "../../actions/formActions.js";
class StepperPage extends PureComponent {
  constructor(props) {
    super(props);
    this.state = {
      // checked: false,
      activeStep: 0,
      previewMode: false,
      editMode: false,
      processData: {
        status: props.formProcessList.status,
        comments: props.formProcessList.comments,
      },
      formId: "",
      processList: [],
      processListLoaded: false,
      displayMode: "create",
      dataModified: false,
      disableWorkflowAssociation: false,
      disablePreview: false,
      tenantKey: props.tenants?.tenantId,
      redirectUrl: null,
    };
    this.setPreviewMode = this.setPreviewMode.bind(this);
    this.handleNext = this.handleNext.bind(this);
    // for edit
    this.setEditMode = this.setEditMode.bind(this);
    this.handleBack = this.handleBack.bind(this);
    this.handleEditAssociation = this.handleEditAssociation.bind(this);
    this.handleEditPreview = this.handleEditPreview.bind(this);
    this.setRedirectUrl = this.setRedirectUrl.bind(this);
  }

  componentDidMount() {
    if (this.state && this.state.displayMode === "view") {
      this.setState({ disableWorkflowAssociation: true });
      this.setState({ disablePreview: true });
    }
    this.setRedirectUrl();
  }

  static getDerivedStateFromProps(nextProps, prevState) {
    let stateData = null;
    if (
      nextProps.match.params.step !== undefined &&
      !STEPPER_ROUTES.includes(nextProps.match.params.step)
    ) {
      nextProps.goToPageNotFound();
    }
    if (
      nextProps.match.params.formId &&
      nextProps.match.params.formId !== prevState.formId
    ) {
      if (nextProps.match.params.formId !== FORM_CREATE_ROUTE) {
        nextProps.getForm(nextProps.match.params.formId);
        nextProps.getFormProcessesDetails(nextProps.match.params.formId);
      }
    }

    if (!prevState.processListLoaded) {
      stateData = {
        ...stateData,
        processList: nextProps.processList,
        processListLoaded: true,
      };
      nextProps.getAllProcesses(prevState.tenantKey);
    }
    if (
      nextProps.match.params.formId === FORM_CREATE_ROUTE &&
      nextProps.match.params.step === undefined
    ) {
      stateData = {
        ...stateData,
        editMode: false,
        formId: "",
        previewMode: false,
      };
    } else if (nextProps.match.params.step === "edit") {
      stateData = {
        ...stateData,
        formId: nextProps.match.params.formId,
        editMode: true,
        previewMode: false,
      };
    } else {
      stateData = {
        ...stateData,
        formId: nextProps.match.params.formId,
        editMode: false,
        previewMode: true,
      };
    }

    if (nextProps.match.params.step === "view-edit") {
      stateData = {
        ...stateData,
        displayMode: "view",
      };

      if (!prevState.dataModified && nextProps.formProcessList) {
        stateData = {
          ...stateData,
          processData: {
            status: nextProps.formProcessList.status || "inactive",
            isAnonymousAllowd: false,
            comments: nextProps.formProcessList.comments,
          },
        };
      }
    }

    return { ...stateData };

    // else {
    //   return { editMode: false, formId: "" };
    // }
  }

  setActiveStep(val) {
    this.setState({ activeStep: val });
  }
  setPreviewMode(val) {
    this.setState({ previewMode: val });
  }
  setEditMode(val) {
    this.setState({ editMode: val });
  }
  handleEditAssociation() {
    this.setState({ disableWorkflowAssociation: false });
  }
  handleEditPreview() {
    this.setState({ disablePreview: false });
  }
  setRedirectUrl() {
    this.setState({
      redirectUrl: MULTITENANCY_ENABLED
        ? `/tenant/${this.state?.tenantKey}/`
        : "/",
    });
  }
  // handleCheckboxChange = (event) =>
  //   this.setState({ checked: event.target.checked });

  setProcessData = (data) => {
    this.setState((prevState) => ({
      processData: { ...prevState.processData, ...data },
      dataModified: true,
    }));
  };

  getSteps() {
    return [
      <Translation key={1}>{(t) => t("Design Form")}</Translation>,
      <Translation key={2}>
        {(t) => t("Associate this form with a workflow?")}
      </Translation>,
      <Translation key={3}>{(t) => t("Preview and Confirm")}</Translation>,
    ];
  }

  handleEdit() {
    this.setState((editState) => ({
      activeStep: editState.activeStep + 1,
    }));
  }
  handleNext() {
    this.setState((prevState) => ({
      activeStep: prevState.activeStep + 1,
    }));
  }

  handleBack() {
    this.setActiveStep(this.state.activeStep - 1);
  }

  submitData = () => {
    const {
      form,
      onSaveFormProcessMapper,
      formProcessList,
      formPreviousData,
      applicationCount,
      workflow,
    } = this.props;
    const { processData } = this.state;

    let saveMethod = saveFormProcessMapperPut;

    const isNewVersionNeeded = () => {
      // New mapper version is needed if the form metadata is updated and applications exist with old data.
      return (
        (data.processName !== formPreviousData.processName ||
          data.processKey !== formPreviousData.processKey ||
          formPreviousData.isTitleChanged) &&
        applicationCount > 0
      );
    };
    const data = {
      formId: form.id,
      formName: form.form && form.form.title,
      status: processData.status ? processData.status : "inactive",
      taskVariable: formProcessList.taskVariable
        ? formProcessList.taskVariable
        : [],
      anonymous: formProcessList.anonymous ? true : false,
    };

    if (workflow) {
      data["processKey"] = workflow && workflow.value;
      data["processName"] = workflow && workflow.label;
    } else {
      data["processKey"] = "";
      data["processName"] = "";
    }

    if (processData.comments) {
      data["comments"] = processData.comments;
    }

    if (formProcessList && formProcessList.id) {
      data.id = formProcessList.id;
    }

    if (isNewVersionNeeded()) {
      // POST request for creating new mapper version of the current form.

      data["version"] = String(+formProcessList.version + 1);
      saveMethod = saveFormProcessMapperPost;
    } else {
      if (formProcessList && formProcessList.id) {
        // PUT request to modify the existing mapper if there is one.

        saveMethod = saveFormProcessMapperPut;
      } else {
        // For hadling uploaded forms case
        // There won't be any mapper in case of uploaded forms

        saveMethod = saveFormProcessMapperPost;
      }
    }

    onSaveFormProcessMapper(data, saveMethod, this.state.redirectUrl);
  };

  getStepContent(step) {
    const { previewMode, editMode, processData, activeStep } = this.state;
    // const { editMode } = this.state;
    const { form, formProcessList, workflow } = this.props;

    switch (step) {
      case 0:
        // return(
        // previewMode ? <Preview/> : <Create/> ;
        if (previewMode) {
          return <Preview handleNext={this.handleNext} />;
        } else if (editMode) {
<<<<<<< HEAD
          return (
            <Edit/>
          );
=======
          return <Edit />;
>>>>>>> a41891e2
        }
        return <Create setPreviewMode={this.setPreviewMode} />;
      case 1:
        return (
          <WorkFlow
            handleNext={this.handleNext}
            handleBack={this.handleBack}
            handleEditAssociation={this.handleEditAssociation}
            activeStep={activeStep}
            steps={this.getSteps().length}
            formProcessList={formProcessList}
            disableWorkflowAssociation={this.state.disableWorkflowAssociation}
          />
        );
      case 2:
        return (
          <PreviewStepper
            handleNext={this.handleNext}
            handleBack={this.handleBack}
            handleEditPreview={this.handleEditPreview}
            activeStep={activeStep}
            steps={this.getSteps().length}
            processData={processData}
            setProcessData={this.setProcessData}
            formData={form}
            workflow={workflow}
            submitData={this.submitData}
            formProcessList={formProcessList}
            disablePreview={this.state.disablePreview}
          />
        );
      default:
        return "Unknown step";
    }
  }

  render() {
    // const { process } = this.props;
    const steps = this.getSteps();
    const { t } = this.props;
    const handleReset = () => {
      this.setActiveStep(0);
    };

    return (
      <>
        <div>
          {this.props.isAuthenticated ? (
            <Link
              to={`${this.state.redirectUrl}form`}
              title={t("Back to Form List")}
            >
              <i className="fa fa-chevron-left fa-lg m-3" />
            </Link>
          ) : null}
          <div className="paper-root">
            <Grid
              container
              direction="row"
              justify="flex-start"
              alignItems="baseline"
            >
              <Grid item xs={12} spacing={3}>
                <Stepper
                  alternativeLabel
                  nonLinear
                  activeStep={this.state.activeStep}
                >
                  {steps.map((label, index) => {
                    return (
                      <Step key={index}>
                        <StepLabel>{label}</StepLabel>
                      </Step>
                    );
                  })}
                </Stepper>
                <div>
                  {this.state.activeStep === steps.length ? (
                    <div>
                      <Typography>
                        <Translation>
                          {(t) => t("All steps completed - you're finished")}
                        </Translation>
                      </Typography>
                      <Button onClick={handleReset}>Reset</Button>
                    </div>
                  ) : (
                    <div>{this.getStepContent(this.state.activeStep)}</div>
                  )}
                </div>
              </Grid>
            </Grid>
          </div>
        </div>
      </>
    );
  }
}

const mapStateToProps = (state) => {
  return {
    form: selectRoot("form", state),
    saveText: <Translation>{(t) => t("Next")}</Translation>,
    errors: selectError("form", state),
    processList: state.process.processList,
    formProcessList: state.process.formProcessList,
    isAuthenticated: state.user.isAuthenticated,
    formPreviousData: state.process.formPreviousData,
    applicationCount: state.process.applicationCount,
    tenants: state.tenants,
    workflow: state.process.workflowAssociated,
  };
};

const mapDispatchToProps = (dispatch) => {
  return {
    getAllProcesses: (tenantKey) => {
      const tenantIdIn = MULTITENANCY_ENABLED ? tenantKey : null;
      dispatch(
        // eslint-disable-next-line no-unused-vars
        fetchAllBpmProcesses(tenantIdIn, (err, res) => {
          if (err) {
            console.log(err);
          }
        })
      );
    },
    onSaveFormProcessMapper: (data, saveMethod, redirectUrl) => {
      dispatch(
        // eslint-disable-next-line no-unused-vars
        saveMethod(data, (err, res) => {
          if (!err) {
            toast.success(
              <Translation>
                {(t) => t("Form Workflow Association Saved.")}
              </Translation>
            );
            dispatch(push(`${redirectUrl}form`));
            dispatch(resetFormProcessData());
          } else {
            toast.error(
              <Translation>
                {(t) => t("Form Workflow Association Failed.")}
              </Translation>
            );
          }
        })
      );
    },

    getForm: (id) => {
      dispatch(resetFormData("form", id));
      dispatch(getForm("form", id));
    },
    getFormProcessesDetails: (formId) => {
      dispatch(
        // eslint-disable-next-line no-unused-vars
        getFormProcesses(formId, (err, res) => {
          if (err) {
            console.log(err);
          }
        })
      );
    },
    goToPageNotFound: () => dispatch(push(`/404`)),
  };
};

export default connect(
  mapStateToProps,
  mapDispatchToProps
)(withTranslation()(StepperPage));<|MERGE_RESOLUTION|>--- conflicted
+++ resolved
@@ -292,13 +292,7 @@
         if (previewMode) {
           return <Preview handleNext={this.handleNext} />;
         } else if (editMode) {
-<<<<<<< HEAD
-          return (
-            <Edit/>
-          );
-=======
           return <Edit />;
->>>>>>> a41891e2
         }
         return <Create setPreviewMode={this.setPreviewMode} />;
       case 1:
