import React from "react";
import {
  FormLabel,
  FormControlLabel,
  RadioGroup,
  Radio,
  Grid,
  CardContent,
  Card,
} from "@material-ui/core";
import Select from "react-dropdown-select";
import SaveNext from "./SaveNext";
import ProcessDiagram from "../../BPMN/ProcessDiagram";

const WorkFlow = (props) => {
  const {
    associateWorkFlow,
    changeWorkFlowStatus,
    populateDropdown,
    associateToWorkFlow,
    handleNext,
    handleBack,
    activeStep,
    steps,
    workflow,
  } = props;

  // function onShown() {
  //   console.log("diagram shown");
  // }

  // function onLoading() {
  //   console.log("diagram loading");
  // }

  // function onError(err) {
  //   console.log("failed to show diagram");
  // }

  return (
    <Grid container direction="row" justify="flex-start" alignItems="baseline">
      {/* <FormControl component="fieldset"> */}

      <Grid item xs={9} spacing={3}/>
      <Grid item xs={3} className="next-btn">
        <SaveNext
          handleBack={handleBack}
          handleNext={handleNext}
          activeStep={activeStep}
          steps={steps}
        />
      </Grid>
      <Grid item sm={20} xs={12} spacing={3}>
        <Card variant="outlined" className="card-overflow">
          <CardContent>
              <Grid item xs={9} spacing={3}>
              {/* <FormLabel component="legend"> */}
              <h5> Do you want to associate form with a workflow ?</h5> 
              {/* </FormLabel> */}
              <RadioGroup
                aria-label="gender"
                name="gender1"
                value={associateWorkFlow}
                onChange={changeWorkFlowStatus}
                row
              >
                <FormControlLabel
                  value="yes"
                  control={<Radio color="primary" />}
                  label="Yes"
                />
                <FormControlLabel
                  value="no"
                  control={<Radio color="primary" />}
                  label="No"
                />
              </RadioGroup>
            </Grid>

            {associateWorkFlow === "yes" && (
              <>
<<<<<<< HEAD
                <Grid item xs={9} spacing={3}>
                  <h5>Please select a process </h5>
=======
                <Grid item xs={12} spacing={3}>
                  <h5> Please select from one of the following workflows. </h5>
>>>>>>> 902334e1
                  <Select
                    options={populateDropdown()}
                    onChange={(item) => associateToWorkFlow(item)}
                    values={workflow && workflow.value ? [workflow] : []}
                  />
                </Grid>
                <br/>
                {workflow && workflow.value && (
                  <Grid item xs={9} spacing={3}>
                    <ProcessDiagram
                      process_key={workflow && workflow.value}
<<<<<<< HEAD
                      onLoading={onLoading}
                      onShown={onShown}
                      onError={onError}
=======
                      // onShown={onShown}
                      // onLoading={onLoading}
                      // onError={onError}
>>>>>>> 902334e1
                    />
                  </Grid>
                )}
              </>
            )}
            {/* </FormControl> */}
          </CardContent>
        </Card>
      </Grid>
    </Grid>
  );
};
export default WorkFlow;<|MERGE_RESOLUTION|>--- conflicted
+++ resolved
@@ -79,13 +79,9 @@
 
             {associateWorkFlow === "yes" && (
               <>
-<<<<<<< HEAD
                 <Grid item xs={9} spacing={3}>
                   <h5>Please select a process </h5>
-=======
-                <Grid item xs={12} spacing={3}>
-                  <h5> Please select from one of the following workflows. </h5>
->>>>>>> 902334e1
+
                   <Select
                     options={populateDropdown()}
                     onChange={(item) => associateToWorkFlow(item)}
@@ -97,15 +93,11 @@
                   <Grid item xs={9} spacing={3}>
                     <ProcessDiagram
                       process_key={workflow && workflow.value}
-<<<<<<< HEAD
+
                       onLoading={onLoading}
                       onShown={onShown}
                       onError={onError}
-=======
-                      // onShown={onShown}
-                      // onLoading={onLoading}
-                      // onError={onError}
->>>>>>> 902334e1
+
                     />
                   </Grid>
                 )}
