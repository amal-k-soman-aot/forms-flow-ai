--- conflicted
+++ resolved
@@ -7,18 +7,15 @@
 import Item from "./Item/index";
 import { BASE_ROUTE } from "../../constants/constants";
 import Loading from "../../containers/Loading";
-<<<<<<< HEAD
-import userRoles from "../../constants/permissions";
-=======
 import AccessDenied from "../AccessDenied";
 
->>>>>>> c72f9176
+let user = "";
 
-const CreateFormRoute = ({ component: Component, createDesigns, viewDesigns, ...rest }) => (
+const CreateFormRoute = ({ component: Component, ...rest }) => (
   <Route
     {...rest}
     render={(props) => {
-      if (createDesigns || viewDesigns) {
+      if (user.includes('create_designs') || user.includes('view_designs')) {
         return <Component {...props} />;
       } else {
         return <AccessDenied userRoles={user} />;
@@ -26,13 +23,11 @@
     }}
   />
 );
-
-
-const FormSubmissionRoute = ({ component: Component, createSubmissions, ...rest }) => (
+const FormSubmissionRoute = ({ component: Component, ...rest }) => (
   <Route
     {...rest}
     render={(props) =>
-      createSubmissions ? (
+      user.includes('create_submissions')  ? (
         <Component {...props} />
       ) : (
         <AccessDenied userRoles={user} />
@@ -42,13 +37,8 @@
 );
 
 export default React.memo(() => {
+  user = useSelector((state) => state.user.roles || []);
   const isAuthenticated = useSelector((state) => state.user.isAuthenticated);
-  const {
-    createDesigns,
-    viewDesigns,
-    createSubmissions,
-  } = userRoles();
-
   if (!isAuthenticated) {
     return <Loading />;
   }
@@ -60,13 +50,10 @@
         <CreateFormRoute
           path={`${BASE_ROUTE}formflow/:formId?/:step?`}
           component={Stepper}
-          createDesigns={createDesigns}
-          viewDesigns={viewDesigns}
         />
         <FormSubmissionRoute
           path={`${BASE_ROUTE}form/:formId/`}
           component={Item}
-          createSubmissions={createSubmissions}
         />
       </Switch>
     </div>
