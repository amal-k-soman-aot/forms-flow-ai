--- conflicted
+++ resolved
@@ -11,10 +11,6 @@
 import LoadingOverlay from "react-loading-overlay-ts";
 import {
   MULTITENANCY_ENABLED,
-<<<<<<< HEAD
-  STAFF_DESIGNER,
-=======
->>>>>>> bd075365
 } from "../../../constants/constants";
 import { useTranslation } from "react-i18next";
 import { Translation } from "react-i18next";
@@ -22,11 +18,7 @@
   resetFormProcessData
 } from "../../../apiManager/services/processServices";
 import { HelperServices } from "@formsflow/service";
-<<<<<<< HEAD
-=======
-import _ from "lodash";
 import  userRoles  from "../../../constants/permissions";
->>>>>>> bd075365
 
 function FormTable() {
   const tenantKey = useSelector((state) => state.tenants?.tenantId);
@@ -45,7 +37,7 @@
   const isAscending = sortOrder === "asc" ? true : false;
   const redirectUrl = MULTITENANCY_ENABLED ? `/tenant/${tenantKey}/` : "/";
   const isApplicationCountLoading = useSelector((state) => state.process.isApplicationCountLoading);
-  const { createDesigns,  createSubmissions} = userRoles();
+  const { createDesigns } = userRoles();
 
 
   const pageOptions = [
@@ -116,18 +108,10 @@
         <div className="min-height-400">
           <table className="table custom-tables table-responsive-sm">
             <thead>
-<<<<<<< HEAD
               <tr>
                 <th className="width-30">
                   <div className="d-flex align-items-center justify-content-between">
                     <span className="ms-4 mt-1">{t("Form Name")}</span>
-=======
-              <tr >
-                <th >
-                  <div className="d-flex align-items-center">
-                    {createDesigns && <SelectFormForDownload type="all" />}
-                    <span className="ms-4 mt-1">{t("Form Title")}</span>
->>>>>>> bd075365
                     <span>
                       {isAscending ? (
                         <i
@@ -156,45 +140,8 @@
                 <th scope="col">{t("Description")}</th>
                 <th scope="col">{t("Last Modified")}</th>
                 <th scope="col">{t("Visibility")}</th>
-<<<<<<< HEAD
                 <th scope="col">{t("Published")}</th>
                 <th colSpan="4" aria-label="Search Forms by form title"></th>
-=======
-                <th scope="col">{t("Status")}</th>               
-                <th colSpan="4" aria-label="Search Forms by form title">
-                  <InputGroup className="input-group p-0">
-                    <FormControl
-                    className="bg-white out-line"
-                      value={search}
-                      onChange={(e) => {
-                        setSearch(e.target.value);
-                      }}
-                      onKeyDown={(e) => (e.keyCode == 13 ? handleSearch() : "")}
-                      placeholder={t("Search by form title")}
-                      title={t("Search by form title")}
-                      data-testid="form-search-input-box"
-                      aria-label={t("Search by form title")}
-                    />
-                    {search && (
-                      <InputGroup.Append onClick={handleClearSearch} data-testid="form-search-clear-button">
-                        <InputGroup.Text className="h-100">
-                          <i className="fa fa-times"></i>
-                        </InputGroup.Text>
-                      </InputGroup.Append>
-                    )}
-                    <InputGroup.Append
-                      onClick={handleSearch}
-                      data-testid="form-search-click-button"
-                      disabled={!search?.trim()}
-                      className="cursor-pointer"
-                    >
-                      <InputGroup.Text className="h-100 bg-white">
-                        <i className="fa fa-search"></i>
-                      </InputGroup.Text>
-                    </InputGroup.Append>
-                  </InputGroup>
-                </th>
->>>>>>> bd075365
               </tr>
             </thead>
 
@@ -208,11 +155,7 @@
                             <span className="ms-4">{e.title}</span>
                           </div>
                         </td>
-<<<<<<< HEAD
-                      )}
                       <td className="col-4">{stripHtml(e.description)}</td>
-=======
->>>>>>> bd075365
                       <td>{HelperServices?.getLocaldate(e.created)}</td>
                       <td>{e.anonymous ? t("Public") : t("Private")}</td>
                       <td>
@@ -231,59 +174,6 @@
                         }
                         
                       </td>
-<<<<<<< HEAD
-=======
-                      <td>
-                        <Dropdown 
-                         data-testid={`designer-form-option-${e._id}`}
-                         data-bs-toggle="tooltip" 
-                         data-bs-placement="bottom"
-                         title={t("More options")}>
-                          <Dropdown.Toggle
-                            data-testid={`designer-form-option-toggle-${e._id}`}
-                            as={CustomToggle}
-                            id="dropdown-basic"
-                            aria-describedby="More-options"
-                          >
-                            <i className="fa-solid fa-ellipsis"></i>
-                          </Dropdown.Toggle>
-                          <Dropdown.Menu className="shadow  bg-white">
-                           
-                              <Dropdown.Item
-                              onClick={() => {
-                                viewOrEditForm(e?._id,'view-edit');
-                              }}
-                              data-testid={`designer-form-option-${e._id}-view-details`}
-                            > 
-                              <i className="fa-solid me-2 fa-arrow-up-right-from-square text-primary"></i>
-                              {t("View Details")}
-                            </Dropdown.Item>
-                             
-                          
-
-                            {createSubmissions ? (
-                              <Dropdown.Item
-                                onClick={() => {
-                                  submitNewForm(e?._id);
-                                }}
-                                data-testid={`designer-form-option-${e._id}-submit`}
-                              >
-                                <i className="fa fa-pencil me-2 text-primary" />
-                                {t("Submit New")}
-                              </Dropdown.Item>
-                            ) : null}
-
-                            {createDesigns ? (
-                            <Dropdown.Item onClick={() => deleteForms(e)}
-                             data-testid={`designer-form-option-${e._id}-delete`}>
-                              <i className="fa fa-trash me-2 text-danger" />
-                              {t("Delete")}
-                            </Dropdown.Item>
-                            ) : null}
-                          </Dropdown.Menu>
-                        </Dropdown>
-                      </td>
->>>>>>> bd075365
                     </tr>
                   );
                 })}
