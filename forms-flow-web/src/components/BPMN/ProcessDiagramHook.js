--- conflicted
+++ resolved
@@ -11,14 +11,8 @@
 import Nodata from "../Nodata";
 import { useTranslation } from "react-i18next";
 
-const ProcessDiagram = React.memo(({processKey,processInstanceId})=>{
+const ProcessDiagram = React.memo(({processKey,processInstanceId, tenant})=>{
   const {t}=useTranslation();
-<<<<<<< HEAD
-  const process_key = props.process_key;
-  const processInstanceId = props.processInstanceId;
-  const tenant = props.tenant;
-=======
->>>>>>> 60fb97b6
   const dispatch= useDispatch();
   const isProcessDiagramLoading = useSelector(state=>state.process.isProcessDiagramLoading);
   const diagramXML = useSelector(state => state.process.processDiagramXML);
@@ -52,25 +46,16 @@
   useEffect(()=>{
     if(processKey){
       dispatch(setProcessDiagramLoading(true));
-<<<<<<< HEAD
-      dispatch(fetchDiagram(process_key, tenant));
-=======
-      dispatch(fetchDiagram(processKey));
->>>>>>> 60fb97b6
+      dispatch(fetchDiagram(processKey, tenant));
     }
-    else
-    {
+    else{
       dispatch(setProcessDiagramLoading(false));
     }
     return ()=>{
       dispatch(setProcessDiagramLoading(true));
       dispatch(setProcessDiagramXML(""));
     }
-<<<<<<< HEAD
-  },[process_key,tenant, dispatch])
-=======
-  },[processKey,dispatch])
->>>>>>> 60fb97b6
+  },[processKey,tenant, dispatch])
 
   useEffect(()=>{
     if(processInstanceId){
