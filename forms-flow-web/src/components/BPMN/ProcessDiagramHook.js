
import React, {useCallback, useEffect, useState} from 'react';
import {useDispatch,useSelector} from "react-redux";

import BpmnJS from 'bpmn-js/dist/bpmn-navigated-viewer.production.min.js';
import Loading from "../../containers/Loading";

import {fetchDiagram, getProcessActivities} from "../../apiManager/services/processServices";
<<<<<<< HEAD
import {setProcessDiagramLoading} from "../../actions/processActions";
=======
import {setProcessActivityData, setProcessDiagramLoading, setProcessDiagramXML} from "../../actions/processActions";
>>>>>>> da20863d
import "./bpm.scss"
//import BpmnJS from 'bpmn-js';
import usePrevious from "./UsePrevious";
import Nodata from "../Nodata";

const ProcessDiagram = React.memo((props)=>{
  const process_key = props.process_key;
  const processInstanceId = props.processInstanceId;
  const dispatch= useDispatch();
  const isProcessDiagramLoading = useSelector(state=>state.process.isProcessDiagramLoading);
  const diagramXML = useSelector(state => state.process.processDiagramXML);
  const markers =  useSelector(state => state.process.processActivityList);
  const prevMarkers = usePrevious(markers);
  const [bpmnViewer, setBpmnViewer] = useState(null);

  const containerRef = useCallback(node => {
    if (node !== null) {
      setBpmnViewer(new BpmnJS({ container:"#process-diagram-container" }));
    }
  }, []);

  useEffect(()=>{
    if(bpmnViewer){
      bpmnViewer.on('import.done', (event) => {
        const {
          error
        } = event;
        if (error) {
          console.log('bpmnViewer error >', error);
          //return handleError(error);
        }
        //bpmnViewer.get('canvas').zoom('fit-viewport');
        //return handleShown(warnings);
      });
    }
    return ()=>{
      bpmnViewer && bpmnViewer.destroy();
    }
  },[bpmnViewer])


  useEffect(()=>{
    dispatch(setProcessDiagramLoading(true));
    if(process_key){
      dispatch(fetchDiagram(process_key));
    }
    return ()=>{
      dispatch(setProcessDiagramLoading(true));
      dispatch(setProcessDiagramXML(""));
    }
  },[process_key,dispatch])

  useEffect(()=>{
    if(processInstanceId){
      dispatch(getProcessActivities(processInstanceId));
    }
<<<<<<< HEAD
=======
    return ()=>{
      dispatch(setProcessActivityData(null));
    }
>>>>>>> da20863d
  },[processInstanceId,dispatch])


 useEffect(()=>{
   if(diagramXML && bpmnViewer) {
     bpmnViewer.importXML(diagramXML);
   }
 },[diagramXML,bpmnViewer])

  useEffect(()=> {
    if(diagramXML && bpmnViewer && markers && markers[0]) {
        let marker = markers;
        marker = marker.replace(/'/g, '"');
        const markerJson = JSON.parse(marker);
      if ((!prevMarkers || (prevMarkers[0] && markers[0].id === prevMarkers[0].id))&& marker!=null){
        for (let i=0; i < markerJson.length; i++) {
          setTimeout(() => {
            bpmnViewer && bpmnViewer.get('canvas') &&
            bpmnViewer.get('canvas').addMarker({'id':markerJson[i].activityId}, 'highlight');
          },0);
        }
      }
   }
 },[diagramXML,bpmnViewer,markers,prevMarkers]);



  /*const handleError = (err) => {
    console.log(err);
    const { onError } = props;
    if (onError) {
      onError(err);
    }
  }

  const handleShown = (warnings)=>{
    const { onShown } = props;
    if (onShown) {
      onShown(warnings);
    }
  }*/

  if (isProcessDiagramLoading) {
    return <div className="bpmn-viewer-container">
      <div className="bpm-container">
      <Loading/>
      </div>
    </div>
  }
  if(diagramXML===""){
    return <div className="bpmn-viewer-container">
      <div className="bpm-container">
        <Nodata text={"No Process Diagram found"} className={"div-no-application-list text-center"}/>
      </div>
    </div>
  }

  return (
    <div className="bpmn-viewer-container">
      <div id="process-diagram-container" className="bpm-container grab-cursor" ref={containerRef}/>
    </div>
  );
});

export default ProcessDiagram;
<|MERGE_RESOLUTION|>--- conflicted
+++ resolved
@@ -6,11 +6,7 @@
 import Loading from "../../containers/Loading";
 
 import {fetchDiagram, getProcessActivities} from "../../apiManager/services/processServices";
-<<<<<<< HEAD
-import {setProcessDiagramLoading} from "../../actions/processActions";
-=======
 import {setProcessActivityData, setProcessDiagramLoading, setProcessDiagramXML} from "../../actions/processActions";
->>>>>>> da20863d
 import "./bpm.scss"
 //import BpmnJS from 'bpmn-js';
 import usePrevious from "./UsePrevious";
@@ -67,12 +63,9 @@
     if(processInstanceId){
       dispatch(getProcessActivities(processInstanceId));
     }
-<<<<<<< HEAD
-=======
     return ()=>{
       dispatch(setProcessActivityData(null));
     }
->>>>>>> da20863d
   },[processInstanceId,dispatch])
 
 
