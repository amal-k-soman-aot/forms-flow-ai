import React from "react";
import {Navbar, Dropdown, Container, Nav, NavDropdown} from "react-bootstrap";
import {Link, useLocation} from "react-router-dom";
import {useDispatch, useSelector} from "react-redux";
import UserService from "../services/UserService";
import {getUserRoleName, getUserRolePermission} from "../helper/user";

import "./styles.scss";
import {CLIENT, STAFF_REVIEWER, APPLICATION_NAME} from "../constants/constants";
import ServiceFlowFilterListDropDown from "../components/ServiceFlow/filter/ServiceTaskFilterListDropDown";
import {push} from "connected-react-router";

const NavBar = React.memo(() => {
  const isAuthenticated = useSelector((state) => state.user.isAuthenticated);
  const location = useLocation();
  const { pathname } = location;
  const user = useSelector((state) => state.user.userDetail);
  const userRoles = useSelector((state) => state.user.roles);
<<<<<<< HEAD
=======
  const showApplications= useSelector((state) => state.user.showApplications);
>>>>>>> da20863d
  const dispatch = useDispatch();
  const logoPath = "/logo.svg";
  const appName = APPLICATION_NAME;

  const logout = () => {
      dispatch(push(`/`));
      UserService.userLogout();
  }

  const goToTask = () => {
    dispatch(push(`/task`));
  }

  return (
    <header>
      <Navbar expand="lg" bg="white" className="topheading-border-bottom" fixed="top">
        <Container fluid>
          {/*<Nav className="d-lg-none">
            <div className="mt-1" onClick={menuToggle}>
              <i className="fa fa-bars fa-lg"/>
            </div>
          </Nav>*/}
          <Navbar.Brand className="d-flex" >
            <Link to="/">
              <img
                className="img-fluid"
                src={logoPath}
                width="50"
                height="55"
                alt="Logo"
              />
            </Link>
            <div className="custom-app-name">{appName}</div>
          </Navbar.Brand>
         {/*
           <Navbar.Brand className="d-flex">
            <Link to="/">
                  <img
                    className="img-xs rounded-circle"
                    src="/assets/Images/user.svg"
                    alt="profile"
                  />
            </Link>
          </Navbar.Brand>*/}
          <Navbar.Toggle aria-controls="responsive-navbar-nav" />
          {isAuthenticated?
            <Navbar.Collapse id="responsive-navbar-nav" className="navbar-nav">
            <Nav id="main-menu-nav" className="mr-auto active">
              <Nav.Link as={Link} to='/form'  className={`main-nav nav-item ${
                pathname.match(/^\/form/) ? "active-tab" : ""
              }`}>  <img className="header-forms-icon" src="/webfonts/fa-wpforms.svg" alt="back"/> Forms</Nav.Link>

<<<<<<< HEAD
              {getUserRolePermission(userRoles, STAFF_REVIEWER) ||  getUserRolePermission(userRoles, CLIENT) ?
                <Nav.Link as={Link} to='/application'  className={`main-nav nav-item ${
                  pathname.match(/^\/application/) ? "active-tab" : ""
                }`}> <img className="applications-icon-header" src="/webfonts/fa-regular_list-alt.svg" alt="back"/> Applications</Nav.Link>
                :
=======
              {showApplications?(getUserRolePermission(userRoles, STAFF_REVIEWER) ||  getUserRolePermission(userRoles, CLIENT)) ?
                (<Nav.Link as={Link} to='/application'  className={`main-nav nav-item ${
                  pathname.match(/^\/application/) ? "active-tab" : ""
                }`}> <img className="applications-icon-header" src="/webfonts/fa-regular_list-alt.svg" alt="back"/> Applications</Nav.Link>)
                :null:
>>>>>>> da20863d
                null}

{/*              {getUserRolePermission(userRoles, STAFF_REVIEWER) ?
                <Nav.Link as={Link} to='/task'  className={`main-nav nav-item ${
                  pathname.match(/^\/task/) ? "active-tab" : ""
                }`}><i className="fa fa-list"/> Tasks</Nav.Link>
                :
                null}*/}

              {getUserRolePermission(userRoles, STAFF_REVIEWER) ?
                <NavDropdown title={<><img className="task-dropdown-icon" src="/webfonts/fa-solid_list.svg" alt="back"/> Tasks</>} id="task-dropdown"
                             className={`main-nav nav-item taskDropdown ${pathname.match(/^\/task/) ? "active-tab-dropdown" : ""}`} onClick={goToTask}>
                  <ServiceFlowFilterListDropDown/>
              </NavDropdown>:null}

              {getUserRolePermission(userRoles, STAFF_REVIEWER) ?<NavDropdown title={<><img className="dasboard-icon-dropdown" src="/webfonts/fa_dashboard.svg" alt="back"/> Dashboards</>}
                                                                              id="dashboard-dropdown"
                                                                              className={`main-nav nav-item ${
                                                                                pathname.match(/^\/metrics/) || pathname.match(/^\/insights/) ? "active-tab-dropdown" : ""
                                                                              }`}>
                <NavDropdown.Item as={Link} to='/metrics' className={`main-nav nav-item ${
                  pathname.match(/^\/metrics/) ? "active-tab" : ""
                }`}><img src="/webfonts/fa_pie-chart.svg" alt="back"/> Metrics</NavDropdown.Item>
                <NavDropdown.Item as={Link} to='/insights' className={`main-nav nav-item ${
                  pathname.match(/^\/insights/) ? "active-tab" : ""
                }`}><img src="/webfonts/fa_lightbulb-o.svg" alt="back"/> Insights</NavDropdown.Item>
              </NavDropdown>:null}
            </Nav>
            <Nav className="ml-auto">
                  <Dropdown alignRight>
                    <Dropdown.Toggle id="dropdown-basic" as="div">
                   <span className="mr-1">
                      <img
                        className="img-xs rounded-circle"
                        src="/assets/Images/user.svg"
                        alt="profile"
                      />
                    </span>
                      <span className="d-none d-lg-inline-block">
<<<<<<< HEAD
                      {user.name || user.preferred_username || ""}
                  </span>
                    </Dropdown.Toggle>
                    <Dropdown.Menu>
                      <Dropdown.Item> {user.name || user.preferred_username}<br/>
=======
                      {user?.name || user?.preferred_username || ""}
                  </span>
                    </Dropdown.Toggle>
                    <Dropdown.Menu>
                      <Dropdown.Item> {user?.name || user?.preferred_username}<br/>
>>>>>>> da20863d
                        <i className="fa fa-users fa-fw"/>
                        <b>{getUserRoleName(userRoles)}</b></Dropdown.Item>
                      <Dropdown.Divider/>
                      <Dropdown.Item onClick ={logout}><i className="fa fa-sign-out fa-fw"/> Logout</Dropdown.Item>
                    </Dropdown.Menu>
                  </Dropdown>
                </Nav>
          </Navbar.Collapse>:null}
        </Container>
      </Navbar>
    </header>
  );
})

export default NavBar;<|MERGE_RESOLUTION|>--- conflicted
+++ resolved
@@ -16,10 +16,7 @@
   const { pathname } = location;
   const user = useSelector((state) => state.user.userDetail);
   const userRoles = useSelector((state) => state.user.roles);
-<<<<<<< HEAD
-=======
   const showApplications= useSelector((state) => state.user.showApplications);
->>>>>>> da20863d
   const dispatch = useDispatch();
   const logoPath = "/logo.svg";
   const appName = APPLICATION_NAME;
@@ -72,19 +69,11 @@
                 pathname.match(/^\/form/) ? "active-tab" : ""
               }`}>  <img className="header-forms-icon" src="/webfonts/fa-wpforms.svg" alt="back"/> Forms</Nav.Link>
 
-<<<<<<< HEAD
-              {getUserRolePermission(userRoles, STAFF_REVIEWER) ||  getUserRolePermission(userRoles, CLIENT) ?
-                <Nav.Link as={Link} to='/application'  className={`main-nav nav-item ${
-                  pathname.match(/^\/application/) ? "active-tab" : ""
-                }`}> <img className="applications-icon-header" src="/webfonts/fa-regular_list-alt.svg" alt="back"/> Applications</Nav.Link>
-                :
-=======
               {showApplications?(getUserRolePermission(userRoles, STAFF_REVIEWER) ||  getUserRolePermission(userRoles, CLIENT)) ?
                 (<Nav.Link as={Link} to='/application'  className={`main-nav nav-item ${
                   pathname.match(/^\/application/) ? "active-tab" : ""
                 }`}> <img className="applications-icon-header" src="/webfonts/fa-regular_list-alt.svg" alt="back"/> Applications</Nav.Link>)
                 :null:
->>>>>>> da20863d
                 null}
 
 {/*              {getUserRolePermission(userRoles, STAFF_REVIEWER) ?
@@ -124,19 +113,11 @@
                       />
                     </span>
                       <span className="d-none d-lg-inline-block">
-<<<<<<< HEAD
-                      {user.name || user.preferred_username || ""}
-                  </span>
-                    </Dropdown.Toggle>
-                    <Dropdown.Menu>
-                      <Dropdown.Item> {user.name || user.preferred_username}<br/>
-=======
                       {user?.name || user?.preferred_username || ""}
                   </span>
                     </Dropdown.Toggle>
                     <Dropdown.Menu>
                       <Dropdown.Item> {user?.name || user?.preferred_username}<br/>
->>>>>>> da20863d
                         <i className="fa fa-users fa-fw"/>
                         <b>{getUserRoleName(userRoles)}</b></Dropdown.Item>
                       <Dropdown.Divider/>
