import React, { useCallback, useState } from "react";
import { useDispatch, useSelector } from "react-redux";
import { push } from "connected-react-router";
import { NavDropdown } from "react-bootstrap";
import ServiceFlowFilterListDropDown from "../components/ServiceFlow/filter/ServiceTaskFilterListDropDown";
import { MULTITENANCY_ENABLED } from "../constants/constants";
import { setBPMFilterLoader, setBPMFiltersAndCount, setDefaultFilter, setSelectedTaskID, setViewType } from '../actions/bpmTaskActions';
import CreateNewFilterDrawer from "../components/ServiceFlow/list/sort/CreateNewFilter";
import { useTranslation } from "react-i18next"; 
import { fetchBPMTaskCount } from "../apiManager/services/bpmTaskServices";
import { toast } from "react-toastify";
import { updateDefaultFilter } from "../apiManager/services/userservices";
import _ from "lodash";

function TaskHead() {
  const dispatch = useDispatch();
  const { t } = useTranslation();
  const tenantKey = useSelector((state) => state.tenants?.tenantId);
  const filtersAndCount = useSelector((state) => state.bpmTasks.filtersAndCount);
  const [filterSelectedForEdit, setFilterSelectedForEdit] = useState(null);
  const [openFilterDrawer, setOpenFilterDrawer] = useState(false);
  const [viewMode, setViewMode] = useState(false);
  const selectedFilter = useSelector((state) => state.bpmTasks.selectedFilter);
  const viewType = useSelector((state) => state.bpmTasks.viewType);
  const isFilterLoading = useSelector((state) => state.bpmTasks.isFilterLoading);
  const filterListItems = useSelector((state) => state.bpmTasks.filterList);
  const isTaskListLoading = useSelector((state) => state.bpmTasks.isTaskListLoading);
  const defaultFilter = useSelector((state)=> state.user.defaultFilter);

  const baseUrl = MULTITENANCY_ENABLED ? `/tenant/${tenantKey}/` : "/";

  const goToTask = () => {
    fetchBPMTaskCount(filterListItems)
      .then((res) => {
        dispatch(setBPMFiltersAndCount(res.data));
      })
      .catch((err) => console.error(err))
      .finally(() => {
        dispatch(setBPMFilterLoader(false));
      });
    dispatch(push(`${baseUrl}task`));
  };

  const changeTaskView = (view) => {
    if (viewType !== view) {
      dispatch(setSelectedTaskID(null));
      dispatch(setViewType(view));
    }
  };

  const filterListLoading = () => {
    return <>{isFilterLoading && <>{t("Loading...")}</>}</>;
  };

  const getItemCount = (filterName) => {
    const filter = filtersAndCount?.find(f => f.name === filterName);
    return filter ? filter.count : 0;
  };

  const count = isTaskListLoading ? "" : `(${getItemCount(selectedFilter?.name)})`;

  const textTruncate = (wordLength, targetLength, text) => {
    return text?.length > wordLength
      ? text.substring(0, targetLength) + "..."
      : text;
  };

  const defaultFilterChange = useCallback(()=>{
    updateDefaultFilter(selectedFilter.id == defaultFilter ? null : selectedFilter.id).then((res)=>{
      dispatch(setDefaultFilter(res.data.defaultFilter));
      if (selectedFilter.id == defaultFilter){
        toast.success(t(`Default filter removed`));
      }else{
        toast.success(t(`${_.startCase(selectedFilter.name)} added as default filter`));
      }
        
    }).catch((err)=>{
      console.error(err);
    });
  },[selectedFilter,defaultFilter]);

  return (
    <div>
      <div className="d-flex flex-md-row flex-column align-items-md-center justify-content-between">
        <div className="d-flex align-items-center gap-3" style={{transition: "0.5s"}}>
          <NavDropdown
            className="filter-drop-down"
            title={
              <span className="h4 fw-bold">
                <i className="fa fa-list-ul me-2" />
                {selectedFilter?.name
                  ? textTruncate(25, 23, `${selectedFilter?.name} ${count}`)
                  : filterListLoading()}
              </span>
            }
            onClick={goToTask}
          >
            <ServiceFlowFilterListDropDown
              selectFilter={(filter, editPermission) => {
                setFilterSelectedForEdit(filter);
                setViewMode(editPermission ? false : true);
              }}
              openFilterDrawer={setOpenFilterDrawer}
            />
          </NavDropdown>
          {
            selectedFilter?.id ? <div className="form-check mx-2 mb-0 form-switch">

            <input
              className="form-check-input custom-switch-checkbox"
              onChange={defaultFilterChange}
              disabled={!selectedFilter?.id}
              checked={defaultFilter == selectedFilter?.id}
              type="checkbox"
              role="switch"
              id="defaultFilter"
              data-testid="defaultFilter" 
            />
               <label
              className="form-check-label cursor-pointer set-default-filter-label"
              htmlFor="defaultFilter"
            >
              {t("Set as default filter")}
            </label>

          </div> : null }
          <CreateNewFilterDrawer
            selectedFilterData={filterSelectedForEdit}
            openFilterDrawer={openFilterDrawer}
            setOpenFilterDrawer={setOpenFilterDrawer}
            setFilterSelectedForEdit={setFilterSelectedForEdit}
            viewMode={viewMode}
            resetViewMode={() => setViewMode(false)} 
          />
        </div>
        <div>
          <button
            type="button"
<<<<<<< HEAD
            className={`btn me-1 btn-md${
=======
            className={`btn me-1 btn-md ${
>>>>>>> 50d70051
              viewType ? "btn-light" : "btn-secondary active"
            }`}
            onClick={() => {
              changeTaskView(false);
            }}
          >
            <i className="fa-solid fa-list me-2"></i>
            {t("List View")}
          </button>
          <button
            type="button"
            className={`btn btn-md ${viewType ? "btn-secondary active" : "btn-light"}`}
            onClick={() => {
              changeTaskView(true);
            }}
          >
            <i className="fa-regular fa-rectangle-list me-2"></i>
            {t("Card View")}
          </button>
        </div>
      </div>
      <hr />
    </div>
  );
}

export default TaskHead;
<|MERGE_RESOLUTION|>--- conflicted
+++ resolved
@@ -136,11 +136,7 @@
         <div>
           <button
             type="button"
-<<<<<<< HEAD
             className={`btn me-1 btn-md${
-=======
-            className={`btn me-1 btn-md ${
->>>>>>> 50d70051
               viewType ? "btn-light" : "btn-secondary active"
             }`}
             onClick={() => {
