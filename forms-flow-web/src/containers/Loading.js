import React from "react";
import {SpinnerSVG} from "./SpinnerSVG";

const Loading = React.memo(() => (
<<<<<<< HEAD
  <img className="loader" src="/spinner.gif" alt="Loading ..." />
=======
  <div className="loader-container">
    <SpinnerSVG fill='#868e96'/>
  </div>
>>>>>>> da20863d
));
export default Loading;
<|MERGE_RESOLUTION|>--- conflicted
+++ resolved
@@ -2,12 +2,8 @@
 import {SpinnerSVG} from "./SpinnerSVG";
 
 const Loading = React.memo(() => (
-<<<<<<< HEAD
-  <img className="loader" src="/spinner.gif" alt="Loading ..." />
-=======
   <div className="loader-container">
     <SpinnerSVG fill='#868e96'/>
   </div>
->>>>>>> da20863d
 ));
 export default Loading;
