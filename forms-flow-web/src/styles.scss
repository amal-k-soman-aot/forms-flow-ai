--- conflicted
+++ resolved
@@ -376,11 +376,7 @@
 
 #main{
 background-color: #fff;
-<<<<<<< HEAD
-    padding: 24px;
-=======
     padding: 10px;
->>>>>>> 49e17885
     box-shadow: 0 3px 3px -2px rgba(0,0,0,0.2), 0px 3px 4px 0px rgba(0,0,0,0.14), 0px 1px 8px 0px rgba(0,0,0,0.12);
 }
 
