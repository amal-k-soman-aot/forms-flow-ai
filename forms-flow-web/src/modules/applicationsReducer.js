import ACTION_CONSTANTS from "../actions/actionConstants";

const initialState = {
  applicationsList:[],
  applicationDetail: {},
<<<<<<< HEAD
  formApplicationsList:[],
  isApplicationListLoading:false,
  isApplicationDetailLoading:false,
  isApplicationUpdating:false
=======
  applicationProcess: {},
  formApplicationsList:[],
  isApplicationListLoading:false
>>>>>>> b0638aae
}

export default (state = initialState, action)=> {
  switch (action.type) {
    case ACTION_CONSTANTS.LIST_APPLICATIONS :
      return {...state, applicationsList: action.payload, isApplicationListLoading:false};
    case ACTION_CONSTANTS.LIST_APPLICATIONS_OF_FORM :
      return {...state, formApplicationsList: action.payload, isApplicationListLoading:false};
    case ACTION_CONSTANTS.APPLICATION_DETAIL :
<<<<<<< HEAD
      return {...state, applicationDetail: action.payload, isApplicationDetailLoading:false};
    case ACTION_CONSTANTS.IS_APPLICATION_LIST_LOADING:
      return {...state, isApplicationListLoading: action.payload};
    case ACTION_CONSTANTS.IS_APPLICATION_DETAIL_LOADING:
      return {...state, isApplicationDetailLoading: action.payload};
    case ACTION_CONSTANTS.IS_APPLICATION_UPDATING:
      return {...state, isApplicationUpdating: action.payload};  
=======
      return {...state, applicationDetail: action.payload};
    case ACTION_CONSTANTS.APPLICATION_PROCESS :
      return {...state, applicationProcess: action.payload};  
    case ACTION_CONSTANTS.IS_APPLICATION_LIST_LOADING:
      return {...state, isApplicationListLoading: action.payload};
>>>>>>> b0638aae
    default:
      return state;
  }
}
<|MERGE_RESOLUTION|>--- conflicted
+++ resolved
@@ -3,16 +3,12 @@
 const initialState = {
   applicationsList:[],
   applicationDetail: {},
-<<<<<<< HEAD
+  applicationProcess: {},
   formApplicationsList:[],
   isApplicationListLoading:false,
   isApplicationDetailLoading:false,
-  isApplicationUpdating:false
-=======
-  applicationProcess: {},
-  formApplicationsList:[],
-  isApplicationListLoading:false
->>>>>>> b0638aae
+  isApplicationUpdating:false,
+  applicationCount:0
 }
 
 export default (state = initialState, action)=> {
@@ -22,21 +18,17 @@
     case ACTION_CONSTANTS.LIST_APPLICATIONS_OF_FORM :
       return {...state, formApplicationsList: action.payload, isApplicationListLoading:false};
     case ACTION_CONSTANTS.APPLICATION_DETAIL :
-<<<<<<< HEAD
       return {...state, applicationDetail: action.payload, isApplicationDetailLoading:false};
     case ACTION_CONSTANTS.IS_APPLICATION_LIST_LOADING:
       return {...state, isApplicationListLoading: action.payload};
     case ACTION_CONSTANTS.IS_APPLICATION_DETAIL_LOADING:
       return {...state, isApplicationDetailLoading: action.payload};
     case ACTION_CONSTANTS.IS_APPLICATION_UPDATING:
-      return {...state, isApplicationUpdating: action.payload};  
-=======
-      return {...state, applicationDetail: action.payload};
+      return {...state, isApplicationUpdating: action.payload};
     case ACTION_CONSTANTS.APPLICATION_PROCESS :
-      return {...state, applicationProcess: action.payload};  
-    case ACTION_CONSTANTS.IS_APPLICATION_LIST_LOADING:
-      return {...state, isApplicationListLoading: action.payload};
->>>>>>> b0638aae
+      return {...state, applicationProcess: action.payload};
+    case ACTION_CONSTANTS.SET_APPLICATION_LIST_COUNT :
+      return {...state, applicationCount: action.payload};
     default:
       return state;
   }
