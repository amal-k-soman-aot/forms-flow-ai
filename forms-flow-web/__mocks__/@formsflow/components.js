import PropTypes from 'prop-types';

export const CustomButton = ({ 
  onClick, 
  label = "Edit", 
  dataTestId, 
  variant, 
  size, 
  className = "", 
  ariaLabel, 
  disabled = false 
}) => {
  // Create base className and add size and variant if present
  let buttonClass = className;
  
  if (size) {
    buttonClass += ` btn-${size}`;
  }
  
  if (variant) {
    buttonClass += ` btn-${variant}`;
  }

  return (
    
       <button
      onClick={onClick}
      data-testid={dataTestId}
      aria-label={ariaLabel}
      className={buttonClass}
      disabled={disabled}
    >
      {label}
    </button>
   
  );
};


CustomButton.propTypes = {
  onClick: PropTypes.func,
  label: PropTypes.any,
  dataTestId: PropTypes.string,
  variant: PropTypes.string,
  size: PropTypes.string,
  className: PropTypes.string,
  ariaLabel: PropTypes.string,
  disabled: PropTypes.bool
};

const NormalDropdown = ({ 
  limit, 
  onLimitChange, 
  pageOptions, 
  isDropdownOpen, 
  toggleDropdown,
  'data-testid': dataTestId 
}) => {
  return (
    <div className="normal-dropdown" data-testid={dataTestId}>
      <button
        className="dropdown-toggle"
        onClick={toggleDropdown}
        data-testid="page-size-dropdown"
      >
        {limit}
      </button>
      <ul className="dropdown-menu" style={{ display: isDropdownOpen ? 'block' : 'none' }}>
        {pageOptions?.map((option) => (
          <li
            key={option.value}
            data-testid={`page-size-option-${option.value}`}
            onClick={() => {
              onLimitChange(option.value);
              toggleDropdown();
            }}
          >
            {`${option.value} per page`}
          </li>
        ))}
      </ul>
    </div>
  );
};
export const TableFooter = ({
  limit,
  activePage,
  totalCount,
  handlePageChange,
  onLimitChange,
  pageOptions,
  isDropdownOpen,
  toggleDropdown,
  dataTestId="table-footer"
}) => {
  return (
    <tr data-testid={dataTestId}>
      <td colSpan={3}>
        <div className="d-flex justify-content-between align-items-center flex-column flex-md-row">
          <span data-testid="items-count">
            Showing {limit * activePage - (limit - 1)} to&nbsp;
            {Math.min(limit * activePage, totalCount)} of&nbsp;
            <span data-testid="total-items">{totalCount}</span>
          </span>
        </div>
      </td>
      <td colSpan={3}>
        <div className="d-flex align-items-center">
          <button data-testid="left-button" onClick={() => handlePageChange(activePage - 1)}>
            <AngleLeftIcon />
          </button>
          <span data-testid="current-page-display">{activePage}</span>
          <button data-testid="right-button" onClick={() => handlePageChange(activePage + 1)}>
            <AngleRightIcon />
          </button>
        </div>
      </td>
      {pageOptions && (
        <td colSpan={3}>
          <div className="d-flex align-items-center justify-content-end">
            <span className="pagination-text">Rows per page</span>
            <div className="pagination-dropdown">
              <NormalDropdown
                data-testid="page-size-select"
                limit={limit}
                onLimitChange={onLimitChange}
                pageOptions={pageOptions}
                isDropdownOpen={isDropdownOpen}
                toggleDropdown={toggleDropdown}
              />
            </div>
          </div>
        </td>
      )}
    </tr>
  );
};


export const CloseIcon = ({ 
  onClick, 
  dataTestId 
}) => {
  return (
    <svg
      xmlns="http://www.w3.org/2000/svg"
      width="5"
      height="5"
      viewBox="0 0 14 14"
      fill="none"
      data-testid={dataTestId}
      onClick={onClick}
    >
      <path
        d="M1.5 1.5L12.5 12.5"
        stroke="#fff"
        strokeWidth="2"
        strokeLinecap="round"
      />
      <path
        d="M12.5 1.5L1.5 12.5"
        stroke="#000"
        strokeWidth="2"
        strokeLinecap="round"
      />
    </svg>
  );
};

CloseIcon.propTypes = {
  onClick: PropTypes.func,
  dataTestId: PropTypes.string
};

export const AngleLeftIcon = ({
  onClick,
  dataTestId="left-icon"
}) => {
  return (
    <button
      className="left-icon-container"
      onClick={onClick}
      data-testid={dataTestId}
      aria-label="Left Icon">
      <svg
        xmlns="http://www.w3.org/2000/svg"
        width="10"
        height="15"
        viewBox="0 0 10 15"
        fill="none"
        onClick={onClick}
      >
        <path
          d="M8.2501 14.0005L1.74951 7.4999L8.24951 0.999901"
          strokeWidth="2"
          strokeLinecap="round"
          strokeLinejoin="round"
        />
      </svg>
    </button>

  );
} 

export const AngleRightIcon = ({
  onClick,
  dataTestId="right-icon"
}) => {
  return (
    <button
      className="right-icon-container"
      onClick={onClick}
      data-testid={dataTestId}
      aria-label="Right Icon">
      <svg
        xmlns="http://www.w3.org/2000/svg"
        width="10"
        height="15"
        viewBox="0 0 10 15"
        fill="none"
        onClick={onClick}
      >
        <path
          d="M8.2501 14.0005L1.74951 7.4999L8.24951 0.999901"
          // stroke={props.disabled ? grayColor : color}
          strokeWidth="2"
          strokeLinecap="round"
          strokeLinejoin="round"
        />
      </svg>
    </button>

  );
} 

export const DownArrowIcon = ({
  downIconClick,
  downIconDataTestId
}) => {
  return (
    <button
      className="left-icon-container"
      onClick={downIconClick}
      data-testid={downIconDataTestId}
      aria-label="Down Icon">
      <svg
        xmlns="http://www.w3.org/2000/svg"
        width="10"
        height="15"
        viewBox="0 0 10 15"
        fill="none"
        onClick={onClick}
      >
        <path
          d="M8.2501 14.0005L1.74951 7.4999L8.24951 0.999901"
          stroke={props.disabled ? grayColor : color}
          strokeWidth="2"
          strokeLinecap="round"
          strokeLinejoin="round"
        />
      </svg>
    </button>

  );
}

export const FilterIcon = ({ 
  handleFilterIconClick, 
  filterDataTestId 
}) => {
  return (
      <svg
        xmlns="http://www.w3.org/2000/svg"
        width="14"
        height="14"
        viewBox="0 0 14 14"
        fill="none"
      >
        <path
          d="M1.5 1.5L12.5 12.5"
          stroke="#000"
          strokeWidth="2"
          strokeLinecap="round"
        />
        <path
          d="M12.5 1.5L1.5 12.5"
          stroke="#000"
          strokeWidth="2"
          strokeLinecap="round"
        />
      </svg>
  );
};

FilterIcon.propTypes = {
  handleFilterIconClick: PropTypes.func,
  filterDataTestId: PropTypes.string
};

export const RefreshIcon = ({ 
  handleRefresh, 
  refreshDataTestId 
}) => {
  return (
      <svg
        xmlns="http://www.w3.org/2000/svg"
        width="14"
        height="14"
        viewBox="0 0 14 14"
        fill="none"
      >
        <path
          d="M7 1V0C3.14 0 0 3.14 0 7s3.14 7 7 7 7-3.14 7-7c0-1.72-.62-3.29-1.66-4.53L10.53 4.41C11.37 5.55 12 6.77 12 7c0 2.21-1.79 4-4 4s-4-1.79-4-4h1c0 1.66 1.34 3 3 3s3-1.34 3-3c0-.23-.14-.45-.34-.59l-1.86-1.67C9.41 5.71 8.25 5 7 5V4c1.1 0 2 .9 2 2s-.9 2-2 2-2-.9-2-2h1z"
          fill="#000"
        />
      </svg>
  );
};


RefreshIcon.propTypes = {
  handleRefresh: PropTypes.func,
  refreshDataTestId: PropTypes.string
};

export const SortIcon = ({ 
  onClick, 
  dataTestId 
}) => {
  return (
      <svg
        xmlns="http://www.w3.org/2000/svg"
        width="14"
        height="14"
        viewBox="0 0 14 14"
        fill="none"
      >
        <path
          d="M3 6l4 4 4-4"
          stroke="#000"
          strokeWidth="2"
          strokeLinecap="round"
        />
      </svg>
  );
};



SortIcon.propTypes = {
  onClick: PropTypes.func,
  dataTestId: PropTypes.string
};

export const SortModal = ({
  showSortModal,
  onClose,
  primaryBtnAction,
  secondaryBtnAction,
  secondaryBtnLabel,
  optionSortBy,
  optionSortOrder,
  defaultSortOption,
  defaultSortOrder,
  firstItemLabel,
  secondItemLabel,
  isSaveBtnLoading
}) => {
  const [selectedOption, setSelectedOption] = useState(defaultSortOption);
  const [selectedOrder, setSelectedOrder] = useState(defaultSortOrder);

  return (
    <div data-testid="sort-modal">
      {showSortModal && (
        <div>
          <h1>{modalHeader}</h1>
          <div>
            <label>{firstItemLabel}</label>
            <select
              value={selectedOption}
              onChange={(e) => setSelectedOption(e.target.value)}
            >
              {optionSortBy.map((option) => (
                <option key={option.value} value={option.value}>
                  {option.label}
                </option>
              ))}
            </select>
          </div>

          <div>
            <label>{secondItemLabel}</label>
            <select
              value={selectedOrder}
              onChange={(e) => setSelectedOrder(e.target.value)}
            >
              {optionSortOrder.map((option) => (
                <option key={option.value} value={option.value}>
                  {option.label}
                </option>
              ))}
            </select>
          </div>

          <button
            onClick={() =>
              primaryBtnAction?.(selectedOption, selectedOrder)
            }
            disabled={isSaveBtnLoading || !selectedOption || !selectedOrder}
          >
            {primaryBtnLabel}
          </button>

          <button onClick={secondaryBtnAction}>{secondaryBtnLabel}</button>
          <button onClick={onClose}>Close</button>
        </div>
      )}
    </div>
  );
};

SortModal.propTypes = {
  showSortModal: PropTypes.bool.isRequired,
  onClose: PropTypes.func,
  primaryBtnAction: PropTypes.func,
  secondaryBtnAction: PropTypes.func,
  secondaryBtnLabel: PropTypes.string.isRequired,
  optionSortBy: PropTypes.array.isRequired,
  optionSortOrder: PropTypes.array.isRequired,
  defaultSortOption: PropTypes.string.isRequired,
  defaultSortOrder: PropTypes.string.isRequired,
  firstItemLabel: PropTypes.string.isRequired,
  secondItemLabel: PropTypes.string.isRequired,
  isSaveBtnLoading: PropTypes.bool.isRequired
};

export const FormBuilderModal = ({
  showBuildForm,
  onClose,
  handleChange,
  primaryBtnAction,
  secondaryBtnAction,
  setNameError,
  nameError,
  description,
  modalHeader,
  nameLabel,
  descriptionLabel,
  primaryBtnLabel,
  secondaryBtnLabel,
  placeholderForForm,
  placeholderForDescription,
  buildForm,
  checked,
  isSaveBtnLoading,
  isFormNameValidating
}) => {
  return (
    <div data-testid="form-builder-modal">
      {showBuildForm && (
        <div>
          <h1>{modalHeader}</h1>
          <label>{nameLabel}</label>
          <input
            type="text"
            placeholder={placeholderForForm}
            onChange={(e) => handleChange?.("title", e)}
          />
          <textarea
            placeholder={placeholderForDescription}
            onChange={(e) => handleChange?.("description", e)}
          />
          <button
           onClick={() => primaryBtnAction?.({ title: "mockTitle", description: "mockDesc" })}
            disabled={isSaveBtnLoading || isFormNameValidating}
          >
            {primaryBtnLabel}
          </button>
          <button onClick={secondaryBtnAction}>{secondaryBtnLabel}</button>
          <button onClick={onClose}>Close</button>
        </div>
      )}
    </div>
  );
};

FormBuilderModal.propTypes = {
  showBuildForm: PropTypes.bool.isRequired,
  onClose: PropTypes.func,
  handleChange: PropTypes.func,
  primaryBtnAction: PropTypes.func,
  secondaryBtnAction: PropTypes.func,
  setNameError: PropTypes.func,
  nameError: PropTypes.any,
  description: PropTypes.string,
  modalHeader: PropTypes.string,
  nameLabel: PropTypes.string,
  descriptionLabel: PropTypes.string,
  primaryBtnLabel: PropTypes.string,
  secondaryBtnLabel: PropTypes.string,
  placeholderForForm: PropTypes.string,
  placeholderForDescription: PropTypes.string,
  buildForm: PropTypes.bool,
  checked: PropTypes.bool,
  isSaveBtnLoading: PropTypes.bool,
  isFormNameValidating: PropTypes.bool
};

export const CustomSearch = ({
  searchLoading,
  handleClearSearch,
  search,
  setSearch,
  handleSearch,
  placeholder = "Search...",
  title = "Search",
  dataTestId
}) => {
  return (
    <div data-testid={dataTestId}>
      <input
        type="text"
        value={search}
        onChange={(e) => setSearch(e.target.value)}
        onKeyDown={(e) => e.key === 'Enter' && handleSearch()}
        placeholder={placeholder}
        title={title}
        aria-label={placeholder}
        data-testid="custom-search-input"
      />
      {search && !searchLoading && (
       <button
  className="d-flex search-box-icon"
  onClick={handleClearSearch}
  data-testid="form-search-clear-button"
  aria-label="Clear search"
>
  Clear
</button>

      )}
      {searchLoading && <div className="search-spinner">Loading...</div>}
    </div>
  );
};

CustomSearch.propTypes = {
  searchLoading: PropTypes.bool.isRequired,
  handleClearSearch: PropTypes.func,
  search: PropTypes.string.isRequired,
  setSearch: PropTypes.func,
  handleSearch: PropTypes.func,
  placeholder: PropTypes.string,
  title: PropTypes.string,
  dataTestId: PropTypes.string
};

export const ImportModal = ({ showModal, onClose, onImport, isLoading, errorMessage }) => (
  <div>
    {showModal && (
      <div>
        <h1>Mocked ImportModal</h1>
        <button onClick={onClose}>Close</button>
        <button onClick={onImport}>Import</button>
      </div>
    )}
  </div>
);

ImportModal.propTypes = {
  showModal: PropTypes.bool.isRequired,
  onClose: PropTypes.func,
  onImport: PropTypes.func,
  isLoading: PropTypes.bool.isRequired,
  errorMessage: PropTypes.string
};


export const NoDataFound = () => {
  return (
    <div>
      <span className="no-data-text" data-testid="no-data-found">Nothing is found based on your search query. Please try again.</span>
    </div>
  );
};

NoDataFound.propTypes = {};

NormalDropdown.propTypes = {
  limit: PropTypes.number.isRequired,
  onLimitChange: PropTypes.func.isRequired,
  pageOptions: PropTypes.arrayOf(
    PropTypes.shape({
      value: PropTypes.number.isRequired,
      label: PropTypes.string
    })
  ),
  isDropdownOpen: PropTypes.bool.isRequired,
  toggleDropdown: PropTypes.func.isRequired,
  'data-testid': PropTypes.string
};

TableFooter.propTypes = {
  limit: PropTypes.number.isRequired,
  activePage: PropTypes.number.isRequired,
  totalCount: PropTypes.number.isRequired,
<<<<<<< HEAD
  handlePageChange: PropTypes.func.isRequired,
  onLimitChange: PropTypes.func.isRequired,
  pageOptions: PropTypes.arrayOf(
    PropTypes.shape({
      value: PropTypes.number.isRequired,
      label: PropTypes.string
    })
  ),
  isDropdownOpen: PropTypes.bool.isRequired,
  toggleDropdown: PropTypes.func.isRequired,
  dataTestId: PropTypes.string
=======
  handlePageChange: PropTypes.func,
  onLimitChange: PropTypes.func,
  pageOptions: PropTypes.array
>>>>>>> 605c1974
};

AngleLeftIcon.propTypes = {
  onClick: PropTypes.func,
  dataTestId: PropTypes.string
};

SortIcon.propTypes = {
  onClick: PropTypes.func,
  downIconClick: PropTypes.func,
  disabled: PropTypes.bool,
  dataTestId: PropTypes.string
};

<<<<<<< HEAD
=======
NoDataFound.propTypes = {};


export const ConfirmModal = ({show,
  onClose,
  secondayBtnAction,
  title,
  message,
  messageSecondary = '',
  primaryBtnAction,
  primaryBtnText,
  primaryBtnDisable = false,
  primaryBtndataTestid = 'Confirm-button',
  primaryBtnariaLabel = 'Confirm Button',
  buttonLoading= false,
  secondaryBtnText,
  secondaryBtnDisable = false,
  secondoryBtndataTestid = 'cancel-button',
  secondoryBtnariaLabel = 'Cancel Button',
  secondaryBtnLoading= false}) => {
  return (
    <dialog 
      data-testid="confirm-modal"
      aria-labelledby="confirm-modal-title"
      aria-describedby="confirm-modal-message"
      className="modal"
    >
      <div className="modal-content">
        <header>
          <h2 id="confirm-modal-title" data-testid="modal-title">Title</h2>
          <button data-testid="close-button" aria-label="Close modal">×</button>
        </header>
    
        <div data-testid="modal-body">
          <div id="confirm-modal-message">
            <p data-testid="primary-message">Primary message</p>
            <p data-testid="secondary-message">Secondary message</p>
          </div>
        </div>
    
        <footer>
          <button 
            data-testid="Confirm-button"
            className="primary"
            aria-label="Primary action"
            onClick={primaryBtnAction}
          >
            Primary
          </button>
          <button
            data-testid="secondary-button" 
            className="secondary"
            aria-label="Secondary action"
          >
            Secondary
          </button>
        </footer>
      </div>
    </dialog>
  );
};

ConfirmModal.propTypes = {
  show: PropTypes.bool,
  onClose: PropTypes.func,
  secondayBtnAction: PropTypes.func,
  title: PropTypes.string,
  message: PropTypes.string,
  messageSecondary: PropTypes.string,
  primaryBtnAction: PropTypes.func,
  primaryBtnText: PropTypes.string,
  primaryBtnDisable: PropTypes.bool,
  primaryBtndataTestid: PropTypes.string,
  primaryBtnariaLabel: PropTypes.string,
  buttonLoading: PropTypes.bool,
  secondaryBtnText: PropTypes.string,
  secondaryBtnDisable: PropTypes.bool,
  secondoryBtndataTestid: PropTypes.string,
  secondoryBtnariaLabel: PropTypes.string,
  secondaryBtnLoading: PropTypes.bool,
};




export const BackToPrevIcon = ({ color = baseColor, onClick, ...props }) => (
  <svg
    xmlns="http://www.w3.org/2000/svg"
    width="32"
    height="33"
    viewBox="0 0 32 33"
    fill="none"
    onClick={onClick}
  >
    <path
      fillRule="evenodd"
      clipRule="evenodd"
      d="M29.9998 16.5C29.9998 16.2348 29.8945 15.9805 29.7069 15.7929C29.5194 15.6054 29.2651 15.5 28.9998 15.5H5.41383L11.7078 9.20804C11.8008 9.11507 11.8746 9.00469 11.9249 8.88321C11.9752 8.76173 12.0011 8.63153 12.0011 8.50004C12.0011 8.36855 11.9752 8.23835 11.9249 8.11688C11.8746 7.9954 11.8008 7.88502 11.7078 7.79204C11.6149 7.69907 11.5045 7.62531 11.383 7.575C11.2615 7.52468 11.1313 7.49878 10.9998 7.49878C10.8683 7.49878 10.7381 7.52468 10.6167 7.575C10.4952 7.62531 10.3848 7.69907 10.2918 7.79204L2.29183 15.792C2.19871 15.8849 2.12482 15.9953 2.07441 16.1168C2.024 16.2383 1.99805 16.3685 1.99805 16.5C1.99805 16.6316 2.024 16.7618 2.07441 16.8833C2.12482 17.0048 2.19871 17.1152 2.29183 17.208L10.2918 25.208C10.3848 25.301 10.4952 25.3748 10.6167 25.4251C10.7381 25.4754 10.8683 25.5013 10.9998 25.5013C11.1313 25.5013 11.2615 25.4754 11.383 25.4251C11.5045 25.3748 11.6149 25.301 11.7078 25.208C11.8008 25.1151 11.8746 25.0047 11.9249 24.8832C11.9752 24.7617 12.0011 24.6315 12.0011 24.5C12.0011 24.3686 11.9752 24.2384 11.9249 24.1169C11.8746 23.9954 11.8008 23.885 11.7078 23.792L5.41383 17.5H28.9998C29.2651 17.5 29.5194 17.3947 29.7069 17.2071C29.8945 17.0196 29.9998 16.7653 29.9998 16.5Z"
      fill="white"
    />
  </svg>
);

BackToPrevIcon.propTypes = {
  color: PropTypes.string,
  onClick: PropTypes.func,
};

export const CustomInfo = () => {
  return <div className={`info-panel`}>
  <div className="d-flex align-items-center">
    <InfoIcon />
    <div className="field-label ms-2">Note</div>
  </div>
  <div className="info-content">Sample content to show</div> 
</div>;
};

CustomInfo.propTypes = {};



export const InfoIcon = () => (
  <svg
    xmlns="http://www.w3.org/2000/svg"
    width="32"
    height="33"
    viewBox="0 0 32 33"
    fill="none"
  >
    <path
      fillRule="evenodd"
      clipRule="evenodd"
      d="M29.9998 16.5C29.9998 16.2348 29.8945 15.9805 29.7069 15.7929C29.5194 15.6054 29.2651 15.5 28.9998 15.5H5.41383L11.7078 9.20804C11.8008 9.11507 11.8746 9.00469 11.9249 8.88321C11.9752 8.76173 12.0011 8.63153 12.0011 8.50004C12.0011 8.36855 11.9752 8.23835 11.9249 8.11688C11.8746 7.9954 11.8008 7.88502 11.7078 7.79204C11.6149 7.69907 11.5045 7.62531 11.383 7.575C11.2615 7.52468 11.1313 7.49878 10.9998 7.49878C10.8683 7.49878 10.7381 7.52468 10.6167 7.575C10.4952 7.62531 10.3848 7.69907 10.2918 7.79204L2.29183 15.792C2.19871 15.8849 2.12482 15.9953 2.07441 16.1168C2.024 16.2383 1.99805 16.3685 1.99805 16.5C1.99805 16.6316 2.024 16.7618 2.07441 16.8833C2.12482 17.0048 2.19871 17.1152 2.29183 17.208L10.2918 25.208C10.3848 25.301 10.4952 25.3748 10.6167 25.4251C10.7381 25.4754 10.8683 25.5013 10.9998 25.5013C11.1313 25.5013 11.2615 25.4754 11.383 25.4251C11.5045 25.3748 11.6149 25.301 11.7078 25.208C11.8008 25.1151 11.8746 25.0047 11.9249 24.8832C11.9752 24.7617 12.0011 24.6315 12.0011 24.5C12.0011 24.3686 11.9752 24.2384 11.9249 24.1169C11.8746 23.9954 11.8008 23.885 11.7078 23.792L5.41383 17.5H28.9998C29.2651 17.5 29.5194 17.3947 29.7069 17.2071C29.8945 17.0196 29.9998 16.7653 29.9998 16.5Z"
      fill="white"
    />
  </svg>
);

export const FailedIcon = () => (
  <svg
    xmlns="http://www.w3.org/2000/svg"
    width="32"
    height="33"
    viewBox="0 0 32 33"
    fill="none"
  >
    <path
      fillRule="evenodd"
      clipRule="evenodd"
      d="M29.9998 16.5C29.9998 16.2348 29.8945 15.9805 29.7069 15.7929C29.5194 15.6054 29.2651 15.5 28.9998 15.5H5.41383L11.7078 9.20804C11.8008 9.11507 11.8746 9.00469 11.9249 8.88321C11.9752 8.76173 12.0011 8.63153 12.0011 8.50004C12.0011 8.36855 11.9752 8.23835 11.9249 8.11688C11.8746 7.9954 11.8008 7.88502 11.7078 7.79204C11.6149 7.69907 11.5045 7.62531 11.383 7.575C11.2615 7.52468 11.1313 7.49878 10.9998 7.49878C10.8683 7.49878 10.7381 7.52468 10.6167 7.575C10.4952 7.62531 10.3848 7.69907 10.2918 7.79204L2.29183 15.792C2.19871 15.8849 2.12482 15.9953 2.07441 16.1168C2.024 16.2383 1.99805 16.3685 1.99805 16.5C1.99805 16.6316 2.024 16.7618 2.07441 16.8833C2.12482 17.0048 2.19871 17.1152 2.29183 17.208L10.2918 25.208C10.3848 25.301 10.4952 25.3748 10.6167 25.4251C10.7381 25.4754 10.8683 25.5013 10.9998 25.5013C11.1313 25.5013 11.2615 25.4754 11.383 25.4251C11.5045 25.3748 11.6149 25.301 11.7078 25.208C11.8008 25.1151 11.8746 25.0047 11.9249 24.8832C11.9752 24.7617 12.0011 24.6315 12.0011 24.5C12.0011 24.3686 11.9752 24.2384 11.9249 24.1169C11.8746 23.9954 11.8008 23.885 11.7078 23.792L5.41383 17.5H28.9998C29.2651 17.5 29.5194 17.3947 29.7069 17.2071C29.8945 17.0196 29.9998 16.7653 29.9998 16.5Z"
      fill="white"
    />
  </svg>
);
>>>>>>> 605c1974
<|MERGE_RESOLUTION|>--- conflicted
+++ resolved
@@ -604,7 +604,6 @@
   limit: PropTypes.number.isRequired,
   activePage: PropTypes.number.isRequired,
   totalCount: PropTypes.number.isRequired,
-<<<<<<< HEAD
   handlePageChange: PropTypes.func.isRequired,
   onLimitChange: PropTypes.func.isRequired,
   pageOptions: PropTypes.arrayOf(
@@ -616,11 +615,6 @@
   isDropdownOpen: PropTypes.bool.isRequired,
   toggleDropdown: PropTypes.func.isRequired,
   dataTestId: PropTypes.string
-=======
-  handlePageChange: PropTypes.func,
-  onLimitChange: PropTypes.func,
-  pageOptions: PropTypes.array
->>>>>>> 605c1974
 };
 
 AngleLeftIcon.propTypes = {
@@ -635,9 +629,6 @@
   dataTestId: PropTypes.string
 };
 
-<<<<<<< HEAD
-=======
-NoDataFound.propTypes = {};
 
 
 export const ConfirmModal = ({show,
@@ -791,5 +782,4 @@
       fill="white"
     />
   </svg>
-);
->>>>>>> 605c1974
+);