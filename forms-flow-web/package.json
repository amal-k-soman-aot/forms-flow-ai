{
  "name": "formsflow-ai-react",
  "description": "React web app for formsflow.ai project",
<<<<<<< HEAD
  "version": "1.0.0",
=======
  "version": "4.0.1",
>>>>>>> da20863d
  "main": "index.js",
  "scripts": {
    "analyze": "source-map-explorer 'build/static/js/*.js'",
    "start": "react-scripts start",
    "build": "react-scripts --max_old_space_size=6144 build",
    "eject": "react-scripts eject",
    "preinstall": "npx npm-force-resolutions"
  },
  "author": {
    "name": "Abhilash"
  },
  "repository": {
    "type": "git",
    "url": "https://github.com/AOT-Technologies/forms-flow-ai"
  },
  "license": "MIT",
  "devDependencies": {
    "dns-packet": "^5.2.4",
    "jspdf": "^2.3.1",
    "underscore": "^1.12.1",
    "xmldom": "^0.6.0"
  },
  "dependencies": {
    "@material-ui/core": "^4.11.4",
    "@wojtekmaj/react-daterange-picker": "^3.1.0",
    "aot-formio-export": "file:forms-flow-util",
    "axios": "^0.21.1",
<<<<<<< HEAD
    "bootstrap": "^4.6.0",
=======
>>>>>>> da20863d
    "bpmn-js": "^7.5.0",
    "browserslist": "^4.16.6",
    "connected-react-router": "^6.9.1",
    "create-react-class": "^15.7.0",
    "crypto-js": "^4.0.0",
<<<<<<< HEAD
    "font-awesome": "^4.7.0",
=======
>>>>>>> da20863d
    "formiojs": "^4.13.1",
    "jsonwebtoken": "^8.5.1",
    "keycloak-js": "^10.0.2",
    "lodash": "^4.17.21",
    "querystring": "^0.2.1",
    "react": "^17.0.2",
    "react-bootstrap": "^1.6.0",
    "react-bootstrap-table-next": "^4.0.1",
    "react-bootstrap-table2-filter": "^1.3.2",
    "react-bootstrap-table2-overlay": "^2.0.0",
    "react-bootstrap-table2-paginator": "^2.1.2",
    "react-bootstrap-table2-toolkit": "^2.1.2",
    "react-date-range": "^1.1.3",
    "react-datepicker": "^3.8.0",
    "react-dom": "^17.0.2",
    "react-dropdown-select": "^4.7.4",
    "react-formio": "^4.3.0",
    "react-helmet": "^6.1.0",
    "react-js-pagination": "^3.0.3",
    "react-loading-overlay": "^1.0.1",
    "react-redux": "^7.2.4",
    "react-router-dom": "^5.1.2",
    "react-scripts": "^4.0.3",
    "react-select": "^3.2.0",
<<<<<<< HEAD
=======
    "react-toastify": "^7.0.4",
>>>>>>> da20863d
    "recharts": "^1.8.5",
    "redux": "^4.1.0",
    "redux-logger": "^3.0.6",
    "redux-thunk": "^2.3.0",
    "sass": "^1.32.13",
<<<<<<< HEAD
    "semantic-ui-css": "^2.4.1",
    "sockjs-client": "^1.5.1",
    "source-map-explorer": "^2.5.2",
    "stompjs": "^2.3.3",
    "typeface-nunito-sans": "0.0.72"
=======
    "sockjs-client": "^1.5.1",
    "source-map-explorer": "^2.5.2",
    "stompjs": "^2.3.3",
    "ws": "^7.4.6"
  },
  "resolutions": {
    "xmldom": "^0.6.0",
    "underscore": "^1.12.1",
    "jspdf": "^2.3.1",
    "react-dom": "^17.0.2",
    "react": "^17.0.2",
    "dns-packet": "^5.2.4",
    "ws": "^7.4.6"
>>>>>>> da20863d
  },
  "resolutions": {
    "xmldom": "^0.6.0",
    "underscore": "^1.12.1",
    "jspdf": "^2.3.1",
    "react-dom": "^17.0.2",
    "react": "^17.0.2",
    "dns-packet": "^5.2.4"
  },
  "browserslist": [
    ">0.2%",
    "not dead",
    "not ie <= 11",
    "not op_mini all"
  ]
}<|MERGE_RESOLUTION|>--- conflicted
+++ resolved
@@ -1,11 +1,7 @@
 {
   "name": "formsflow-ai-react",
   "description": "React web app for formsflow.ai project",
-<<<<<<< HEAD
-  "version": "1.0.0",
-=======
   "version": "4.0.1",
->>>>>>> da20863d
   "main": "index.js",
   "scripts": {
     "analyze": "source-map-explorer 'build/static/js/*.js'",
@@ -33,19 +29,11 @@
     "@wojtekmaj/react-daterange-picker": "^3.1.0",
     "aot-formio-export": "file:forms-flow-util",
     "axios": "^0.21.1",
-<<<<<<< HEAD
-    "bootstrap": "^4.6.0",
-=======
->>>>>>> da20863d
     "bpmn-js": "^7.5.0",
     "browserslist": "^4.16.6",
     "connected-react-router": "^6.9.1",
     "create-react-class": "^15.7.0",
     "crypto-js": "^4.0.0",
-<<<<<<< HEAD
-    "font-awesome": "^4.7.0",
-=======
->>>>>>> da20863d
     "formiojs": "^4.13.1",
     "jsonwebtoken": "^8.5.1",
     "keycloak-js": "^10.0.2",
@@ -70,22 +58,12 @@
     "react-router-dom": "^5.1.2",
     "react-scripts": "^4.0.3",
     "react-select": "^3.2.0",
-<<<<<<< HEAD
-=======
     "react-toastify": "^7.0.4",
->>>>>>> da20863d
     "recharts": "^1.8.5",
     "redux": "^4.1.0",
     "redux-logger": "^3.0.6",
     "redux-thunk": "^2.3.0",
     "sass": "^1.32.13",
-<<<<<<< HEAD
-    "semantic-ui-css": "^2.4.1",
-    "sockjs-client": "^1.5.1",
-    "source-map-explorer": "^2.5.2",
-    "stompjs": "^2.3.3",
-    "typeface-nunito-sans": "0.0.72"
-=======
     "sockjs-client": "^1.5.1",
     "source-map-explorer": "^2.5.2",
     "stompjs": "^2.3.3",
@@ -99,15 +77,6 @@
     "react": "^17.0.2",
     "dns-packet": "^5.2.4",
     "ws": "^7.4.6"
->>>>>>> da20863d
-  },
-  "resolutions": {
-    "xmldom": "^0.6.0",
-    "underscore": "^1.12.1",
-    "jspdf": "^2.3.1",
-    "react-dom": "^17.0.2",
-    "react": "^17.0.2",
-    "dns-packet": "^5.2.4"
   },
   "browserslist": [
     ">0.2%",
