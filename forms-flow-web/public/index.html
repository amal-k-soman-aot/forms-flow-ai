<!DOCTYPE html>
<html lang="en">
  <head>
    <meta charset="utf-8" />
    <meta
      name="viewport"
      content="width=device-width,initial-scale=1.0, maximum-scale=1.0, user-scalable=no"
    />
    <meta name="description" content="forms-flow-web" />
    <meta http-equiv="Cache-Control" content="no-cache, no-store, must-revalidate" />
    <meta http-equiv="Pragma" content="no-cache" />
    <link rel="manifest" href="%PUBLIC_URL%/manifest.json" />
    <meta name="mobile-web-app-capable" content="yes" />
    <meta name="apple-mobile-web-app-capable" content="yes" />
    <meta name="theme-color" content="#536878" />
    <link rel="shortcut icon" href="%PUBLIC_URL%/favicon.ico" />
    <link rel="apple-touch-icon" href="%PUBLIC_URL%/logo192.png" />
    <title>formsflow.ai</title>
  </head>
  <body class="no-scroll">
    <div id="app" class="scrollable-page"></div>
    <script src="%PUBLIC_URL%/config/config.js"></script>
    <script>
<<<<<<< HEAD
      let newWorker, refreshing;
=======
      // Check that service workers are supported
      let newWorker;
>>>>>>> da20863d

      if ("serviceWorker" in navigator) {
        // Register the service worker
<<<<<<< HEAD
        window.addEventListener("load", function () {
          navigator.serviceWorker
            .register(`/worker.js`)
            .then(
              (reg) => {
                reg.addEventListener("updatefound", () => {
                  //console.log("update found");
                  // An updated service worker has appeared in reg.installing!
                  newWorker = reg.installing;

                  newWorker.addEventListener("statechange", () => {
                    /*console.log(
                      "here",
                      newWorker.state,
                      navigator.serviceWorker
                    );*/
                    // Has service worker state changed?
                    switch (newWorker.state) {
                      case "installed":
                        // There is a new service worker available, show the notification
                        if (navigator.serviceWorker.controller) {
                          self.postMessage({ action: "skipWaiting" });
                        }

                        break;
                    }
                  });
                });

                // The event listener that is fired when the service worker updates
                // Here we reload the page
                navigator.serviceWorker.addEventListener(
                  "controllerchange",
                  function () {
                    //console.log("Worker update successful ", reg.scope);
                    if (refreshing) return;
                    window.location.reload();
                    refreshing = true;
                  }
                );
                //console.log("Worker registration successful", reg.scope);
              },
              (err) => {
                console.log("Worker registration failed", err);
              }
            )
            .catch((err) => {
              console.log(err);
            });
        });
      } else {
        console.log("Service Worker is not supported by browser.");
=======
        navigator.serviceWorker.register('/service-worker.js').then(reg => {
          reg.addEventListener('updatefound', () => {
            // An updated service worker has appeared in reg.installing!
            newWorker = reg.installing;

            newWorker.addEventListener('statechange', () => {

              // Has service worker state changed?
              switch (newWorker.state) {
                case 'installed':

                  // There is a new service worker available, show the notification
                  if (navigator.serviceWorker.controller) {
                    newWorker.postMessage({ action: 'skipWaiting' });
                  }

                  break;
              }
            });
          });
        },(err) => {
            console.log("Worker registration failed", err);
        }).catch((err) => {
          console.log(err);
        });
        let refreshing;
        // The event listener that is fired when the service worker updates
        // Here we reload the page
        navigator.serviceWorker.addEventListener('controllerchange', function () {
          if (refreshing) return;
          window.location.reload();
          refreshing = true;
        });
      }else{
          console.log("Service Worker is not supported by browser.");
>>>>>>> da20863d
      }
    </script>
    <style>
      .scrollable-page {
        position: fixed;
        overflow-y: scroll;
        top: 0;
        right: 0;
        bottom: 0;
        left: 0;
        -ms-overflow-style: none;  /* IE and Edge */
  scrollbar-width: none;  /* Firefox */
      }
      .scrollable-page::-webkit-scrollbar {
    display: none;
}
      .no-scroll{
        overflow: hidden;
      }
    </style>
    <noscript>This website requires JavaScript.</noscript>
  </body>
</html><|MERGE_RESOLUTION|>--- conflicted
+++ resolved
@@ -21,69 +21,11 @@
     <div id="app" class="scrollable-page"></div>
     <script src="%PUBLIC_URL%/config/config.js"></script>
     <script>
-<<<<<<< HEAD
-      let newWorker, refreshing;
-=======
       // Check that service workers are supported
       let newWorker;
->>>>>>> da20863d
 
-      if ("serviceWorker" in navigator) {
+      if ('serviceWorker' in navigator) {
         // Register the service worker
-<<<<<<< HEAD
-        window.addEventListener("load", function () {
-          navigator.serviceWorker
-            .register(`/worker.js`)
-            .then(
-              (reg) => {
-                reg.addEventListener("updatefound", () => {
-                  //console.log("update found");
-                  // An updated service worker has appeared in reg.installing!
-                  newWorker = reg.installing;
-
-                  newWorker.addEventListener("statechange", () => {
-                    /*console.log(
-                      "here",
-                      newWorker.state,
-                      navigator.serviceWorker
-                    );*/
-                    // Has service worker state changed?
-                    switch (newWorker.state) {
-                      case "installed":
-                        // There is a new service worker available, show the notification
-                        if (navigator.serviceWorker.controller) {
-                          self.postMessage({ action: "skipWaiting" });
-                        }
-
-                        break;
-                    }
-                  });
-                });
-
-                // The event listener that is fired when the service worker updates
-                // Here we reload the page
-                navigator.serviceWorker.addEventListener(
-                  "controllerchange",
-                  function () {
-                    //console.log("Worker update successful ", reg.scope);
-                    if (refreshing) return;
-                    window.location.reload();
-                    refreshing = true;
-                  }
-                );
-                //console.log("Worker registration successful", reg.scope);
-              },
-              (err) => {
-                console.log("Worker registration failed", err);
-              }
-            )
-            .catch((err) => {
-              console.log(err);
-            });
-        });
-      } else {
-        console.log("Service Worker is not supported by browser.");
-=======
         navigator.serviceWorker.register('/service-worker.js').then(reg => {
           reg.addEventListener('updatefound', () => {
             // An updated service worker has appeared in reg.installing!
@@ -119,7 +61,6 @@
         });
       }else{
           console.log("Service Worker is not supported by browser.");
->>>>>>> da20863d
       }
     </script>
     <style>
