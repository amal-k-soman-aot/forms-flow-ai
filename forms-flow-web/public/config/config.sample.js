--- conflicted
+++ resolved
@@ -42,13 +42,8 @@
   REACT_APP_CAMUNDA_API_URI:"Camunda base API",
   REACT_APP_WEBSOCKET_ENCRYPT_KEY:"Web Socket encrypt key for Socket IO",
   //application name
-<<<<<<< HEAD
-  REACT_APP_APPLICATION_NAME:"formsflow.ai"
-  
-=======
   REACT_APP_APPLICATION_NAME:"formsflow.ai",
 
   REACT_APP_USER_ACCESS_PERMISSIONS:{accessAllowApplications:false, accessAllowSubmissions:false}
 
->>>>>>> da20863d
 };