--- conflicted
+++ resolved
@@ -1,5 +1,4 @@
 # Form-IO-Roles
-<<<<<<< HEAD
 REACT_APP_CLIENT_NAME = 'rpas-client'
 REACT_APP_STAFF_DESIGNER_NAME = 'rpas-formdesigner'
 REACT_APP_STAFF_REVIEWER_NAME = 'rpas-reviewer'
@@ -13,32 +12,18 @@
 
 # Form-IO-FORM_ID
 REACT_APP_USER_RESOURCE_FORM_ID = 5e943ff0b54a922044bab486
-=======
-NODE_ENV=development                                          #to define project level congirution  possible values development,test,production
-REACT_APP_CLIENT_ID = <Form-IO-SERVERS Client role-Id>                # Form-IO-Client-Id
-REACT_APP_STAFF_REVIEWER_ID = <Form-IO-SERVERS Reviewer role-Id>        # Form-IO-Reviewer-Id
-REACT_APP_STAFF_DESIGNER_ID =  <Form-IO-SERVERS Administrator role-Id>          # Form-IO-Administrator-Id
-
-REACT_APP_USER_RESOURCE_FORM_ID = <Form-IO-SERVERS User forms form-Id>    # Form-IO- USER FORM_ID
->>>>>>> 4d218221
 
 # Form-IO API-URL
 REACT_APP_API_SERVER_URL = http://localhost:3001
 # Form-IO API-URL
 REACT_APP_API_PROJECT_URL = http://localhost:3001
 
-<<<<<<< HEAD
 REACT_APP_KEYCLOAK_JSON=/keycloak.json
 # Keycloak-client-name for web
 REACT_APP_KEYCLOAK_CLIENT=forms-flow-web
-=======
-REACT_APP_KEYCLOAK_JSON=./keycloak.json                        # If need to change Keycloak.json Path
-REACT_APP_KEYCLOAK_CLIENT=forms-flow-web                      # Keycloak-client-name for web
->>>>>>> 4d218221
 
 # BPM
 
-<<<<<<< HEAD
 # BPM-API-URL
 REACT_APP_BPM_API_BASE=https://bpm1.aot-technologies.com
 # BPM TOKEN URL
@@ -46,11 +31,4 @@
 # Secret Key for BPM
 REACT_APP_BPM_CLIENT_ID=3dd8d977-f9e0-43b8-9b56-72ad8349b3ea
 # Keycloak-client-name for BPM
-REACT_APP_KEYCLOAK_BPM_CLIENT=forms-flow-bpm
-=======
-REACT_APP_BPM_API_BASE=http://localhost:8000             # BPM-API-URL
-REACT_APP_BPM_TOKEN_API=http://localhost:8080/auth/realms/forms-flow-ai/protocol/openid-connect/token      # BPM TOKEN URL #IDM TOKEN URL USED NOW
-REACT_APP_BPM_CLIENT_ID=<BPM CLIENT SECRET KEY HERE>  # Secret Key for BPM
-REACT_APP_KEYCLOAK_BPM_CLIENT=forms-flow-bpm                  # Keycloak-client-name for BPM
-REACT_APP_CLIENT_HOSTNAME=http://localhost:8000
->>>>>>> 4d218221
+REACT_APP_KEYCLOAK_BPM_CLIENT=forms-flow-bpm