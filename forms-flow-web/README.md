--- conflicted
+++ resolved
@@ -30,11 +30,7 @@
 
 ### Keycloak Setup
 
-<<<<<<< HEAD
-* **NOTE: Skip this step if you are already having a setup ready.**
-=======
 ***Skip this step if you are already having a setup ready.***
->>>>>>> da20863d
 
 * Detailed instructions on setting up Keycloak for **formsflow.ai web application**
 is mentioned on the [link](../forms-flow-idm/keycloak/README.md#create-forms-flow-web-client).
@@ -53,27 +49,6 @@
  Variable name | Meaning | Possible values | Default value |
  --- | --- | --- | ---
  `NODE_ENV`| Define project level configuration | `development, test, production` | `development`
-<<<<<<< HEAD
- `CLIENT_ROLE`|	The role name used for client users|| formsflow-client
- `CLIENT_ROLE_ID`|form.io client role Id|eg. 10121d8f7fadb18402a4c|must get the value from form.io resource **http://localhost:3001/role**
- `REVIEWER_ROLE`|The role name used for staff/reviewer users||`formsflow-reviewer`
- `REVIEWER_ROLE_ID`|form.io reviewer role Id|eg. 5ee10121d8f7fa03b3402a4d|must get the value from form.io resource **http://localhost:3001/role**
- `DESIGNER_ROLE`|The role name used for designer users||`formsflow-designer`
- `DESIGNER_ROLE_ID`|form.io administrator role Id|eg. 5ee090afee045f1597609cae|must get the value from form.io resource **http://localhost:3001/role**
- `ANONYMOUS_ID`|form.io anonymous role Id|eg. 5ee090b0ee045f28ad609cb0|must get the value from form.io resource **http://localhost:3001/role**
- `USER_RESOURCE_ID`|User forms form-Id|eg. 5ee090b0ee045f51c5609cb1|must get the value from form.io resource **http://localhost:3001/user**
- `FORMIO_DEFAULT_PROJECT_URL`|The URL of the form.io server||`http://localhost:3001`
- `INSIGHT_API_BASE`|Insight Api base end-point||`http://localhost:7000`
- `INSIGHT_API_KEY`|API_KEY from REDASH|eg. G6ozrFn15l5YJkpHcMZaKOlAhYZxFPhJl5Xr7vQw| must be set to your ReDash API key
- `FORMSFLOW_API_URL`|formsflow Rest API URI||`http://localhost:5000/api`
- `CAMUNDA_API_URI`|Camunda Rest API URI||`http://localhost:8000/camunda`
- `APPLICATION_NAME`|Application name is used to provide clients application name|
-
-###Logo change
-   * Default Logo can be changed to the users logo by replacing the logo.svg in public folder of forms-flow-web.
-     The default width and height of the logo is 50 and 55 also the image format is svg
-   * The icon can also be replaced to the users icon by replacing the favicon in the public folder of forms-flow-web
-=======
  `FORMIO_DEFAULT_PROJECT_URL`:triangular_flag_on_post:|The URL of the form.io server||`http://{your-ip-address}:3001`
  `INSIGHT_API_URL`:triangular_flag_on_post:|Insight Api base end-point||`http://{your-ip-address}:7000`
  `INSIGHT_API_KEY`:triangular_flag_on_post:|API_KEY from REDASH|eg. G6ozrFn15l5YJkpHcMZaKOlAhYZxFPhJl5Xr7vQw|`Get the api key from forms-flow-analytics (REDASH) by following the 'Get the Redash API Key' steps from `[here](../forms-flow-analytics/README.md#get-the-redash-api-key)
@@ -101,7 +76,6 @@
 `DESIGNER_ROLE_ID`:triangular_flag_on_post:|forms-flow-forms administrator role Id|eg. 5ee090afee045f1597609cae|`must get the administrator role Id value from Prerequisites step 1 above..`
 `ANONYMOUS_ID`|forms-flow-forms anonymous role Id|eg. 5ee090b0ee045f28ad609cb0|`must get the anonymous role Id value from Prerequisites step 1 above..`
 `USER_RESOURCE_ID`:triangular_flag_on_post:|User forms form-Id|eg. 5ee090b0ee045f51c5609cb1|`must get the value from the step 1 above..`
->>>>>>> da20863d
 
 
 ### Running the application
