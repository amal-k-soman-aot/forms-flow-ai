# **forms-flow-web**

## Table of contents
* [Prerequisites](#prerequisites)
* [Project setup](#project-setup)
    * [Step 1 : Environment Configuration](#environment-configuration)
    * [Step 2 : Keycloak Configuration](#keycloak-configuration)
<<<<<<< HEAD
    * [Step 3 : Buid and Deploy](#Buid-and-Deploy)
=======
    * [Step 3 : Build and Deploy](#build-and-deploy)
>>>>>>> fe13b228
    

## Prerequisites

- based on React version >= 16.3 and `create-react-app`
## Project setup

### Environment Configuration

<<<<<<< HEAD

NOTE: There are two methods for running this application. Using docker container or run locally using npm 

    Using docker
-   Modify docker-compose.yml in the root folder with relevant data

    Using npm
-   Create a .env file in root folder with sample.env data
-   Change .env data with relevant data

- To get Form-IO authorization IDs use the follwing steps 

1. Get token
- request POST http://localhost:3001/user/login
{
"data": {
"email": {{email}},
"password": {{password}}
}
}

--Use the token from x-jwt-token header in the result header for the following steps

2. Get authorization role IDS
- request GET Form-IO-API-URL/role
    x-jwt-token:{{token}}
  
   Update appropriate role env values: REACT_APP_CLIENT_ID(client role _id),REACT_APP_STAFF_REVIEWER_ID(reviewer role    _id),REACT_APP_STAFF_DESIGNER_ID(Administrator role _id)


- To get Form-IO User Form_ID for env variable REACT_APP_USER_RESOURCE_FORM_ID

1. Get User Form_ID
- request GET Form-IO-API-URL/user
   use Form_ID = "_id" from the result


### Keycloak Configuration


- Update KeyCloak Info (public/keycloak.json)

1. Login to keycloak
2. Select your realm -->Go to clients tab --> Click on your client Id --> Go to Installation tab --> Select Format option as Keycloak OIDC JSON
3. Copy the JSON data and update  public/keycloak.json


## Buid and Deploy

=======

NOTE: There are two methods for running this application. Using docker container or run locally using npm 

    Using docker
-   Modify docker-compose.yml in the root folder with relevant data

    Using npm
-   Create a .env file in root folder with sample.env data
-   Change .env data with relevant data

- To get Form-IO authorization IDs use the follwing steps 
  - Get token
    - request POST http://localhost:3001/user/login
    {
    "data": {
    "email": {{email}},
    "password": {{password}}
    }
    }
    - Use the token from x-jwt-token header in the result header for the following steps

  - Get authorization role IDS
    - request GET Form-IO-API-URL/role
        x-jwt-token:{{token}}
    - Update appropriate role env values: REACT_APP_CLIENT_ID(client role _id),REACT_APP_STAFF_REVIEWER_ID(reviewer role    _id),REACT_APP_STAFF_DESIGNER_ID(Administrator role _id)

- To get Form-IO User Form_ID for env variable REACT_APP_USER_RESOURCE_FORM_ID
  - Get User Form_ID
    - request GET Form-IO-API-URL/user
      use Form_ID = "_id" from the result


### Keycloak Configuration

- Update KeyCloak Info (public/keycloak.json)

  - Login to keycloak
  - Select your realm -->Go to clients tab --> Click on your client Id --> Go to Installation tab --> Select Format option as Keycloak OIDC JSON
  - Copy the JSON data and update  public/keycloak.json


## Build and Deploy
>>>>>>> fe13b228

For docker
- docker-compose build
- docker-compose up

For direct 
- npm install
- npm start 




<|MERGE_RESOLUTION|>--- conflicted
+++ resolved
@@ -5,11 +5,7 @@
 * [Project setup](#project-setup)
     * [Step 1 : Environment Configuration](#environment-configuration)
     * [Step 2 : Keycloak Configuration](#keycloak-configuration)
-<<<<<<< HEAD
-    * [Step 3 : Buid and Deploy](#Buid-and-Deploy)
-=======
     * [Step 3 : Build and Deploy](#build-and-deploy)
->>>>>>> fe13b228
     
 
 ## Prerequisites
@@ -19,57 +15,6 @@
 
 ### Environment Configuration
 
-<<<<<<< HEAD
-
-NOTE: There are two methods for running this application. Using docker container or run locally using npm 
-
-    Using docker
--   Modify docker-compose.yml in the root folder with relevant data
-
-    Using npm
--   Create a .env file in root folder with sample.env data
--   Change .env data with relevant data
-
-- To get Form-IO authorization IDs use the follwing steps 
-
-1. Get token
-- request POST http://localhost:3001/user/login
-{
-"data": {
-"email": {{email}},
-"password": {{password}}
-}
-}
-
---Use the token from x-jwt-token header in the result header for the following steps
-
-2. Get authorization role IDS
-- request GET Form-IO-API-URL/role
-    x-jwt-token:{{token}}
-  
-   Update appropriate role env values: REACT_APP_CLIENT_ID(client role _id),REACT_APP_STAFF_REVIEWER_ID(reviewer role    _id),REACT_APP_STAFF_DESIGNER_ID(Administrator role _id)
-
-
-- To get Form-IO User Form_ID for env variable REACT_APP_USER_RESOURCE_FORM_ID
-
-1. Get User Form_ID
-- request GET Form-IO-API-URL/user
-   use Form_ID = "_id" from the result
-
-
-### Keycloak Configuration
-
-
-- Update KeyCloak Info (public/keycloak.json)
-
-1. Login to keycloak
-2. Select your realm -->Go to clients tab --> Click on your client Id --> Go to Installation tab --> Select Format option as Keycloak OIDC JSON
-3. Copy the JSON data and update  public/keycloak.json
-
-
-## Buid and Deploy
-
-=======
 
 NOTE: There are two methods for running this application. Using docker container or run locally using npm 
 
@@ -112,7 +57,6 @@
 
 
 ## Build and Deploy
->>>>>>> fe13b228
 
 For docker
 - docker-compose build
