--- conflicted
+++ resolved
@@ -22,20 +22,12 @@
         - REACT_APP_KEYCLOAK_CLIENT=${KEYCLOAK_WEB_CLIENTID:-forms-flow-web}
         - REACT_APP_INSIGHT_API_BASE=${INSIGHT_API_BASE:-http://host.docker.internal:7000}
         - REACT_APP_INSIGHTS_API_KEY=${INSIGHT_API_KEY}
-<<<<<<< HEAD
         - REACT_APP_WEB_BASE_URL=${WEB_API_BASE_URL:-http://host.docker.internal:5000/api}
         - REACT_APP_CAMUNDA_API_URI=${CAMUNDA_API_URI:-http://host.docker.internal:8000/camunda}
         - REACT_APP_WEBSOCKET_ENCRYPT_KEY=${WEBSOCKET_ENCRYPT_KEY}
         - REACT_APP_KEYCLOAK_URL_REALM={KEYCLOAK_URL_REALM:-forms-flow-ai}
         - REACT_APP_KEYCLOAK_URL={KEYCLOAK_URL:-http://host.docker.internal:8080}
-=======
-        - REACT_APP_WEB_BASE_URL=${FORMSFLOW_API_URL}
-        - REACT_APP_CAMUNDA_API_URI=${CAMUNDA_API_URI}
-        - REACT_APP_WEBSOCKET_ENCRYPT_KEY=${WEBSOCKET_ENCRYPT_KEY}
-        - REACT_APP_KEYCLOAK_URL_REALM=${KEYCLOAK_URL_REALM}
-        - REACT_APP_KEYCLOAK_URL=${KEYCLOAK_URL}
         - REACT_APP_APPLICATION_NAME=${APPLICATION_NAME}
->>>>>>> fa2f33a0
     volumes:
       - ".:/app"
       - "/app/node_modules"
