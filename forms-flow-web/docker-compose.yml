version: "3.7"

services:
  forms-flow-web:
    container_name: forms-flow-web
    build:
      context: .
      dockerfile: Dockerfile
      args:
<<<<<<< HEAD
        - NODE_ENV=${NODE_ENV}
        - GENERATE_SOURCEMAP=false
        - REACT_APP_CLIENT_ROLE=${CLIENT_ROLE}
        - REACT_APP_STAFF_REVIEWER_ROLE=${REVIEWER_ROLE}
        - REACT_APP_STAFF_DESIGNER_ROLE=${DESIGNER_ROLE}
=======
        - NODE_ENV=${NODE_ENV:-development}
        - GENERATE_SOURCEMAP=false
        - REACT_APP_CLIENT_ROLE=${CLIENT_ROLE:-formsflow-client}
        - REACT_APP_STAFF_REVIEWER_ROLE=${REVIEWER_ROLE:-formsflow-reviewer}
        - REACT_APP_STAFF_DESIGNER_ROLE=${DESIGNER_ROLE:-formsflow-designer}
>>>>>>> da20863d
        - REACT_APP_CLIENT_ID=${CLIENT_ROLE_ID}
        - REACT_APP_STAFF_REVIEWER_ID=${REVIEWER_ROLE_ID}
        - REACT_APP_STAFF_DESIGNER_ID=${DESIGNER_ROLE_ID}
        - REACT_APP_USER_RESOURCE_FORM_ID=${USER_RESOURCE_ID}
<<<<<<< HEAD
        - REACT_APP_API_SERVER_URL=${FORMIO_DEFAULT_PROJECT_URL}
        - REACT_APP_API_PROJECT_URL=${FORMIO_DEFAULT_PROJECT_URL}
        - REACT_APP_KEYCLOAK_CLIENT=${KEYCLOAK_WEB_CLIENTID}
        - REACT_APP_ANONYMOUS_ID=${ANONYMOUS_ID}
        - REACT_APP_INSIGHT_API_BASE=${INSIGHT_API_BASE}
        - REACT_APP_INSIGHTS_API_KEY=${INSIGHT_API_KEY}
        - REACT_APP_WEB_BASE_URL=${FORMSFLOW_API_URL}
        - REACT_APP_CAMUNDA_API_URI=${CAMUNDA_API_URI}
        - REACT_APP_WEBSOCKET_ENCRYPT_KEY=${WEBSOCKET_ENCRYPT_KEY}
        - REACT_APP_KEYCLOAK_URL_REALM=${KEYCLOAK_URL_REALM}
        - REACT_APP_KEYCLOAK_URL=${KEYCLOAK_URL}
        - REACT_APP_APPLICATION_NAME=${APPLICATION_NAME}
=======
        - REACT_APP_ANONYMOUS_ID=${ANONYMOUS_ID}
        - REACT_APP_API_SERVER_URL=${FORMIO_DEFAULT_PROJECT_URL}
        - REACT_APP_API_PROJECT_URL=${FORMIO_DEFAULT_PROJECT_URL}
        - REACT_APP_KEYCLOAK_CLIENT=${KEYCLOAK_WEB_CLIENTID:-forms-flow-web}
        - REACT_APP_INSIGHT_API_BASE=${INSIGHT_API_URL}
        - REACT_APP_INSIGHTS_API_KEY=${INSIGHT_API_KEY}
        - REACT_APP_WEB_BASE_URL=${FORMSFLOW_API_URL}
        - REACT_APP_CAMUNDA_API_URI=${CAMUNDA_API_URL}
        - REACT_APP_WEBSOCKET_ENCRYPT_KEY=${WEBSOCKET_ENCRYPT_KEY}
        - REACT_APP_KEYCLOAK_URL_REALM=${KEYCLOAK_URL_REALM:-forms-flow-ai}
        - REACT_APP_KEYCLOAK_URL=${KEYCLOAK_URL}
        - REACT_APP_APPLICATION_NAME=${APPLICATION_NAME:-formsflow.ai}
        - REACT_APP_USER_ACCESS_PERMISSIONS=${USER_ACCESS_PERMISSIONS}
>>>>>>> da20863d
    volumes:
      - ".:/app"
      - "/app/node_modules"
    ports:
      - "3000:8080"
    tty: true<|MERGE_RESOLUTION|>--- conflicted
+++ resolved
@@ -7,37 +7,15 @@
       context: .
       dockerfile: Dockerfile
       args:
-<<<<<<< HEAD
-        - NODE_ENV=${NODE_ENV}
-        - GENERATE_SOURCEMAP=false
-        - REACT_APP_CLIENT_ROLE=${CLIENT_ROLE}
-        - REACT_APP_STAFF_REVIEWER_ROLE=${REVIEWER_ROLE}
-        - REACT_APP_STAFF_DESIGNER_ROLE=${DESIGNER_ROLE}
-=======
         - NODE_ENV=${NODE_ENV:-development}
         - GENERATE_SOURCEMAP=false
         - REACT_APP_CLIENT_ROLE=${CLIENT_ROLE:-formsflow-client}
         - REACT_APP_STAFF_REVIEWER_ROLE=${REVIEWER_ROLE:-formsflow-reviewer}
         - REACT_APP_STAFF_DESIGNER_ROLE=${DESIGNER_ROLE:-formsflow-designer}
->>>>>>> da20863d
         - REACT_APP_CLIENT_ID=${CLIENT_ROLE_ID}
         - REACT_APP_STAFF_REVIEWER_ID=${REVIEWER_ROLE_ID}
         - REACT_APP_STAFF_DESIGNER_ID=${DESIGNER_ROLE_ID}
         - REACT_APP_USER_RESOURCE_FORM_ID=${USER_RESOURCE_ID}
-<<<<<<< HEAD
-        - REACT_APP_API_SERVER_URL=${FORMIO_DEFAULT_PROJECT_URL}
-        - REACT_APP_API_PROJECT_URL=${FORMIO_DEFAULT_PROJECT_URL}
-        - REACT_APP_KEYCLOAK_CLIENT=${KEYCLOAK_WEB_CLIENTID}
-        - REACT_APP_ANONYMOUS_ID=${ANONYMOUS_ID}
-        - REACT_APP_INSIGHT_API_BASE=${INSIGHT_API_BASE}
-        - REACT_APP_INSIGHTS_API_KEY=${INSIGHT_API_KEY}
-        - REACT_APP_WEB_BASE_URL=${FORMSFLOW_API_URL}
-        - REACT_APP_CAMUNDA_API_URI=${CAMUNDA_API_URI}
-        - REACT_APP_WEBSOCKET_ENCRYPT_KEY=${WEBSOCKET_ENCRYPT_KEY}
-        - REACT_APP_KEYCLOAK_URL_REALM=${KEYCLOAK_URL_REALM}
-        - REACT_APP_KEYCLOAK_URL=${KEYCLOAK_URL}
-        - REACT_APP_APPLICATION_NAME=${APPLICATION_NAME}
-=======
         - REACT_APP_ANONYMOUS_ID=${ANONYMOUS_ID}
         - REACT_APP_API_SERVER_URL=${FORMIO_DEFAULT_PROJECT_URL}
         - REACT_APP_API_PROJECT_URL=${FORMIO_DEFAULT_PROJECT_URL}
@@ -51,7 +29,6 @@
         - REACT_APP_KEYCLOAK_URL=${KEYCLOAK_URL}
         - REACT_APP_APPLICATION_NAME=${APPLICATION_NAME:-formsflow.ai}
         - REACT_APP_USER_ACCESS_PERMISSIONS=${USER_ACCESS_PERMISSIONS}
->>>>>>> da20863d
     volumes:
       - ".:/app"
       - "/app/node_modules"
