# Allows us to start the stack without touching too much of our local system
#
# note: the application initialization will download/unpack/configure files
#       in the local directory...
#
# ##### Usage:
# *0. Create a broken symlink: `ln -sf "/.npm-packages/node_modules/" node_modules`
# 1. Start the database: `docker-compose up -d mongo`
# 2. Start the application:  `docker-compose run formio`
# [3]. Stop the database: `docker-compose down` (add --volumes to clear data)
# [4]. Remove lingering docker images: `docker-compose down -v --rmi all`
#
# *TODO: Step 0 is for the bcrypt binary compiled on alpine, which is required...
#        but this step feels like an anti-pattern and a better approach should be found

version: '3.7'
services:
  forms-flow-forms-db:
    container_name: forms-flow-forms-db
    image: mongo:5.0
    restart: always
    hostname: forms-flow-forms-db
    ports:
      - '27018:27017'
    environment:
      MONGO_INITDB_ROOT_USERNAME: ${FORMIO_DB_USERNAME:-admin}
      MONGO_INITDB_ROOT_PASSWORD: ${FORMIO_DB_PASSWORD:-changeme}
      MONGO_INITDB_DATABASE: ${FORMIO_DB_NAME:-formio}
    volumes:
      - ./mongo_entrypoint/001_user.js:/docker-entrypoint-initdb.d/001_user.js:ro
      - ./mongodb/data/db/:/data/db/
      - ./mongodb/data/log/:/var/log/mongodb/
      - ./mongodb/mongod.conf:/etc/mongod.conf
    networks:
      - forms-flow-forms-network

  forms-flow-forms:
    container_name: forms-flow-forms
<<<<<<< HEAD
    image: formsflow/forms-flow-forms:v7.0.0-alpha
=======
    image: formsflow/forms-flow-forms:v7.0.0
>>>>>>> dfffb5e5
    # The app will restart until Mongo is listening
    restart: always
    links:
      - forms-flow-forms-db
    ports:
      - '3001:3001'
    # The application wants to download things to the local directory
    environment:
      DEBUG: formio:*
      NODE_CONFIG: "{\"mongo\":\"mongodb://${FORMIO_DB_USERNAME:-admin}:${FORMIO_DB_PASSWORD:-changeme}@forms-flow-forms-db:27017/${FORMIO_DB_NAME:-formio}?authSource=admin\"}"
      ROOT_EMAIL: ${FORMIO_ROOT_EMAIL:-admin@example.com}
      ROOT_PASSWORD: ${FORMIO_ROOT_PASSWORD:-changeme}
      FORMIO_DOMAIN: ${FORMIO_DEFAULT_PROJECT_URL}
      FORMIO_JWT_SECRET: ${FORMIO_JWT_SECRET:---- change me now ---}
      FORMIO_JWT_EXPIRE: ${FORMIO_JWT_EXPIRE:-240}
      NO_INSTALL: ${NO_INSTALL:-1}
      MULTI_TENANCY_ENABLED: ${MULTI_TENANCY_ENABLED:-false}
    stdin_open: true # -i
    tty: true # -t
    networks:
      - forms-flow-forms-network

networks:
  forms-flow-forms-network:
    driver: 'bridge'

volumes:
  mdb-data:<|MERGE_RESOLUTION|>--- conflicted
+++ resolved
@@ -36,11 +36,7 @@
 
   forms-flow-forms:
     container_name: forms-flow-forms
-<<<<<<< HEAD
-    image: formsflow/forms-flow-forms:v7.0.0-alpha
-=======
     image: formsflow/forms-flow-forms:v7.0.0
->>>>>>> dfffb5e5
     # The app will restart until Mongo is listening
     restart: always
     links:
