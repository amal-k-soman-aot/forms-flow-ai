--- conflicted
+++ resolved
@@ -32,11 +32,8 @@
 @Named("ExternalSubmissionListener")
 public class ExternalSubmissionListener extends BaseListener implements ExecutionListener {
 
-<<<<<<< HEAD
-=======
     private static final Logger LOGGER = LoggerFactory.getLogger(ExternalSubmissionListener.class);
 
->>>>>>> 5555c1b2
     @Autowired
     private FormSubmissionService formSubmissionService;
 
