package org.camunda.bpm.extension.hooks.delegates;

import com.fasterxml.jackson.databind.JsonNode;
import com.nimbusds.oauth2.sdk.util.CollectionUtils;
import org.camunda.bpm.engine.delegate.DelegateExecution;
import org.camunda.bpm.engine.delegate.JavaDelegate;
import org.camunda.bpm.extension.commons.connector.HTTPServiceInvoker;
import org.camunda.bpm.extension.hooks.delegates.data.TextSentimentData;
import org.camunda.bpm.extension.hooks.delegates.data.TextSentimentRequest;
import org.camunda.bpm.extension.hooks.exceptions.AnalysisServiceException;
import org.camunda.bpm.extension.hooks.exceptions.FormioServiceException;
import org.camunda.bpm.extension.hooks.listeners.data.FormElement;
import org.camunda.bpm.extension.hooks.services.FormSubmissionService;
import org.slf4j.Logger;
import org.slf4j.LoggerFactory;
import org.springframework.beans.factory.annotation.Autowired;
import org.springframework.http.HttpMethod;
import org.springframework.http.HttpStatus;
import org.springframework.http.ResponseEntity;
import org.springframework.stereotype.Component;
import com.fasterxml.jackson.databind.ObjectMapper;
import  com.fasterxml.jackson.core.JsonProcessingException;


<<<<<<< HEAD
import javax.annotation.Resource;
=======
import java.io.IOException;
>>>>>>> fe286b2a
import java.util.ArrayList;
import java.util.Iterator;
import java.util.List;
import java.util.Map;

@Component
public class FormTextAnalysisDelegate implements JavaDelegate {

    private final Logger LOGGER = LoggerFactory.getLogger(FormTextAnalysisDelegate.class.getName());

    @Autowired
    private FormSubmissionService formSubmissionService;
    @Resource(name = "bpmObjectMapper")
    private ObjectMapper bpmObjectMapper;
    @Autowired
    private HTTPServiceInvoker httpServiceInvoker;

    @Override
    public void execute(DelegateExecution execution) throws Exception {
        TextSentimentRequest textSentimentRequest = prepareAnalysisRequest(execution);
        if(textSentimentRequest != null) {
            ResponseEntity<String> response =  httpServiceInvoker.execute(getAnalysisUrl(), HttpMethod.POST,textSentimentRequest);
            if(response.getStatusCode().value() == HttpStatus.OK.value()) {
                prepareAndPatchFormData(execution, response.getBody());
            } else {
                throw new AnalysisServiceException("Unable to read submission for: "+ getAnalysisUrl()+ ". Message Body: " +
                        response.getBody());
            }
        }
    }

    private TextSentimentRequest prepareAnalysisRequest(DelegateExecution execution) throws JsonProcessingException {
        List<TextSentimentData> txtRecords = new ArrayList<>();
        String submission = formSubmissionService.readSubmission(String.valueOf(execution.getVariables().get("formUrl")));
        if(submission.isEmpty()) {
            throw new RuntimeException("Unable to retrieve submission");
        }
        JsonNode dataNode = bpmObjectMapper.readTree(submission);
        Iterator<Map.Entry<String, JsonNode>> dataElements = dataNode.findPath("data").fields();
        while (dataElements.hasNext()) {
            Map.Entry<String, JsonNode> entry = dataElements.next();
            if(entry.getValue().has("type") && getSentimentCategory().equals(entry.getValue().get("type").asText())) {
<<<<<<< HEAD
                txtRecords.add(CreateTextSentimentData(entry.getKey(),
                        bpmObjectMapper.readValue(entry.getValue().get("topics").toString(), List.class), entry.getValue().get("text").asText()));
=======
                txtRecords.add(new TextSentimentData(entry.getKey(),
                        getObjectMapper().readValue(entry.getValue().get("topics").toString(), List.class), entry.getValue().get("text").asText()));
>>>>>>> fe286b2a
            }
        }
        if(CollectionUtils.isNotEmpty(txtRecords)) {
            return new TextSentimentRequest((Integer) execution.getVariable("applicationId"),
                    String.valueOf(execution.getVariable("formUrl")),txtRecords);
        }
        return null;
    }

<<<<<<< HEAD
    public TextSentimentRequest CreateTextSentimentRequest(Integer applicationId, String formUrl, List<TextSentimentData> data) {
        return new TextSentimentRequest(applicationId, formUrl, data);
=======

    public void prepareAndPatchFormData(DelegateExecution execution, String data) throws IOException {
        TextSentimentRequest textSentimentRequest = getObjectMapper().readValue(data, TextSentimentRequest.class);
        List<FormElement> elements = new ArrayList<>();
        if(textSentimentRequest.getData() != null) {
            for (TextSentimentData textSentimentData : textSentimentRequest.getData()) {
                elements.add(new FormElement(textSentimentData.getElementId(), "overallSentiment",
                        textSentimentData.getOverallSentiment()));
            }
        }
        ResponseEntity<String> response = httpServiceInvoker.execute(getFormUrl(execution), HttpMethod.PATCH, elements);
        if(response.getStatusCodeValue() != HttpStatus.OK.value()) {
            throw new FormioServiceException("Unable to get patch values for: "+ getFormUrl(execution)+ ". Message Body: " +
                    response.getBody());
        }
    }

    private ObjectMapper getObjectMapper(){
        return new ObjectMapper();
    }

    private String getAnalysisUrl(){
        return httpServiceInvoker.getProperties().getProperty("analysis.url")+"/sentiment";
>>>>>>> fe286b2a
    }

    private String getFormUrl(DelegateExecution execution){
        return String.valueOf(execution.getVariables().get("formUrl"));
    }

    private String getSentimentCategory() {
        return "textAreaWithAnalytics";
    }

}<|MERGE_RESOLUTION|>--- conflicted
+++ resolved
@@ -5,6 +5,7 @@
 import org.camunda.bpm.engine.delegate.DelegateExecution;
 import org.camunda.bpm.engine.delegate.JavaDelegate;
 import org.camunda.bpm.extension.commons.connector.HTTPServiceInvoker;
+import org.camunda.bpm.extension.commons.ro.res.IResponse;
 import org.camunda.bpm.extension.hooks.delegates.data.TextSentimentData;
 import org.camunda.bpm.extension.hooks.delegates.data.TextSentimentRequest;
 import org.camunda.bpm.extension.hooks.exceptions.AnalysisServiceException;
@@ -22,11 +23,8 @@
 import  com.fasterxml.jackson.core.JsonProcessingException;
 
 
-<<<<<<< HEAD
 import javax.annotation.Resource;
-=======
 import java.io.IOException;
->>>>>>> fe286b2a
 import java.util.ArrayList;
 import java.util.Iterator;
 import java.util.List;
@@ -48,9 +46,9 @@
     public void execute(DelegateExecution execution) throws Exception {
         TextSentimentRequest textSentimentRequest = prepareAnalysisRequest(execution);
         if(textSentimentRequest != null) {
-            ResponseEntity<String> response =  httpServiceInvoker.execute(getAnalysisUrl(), HttpMethod.POST,textSentimentRequest);
-            if(response.getStatusCode().value() == HttpStatus.OK.value()) {
-                prepareAndPatchFormData(execution, response.getBody());
+            ResponseEntity<IResponse> response =  httpServiceInvoker.execute(getAnalysisUrl(), HttpMethod.POST,textSentimentRequest, TextSentimentRequest.class);
+            if(response.getStatusCode().value() == HttpStatus.OK.value() && response.getBody() != null) {
+                prepareAndPatchFormData(execution, (TextSentimentRequest) response.getBody());
             } else {
                 throw new AnalysisServiceException("Unable to read submission for: "+ getAnalysisUrl()+ ". Message Body: " +
                         response.getBody());
@@ -69,13 +67,8 @@
         while (dataElements.hasNext()) {
             Map.Entry<String, JsonNode> entry = dataElements.next();
             if(entry.getValue().has("type") && getSentimentCategory().equals(entry.getValue().get("type").asText())) {
-<<<<<<< HEAD
-                txtRecords.add(CreateTextSentimentData(entry.getKey(),
+                txtRecords.add(new TextSentimentData(entry.getKey(),
                         bpmObjectMapper.readValue(entry.getValue().get("topics").toString(), List.class), entry.getValue().get("text").asText()));
-=======
-                txtRecords.add(new TextSentimentData(entry.getKey(),
-                        getObjectMapper().readValue(entry.getValue().get("topics").toString(), List.class), entry.getValue().get("text").asText()));
->>>>>>> fe286b2a
             }
         }
         if(CollectionUtils.isNotEmpty(txtRecords)) {
@@ -85,13 +78,8 @@
         return null;
     }
 
-<<<<<<< HEAD
-    public TextSentimentRequest CreateTextSentimentRequest(Integer applicationId, String formUrl, List<TextSentimentData> data) {
-        return new TextSentimentRequest(applicationId, formUrl, data);
-=======
 
-    public void prepareAndPatchFormData(DelegateExecution execution, String data) throws IOException {
-        TextSentimentRequest textSentimentRequest = getObjectMapper().readValue(data, TextSentimentRequest.class);
+    public void prepareAndPatchFormData(DelegateExecution execution, TextSentimentRequest textSentimentRequest) throws IOException {
         List<FormElement> elements = new ArrayList<>();
         if(textSentimentRequest.getData() != null) {
             for (TextSentimentData textSentimentData : textSentimentRequest.getData()) {
@@ -106,13 +94,8 @@
         }
     }
 
-    private ObjectMapper getObjectMapper(){
-        return new ObjectMapper();
-    }
-
     private String getAnalysisUrl(){
         return httpServiceInvoker.getProperties().getProperty("analysis.url")+"/sentiment";
->>>>>>> fe286b2a
     }
 
     private String getFormUrl(DelegateExecution execution){
