###############################################################################
#  This file is a sample file, for Docker compose to work with the settings   #
#  rename this file to .env                                                   #
#  Uncomment the variables if any changes from the default values             #
###############################################################################
# ===== formsflow.ai Python Exportapi ENV Variables - START  =====================



##Environment variables for WEB_API/FORMSFLOW_EXPORT_API in the adaptive tier.
##DB Connection URL for formsflow.ai
#FORMSFLOW_API_DB_URL=postgresql://postgres:changeme@forms-flow-webapi-db:5432/webapi
##formsflow.ai database postgres user
#FORMSFLOW_API_DB_USER=postgres
##formsflow.ai database postgres password
#FORMSFLOW_API_DB_PASSWORD=changeme
##formsflow.ai database name
#FORMSFLOW_API_DB_NAME=webapi

##URL to your Keycloak server
KEYCLOAK_URL=http://{your-ip-address}:8080
##The Keycloak realm to use
#KEYCLOAK_URL_REALM=forms-flow-ai
#KEYCLOAK_BPM_CLIENT_ID=forms-flow-bpm
#KEYCLOAK_WEB_CLIENT_ID=forms-flow-web
#KEYCLOAK_BPM_CLIENT_SECRET=e4bdbd25-1467-4f7f-b993-bc4b1944c943

##web Api End point
FORMSFLOW_API_URL=http://{your-ip-address}:5000
## Port should whether Docker starts internally
FORMSFLOW_DOC_API_URL=http://{your-ip-address}:5006
CHROME_DRIVER_PATH=/usr/local/bin/chromedriver
##web API CORS origins
FORMSFLOW_API_CORS_ORIGINS=*

##Env For Unit Testing
# TEST_REVIEWER_USERID=
# TEST_REVIEWER_PASSWORD=
# DATABASE_URL_TEST=

#FORMIO configuration
FORMIO_DEFAULT_PROJECT_URL=http://{your-ip-address}:3001
FORMIO_ROOT_EMAIL=admin@example.com
FORMIO_ROOT_PASSWORD=changeme

#custom submission
CUSTOM_SUBMISSION_ENABLED=false
CUSTOM_SUBMISSION_URL=http://{your-ip-address}:6212
<<<<<<< HEAD
#Set to true to reduce extra space between form components and display more components in the viewport.
#ENABLE_COMPACT_FORM_VIEW=true
=======
#Enable compact form view, used for reducing the viewing area of the form.
#ENABLE_COMPACT_FORM_VIEW=false
>>>>>>> 72ab1e49

#Redis configuration
REDIS_URL=redis://{your-ip-address}:6379/0
REDIS_CLUSTER=false

##Log File Rotation Configuration for API Logs
##CONFIGURE_LOGS: Set to 'false' to disable log file rotation. Default value is true
##API_LOG_ROTATION_WHEN: Specifies the frequency of log file rotation - 'd' for days, 'h' for hours, 'm' for minutes.
##API_LOG_ROTATION_INTERVAL: Sets the time interval for log file rotation - '1' for every day.
##API_LOG_BACKUP_COUNT: Determines the number of backup log files to keep - '7' for logs from the past 7 day.

#API_LOG_ROTATION_WHEN=d
#API_LOG_ROTATION_INTERVAL=1
#API_LOG_BACKUP_COUNT=7
#CONFIGURE_LOGS=true<|MERGE_RESOLUTION|>--- conflicted
+++ resolved
@@ -46,13 +46,9 @@
 #custom submission
 CUSTOM_SUBMISSION_ENABLED=false
 CUSTOM_SUBMISSION_URL=http://{your-ip-address}:6212
-<<<<<<< HEAD
+
 #Set to true to reduce extra space between form components and display more components in the viewport.
-#ENABLE_COMPACT_FORM_VIEW=true
-=======
-#Enable compact form view, used for reducing the viewing area of the form.
 #ENABLE_COMPACT_FORM_VIEW=false
->>>>>>> 72ab1e49
 
 #Redis configuration
 REDIS_URL=redis://{your-ip-address}:6379/0
