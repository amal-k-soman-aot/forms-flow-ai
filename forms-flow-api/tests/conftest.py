"""Common setup and fixtures for the pytest suite used by this service."""

import pytest
from flask_migrate import Migrate, upgrade
from sqlalchemy import event, text
from sqlalchemy.schema import DropConstraint, MetaData

from api import create_app
from api import jwt as _jwt
from api.models import db as _db
<<<<<<< HEAD


# @contextmanager
# def not_raises(exception):
#     """Corallary to the pytest raises builtin.

#     Assures that an exception is NOT thrown.
#     """
#     try:
#         yield
#     except exception:
#         raise pytest.fail(f'DID RAISE {exception}')
=======

>>>>>>> 4e39decc


@pytest.fixture(scope='session')
def app():
    """Return a session-wide application configured in TEST mode."""
    _app = create_app('testing')

    return _app


@pytest.fixture(scope='function')
def app_ctx(event_loop):  # pylint: disable=unused-argument
    # def app_ctx():
    """Return a session-wide application configured in TEST mode."""
    _app = create_app('testing')
    with _app.app_context():
        yield _app


@pytest.fixture
def config(app):  # pylint: disable=redefined-outer-name
    """Return the application config."""
    return app.config


@pytest.fixture(scope='function')
def app_request():
    """Return a session-wide application configured in TEST mode."""
    _app = create_app('testing')

    return _app


@pytest.fixture(scope='session')
def client(app):  # pylint: disable=redefined-outer-name
    """Return a session-wide Flask test client."""
    return app.test_client()


@pytest.fixture(scope='session')
def jwt():
    """Return a session-wide jwt manager."""
    return _jwt


@pytest.fixture(scope='session')
def client_ctx(app):  # pylint: disable=redefined-outer-name
    """Return session-wide Flask test client."""
    with app.test_client() as _client:
        yield _client


@pytest.fixture(scope='session')
def db(app):  # pylint: disable=redefined-outer-name, invalid-name
    """Return a session-wide initialised database.

    Drops all existing tables - Meta follows Postgres FKs
    """
    with app.app_context():
        # Clear out any existing tables
        metadata = MetaData(_db.engine)
        metadata.reflect()
        for table in metadata.tables.values():
            for fk in table.foreign_keys:  # pylint: disable=invalid-name
                _db.engine.execute(DropConstraint(fk.constraint))
        metadata.drop_all()
        _db.drop_all()

        sequence_sql = """SELECT sequence_name FROM information_schema.sequences
                          WHERE sequence_schema='public'
                       """

        sess = _db.session()
        for seq in [name for (name,) in sess.execute(text(sequence_sql))]:
            try:
                sess.execute(text('DROP SEQUENCE public.%s ;' % seq))
                print('DROP SEQUENCE public.%s ' % seq)
            except Exception as err:  # pylint: disable=broad-except
                print(f'Error: {err}')
        sess.commit()

        # ############################################
        # There are 2 approaches, an empty database, or the same one that the app will use
        #     create the tables
        #     _db.create_all()
        # or
        # Use Alembic to load all of the DB revisions including supporting lookup data
        # This is the path we'll use in selfservice_api!!

        # even though this isn't referenced directly,
        # it sets up the internal configs that upgrade needs
        Migrate(app, _db)
        upgrade()

        return _db


@pytest.fixture(scope='function')
def session(app, db):  # pylint: disable=redefined-outer-name, invalid-name
    """Return a function-scoped session."""
    with app.app_context():
        conn = db.engine.connect()
        txn = conn.begin()

        options = dict(bind=conn, binds={})
        sess = db.create_scoped_session(options=options)

        # establish  a SAVEPOINT just before beginning the test
        # (http://docs.sqlalchemy.org/en/latest/orm/session_transaction.html#using-savepoint)
        sess.begin_nested()

        @event.listens_for(sess(), 'after_transaction_end')
        def restart_savepoint(sess2, trans):  # pylint: disable=unused-variable
            # Detecting whether this is indeed the nested transaction of the test
            if trans.nested and not trans._parent.nested:  # pylint: disable=protected-access
                # Handle where test DOESN'T session.commit(),
                sess2.expire_all()
                sess.begin_nested()

        db.session = sess

        sql = text('select 1')
        sess.execute(sql)

        yield sess

        # Cleanup
        sess.remove()
        # This instruction rollsback any commit that were executed in the tests.
        txn.rollback()
        conn.close()<|MERGE_RESOLUTION|>--- conflicted
+++ resolved
@@ -8,22 +8,6 @@
 from api import create_app
 from api import jwt as _jwt
 from api.models import db as _db
-<<<<<<< HEAD
-
-
-# @contextmanager
-# def not_raises(exception):
-#     """Corallary to the pytest raises builtin.
-
-#     Assures that an exception is NOT thrown.
-#     """
-#     try:
-#         yield
-#     except exception:
-#         raise pytest.fail(f'DID RAISE {exception}')
-=======
-
->>>>>>> 4e39decc
 
 
 @pytest.fixture(scope='session')
