"""Test suite for FormProcessMapper API endpoint."""

import json
from unittest.mock import MagicMock, patch

import pytest
<<<<<<< HEAD
=======
from formsflow_api.models import FormProcessMapper
from formsflow_api.services import FormHistoryService
>>>>>>> cb02acaf
from formsflow_api_utils.utils import (
    ADMIN,
    CREATE_DESIGNS,
    CREATE_SUBMISSIONS,
    VIEW_DESIGNS,
    VIEW_SUBMISSIONS,
)

from formsflow_api.models import FormProcessMapper
from tests.utilities.base_test import (
    get_application_create_payload,
    get_form_request_anonymous_payload,
    get_form_request_payload,
    get_formio_form_request_payload,
    get_token,
)


def test_form_process_mapper_list(app, client, session, jwt):
    """Testing form process mapper listing API."""
    token = get_token(jwt, role=CREATE_DESIGNS)
    headers = {"Authorization": f"Bearer {token}", "content-type": "application/json"}
    response = client.get("/form", headers=headers)
    assert response.status_code == 200
    assert response.json is not None


def test_form_process_mapper_creation(app, client, session, jwt):
    """Testing form process mapper create API."""
    token = get_token(jwt, role=CREATE_DESIGNS)
    headers = {"Authorization": f"Bearer {token}", "content-type": "application/json"}
    response = client.post("/form", headers=headers, json=get_form_request_payload())
    assert response.status_code == 201
    assert response.json.get("id") is not None


@pytest.mark.parametrize(("pageNo", "limit"), ((1, 5), (1, 10), (1, 20)))
def test_form_process_mapper_paginated_list(app, client, session, jwt, pageNo, limit):
    """Testing form process mapper paginated list."""
    token = get_token(jwt, role=CREATE_DESIGNS)
    headers = {"Authorization": f"Bearer {token}", "content-type": "application/json"}
    response = client.get(f"/form?pageNo={pageNo}&limit={limit}", headers=headers)
    assert response.status_code == 200


@pytest.mark.parametrize(
    ("pageNo", "limit", "sortBy", "sortOrder"),
    ((1, 5, "id", "asc"), (1, 10, "id", "desc"), (1, 20, "id", "desc")),
)
def test_form_process_mapper_paginated_sorted_list(
    app, client, session, jwt, pageNo, limit, sortBy, sortOrder
):
    """Testing form process mapper paginated sorted list."""
    token = get_token(jwt, role=VIEW_SUBMISSIONS)
    headers = {"Authorization": f"Bearer {token}", "content-type": "application/json"}
    response = client.get(
        f"/application?pageNo={pageNo}&limit={limit}&sortBy={sortBy}&sortOrder={sortOrder}",
        headers=headers,
    )
    assert response.status_code == 200


@pytest.mark.parametrize(
    ("pageNo", "limit", "filters"),
    (
        (1, 5, "search=free"),
        (1, 10, "search=Free"),
        (1, 20, "search=privacy"),
    ),
)
def test_form_process_mapper_paginated_filtered_list(
    app, client, session, jwt, pageNo, limit, filters
):
    """Testing form process mapper paginated filtered list."""
    token = get_token(jwt, role=CREATE_DESIGNS)
    headers = {"Authorization": f"Bearer {token}", "content-type": "application/json"}
    response = client.post("/form", headers=headers, json=get_form_request_payload())
    assert response.status_code == 201
    rv = client.get(f"/form?pageNo={pageNo}&limit={limit}&{filters}", headers=headers)
    assert rv.status_code == 200


def test_anonymous_form_process_mapper_creation(app, client, session, jwt):
    """Testing anonymous form process mapper creation."""
    token = get_token(jwt, role=CREATE_DESIGNS)
    headers = {"Authorization": f"Bearer {token}", "content-type": "application/json"}
    response = client.post(
        "/form", headers=headers, json=get_form_request_anonymous_payload()
    )
    assert response.status_code == 201
    assert response.json.get("id") is not None


def test_form_process_mapper_detail_view(app, client, session, jwt):
    """Testing form process mapper details endpoint."""
    token = get_token(jwt, role=CREATE_DESIGNS)
    headers = {"Authorization": f"Bearer {token}", "content-type": "application/json"}
    response = client.post(
        "/form",
        headers=headers,
        json=get_form_request_payload(),
    )
    assert response.status_code == 201
    mapper_id = response.json.get("id")
    rv = client.get(f"/form/{mapper_id}", headers=headers)
    assert rv.status_code == 200
    assert rv.json.get("id") == mapper_id


def test_form_process_mapper_by_formid(app, client, session, jwt):
    """Testing API/form/formid/<formid> with valid data."""
    token = get_token(jwt, role=CREATE_DESIGNS)
    headers = {"Authorization": f"Bearer {token}", "content-type": "application/json"}
    response = client.post(
        "/form",
        headers=headers,
        json=get_form_request_payload(),
    )
    assert response.status_code == 201
    form_id = response.json.get("formId")
    assert form_id is not None
    rv = client.get(f"/form/formid/{form_id}", headers=headers)
    assert rv.status_code == 200


def test_form_process_mapper_id_deletion(app, client, session, jwt):
    """Testing form process mapper delete endpoint."""
    token = get_token(jwt, role=CREATE_DESIGNS, roles=["/formsflow/formsflow-designer"])
    headers = {"Authorization": f"Bearer {token}", "content-type": "application/json"}
    response = client.post(
        "/form",
        headers=headers,
        json=get_form_request_payload(),
    )
    assert response.status_code == 201
    auth_payload = {
        "resourceId": "1234",
        "resourceDetails": {},
        "roles": ["/formsflow/formsflow-designer"],
    }
    token = get_token(jwt, role=CREATE_DESIGNS)
    headers = {"Authorization": f"Bearer {token}", "content-type": "application/json"}
    response = client.post(
        "/authorizations/form", headers=headers, data=json.dumps(auth_payload)
    )
    response = client.post(
        "/authorizations/designer", headers=headers, data=json.dumps(auth_payload)
    )
    assert response.status_code == 200
    token = get_token(jwt, role=VIEW_DESIGNS, roles=["/formsflow/formsflow-designer"])
    headers = {"Authorization": f"Bearer {token}", "content-type": "application/json"}
    response = client.get("/form", headers=headers)
    assert response.status_code == 200

    data = response.json
    form_id = data["forms"][0]["id"]
    token = get_token(jwt, role=CREATE_DESIGNS, roles=["/formsflow/formsflow-designer"])
    headers = {"Authorization": f"Bearer {token}", "content-type": "application/json"}
    r = client.delete(f"/form/{form_id}", headers=headers)
    assert r.json == "Deleted"
    assert r.status_code == 200


def test_form_process_mapper_test_update(app, client, session, jwt):
    """Testing form process mapper update endpoint."""
    token = get_token(jwt, role=CREATE_DESIGNS, roles=["/formsflow/formsflow-designer"])
    headers = {"Authorization": f"Bearer {token}", "content-type": "application/json"}
    response = client.post(
        "/form",
        headers=headers,
        json=get_form_request_payload(),
    )
    assert response.status_code == 201

    auth_payload = {
        "resourceId": "1234",
        "resourceDetails": {},
        "roles": ["/formsflow/formsflow-designer"],
    }
    token = get_token(jwt, role=ADMIN)
    headers = {"Authorization": f"Bearer {token}", "content-type": "application/json"}
    response = client.post(
        "/authorizations/form", headers=headers, data=json.dumps(auth_payload)
    )
    response = client.post(
        "/authorizations/designer", headers=headers, data=json.dumps(auth_payload)
    )
    assert response.status_code == 200
    token = get_token(jwt, role=VIEW_DESIGNS, roles=["/formsflow/formsflow-designer"])
    headers = {"Authorization": f"Bearer {token}", "content-type": "application/json"}
    response = client.get("/form", headers=headers)
    assert response.status_code == 200
    form_id = response.json["forms"][0]["id"]
    token = get_token(jwt, role=CREATE_DESIGNS, roles=["/formsflow/formsflow-designer"])
    headers = {"Authorization": f"Bearer {token}", "content-type": "application/json"}
    rv = client.put(
        f"/form/{form_id}", headers=headers, json=get_form_request_payload()
    )
    assert rv.status_code == 200


def test_anonymous_form_process_mapper_test_update(app, client, session, jwt):
    """Testing anonymous form process mapper update endpoint."""
    token = get_token(jwt, role=CREATE_DESIGNS, roles=["/formsflow/formsflow-designer"])
    headers = {"Authorization": f"Bearer {token}", "content-type": "application/json"}
    response = client.post(
        "/form",
        headers=headers,
        json=get_form_request_payload(),
    )
    assert response.status_code == 201

    auth_payload = {
        "resourceId": "1234",
        "resourceDetails": {},
        "roles": ["/formsflow/formsflow-designer"],
    }
    token = get_token(jwt, role=ADMIN)
    headers = {"Authorization": f"Bearer {token}", "content-type": "application/json"}
    response = client.post(
        "/authorizations/form", headers=headers, data=json.dumps(auth_payload)
    )
    response = client.post(
        "/authorizations/designer", headers=headers, data=json.dumps(auth_payload)
    )
    assert response.status_code == 200
    token = get_token(jwt, role=VIEW_DESIGNS, roles=["/formsflow/formsflow-designer"])
    headers = {"Authorization": f"Bearer {token}", "content-type": "application/json"}
    response = client.get("/form", headers=headers)
    assert response.status_code == 200
    data = response.json
    form_id = data["forms"][0]["id"]
    token = get_token(jwt, role=CREATE_DESIGNS, roles=["/formsflow/formsflow-designer"])
    headers = {"Authorization": f"Bearer {token}", "content-type": "application/json"}
    rv = client.put(
        f"/form/{form_id}", headers=headers, json=get_form_request_anonymous_payload()
    )
    assert rv.status_code == 200


def test_get_application_count_based_on_form_process_mapper_id(
    app, client, session, jwt
):
    """Testing the count API for applications corresponding to mapper id."""
    token = get_token(jwt, role=CREATE_DESIGNS, roles=["/formsflow/formsflow-designer"])
    headers = {"Authorization": f"Bearer {token}", "content-type": "application/json"}
    response = client.post(
        "/form",
        headers=headers,
        json=get_form_request_payload(),
    )
    assert response.status_code == 201

    auth_payload = {
        "resourceId": "1234",
        "resourceDetails": {},
        "roles": ["/formsflow/formsflow-designer"],
    }
    token = get_token(jwt, role=ADMIN)
    headers = {"Authorization": f"Bearer {token}", "content-type": "application/json"}
    response = client.post(
        "/authorizations/form", headers=headers, data=json.dumps(auth_payload)
    )
    response = client.post(
        "/authorizations/designer", headers=headers, data=json.dumps(auth_payload)
    )
    assert response.status_code == 200
    token = get_token(jwt, role=VIEW_DESIGNS, roles=["/formsflow/formsflow-designer"])
    headers = {"Authorization": f"Bearer {token}", "content-type": "application/json"}
    response = client.get("/form", headers=headers)
    assert response.status_code == 200
    data = response.json
    form_id = data["forms"][0]["id"]

    rv = client.get(f"/form/{form_id}/application/count", headers=headers)
    assert rv.status_code == 200
    assert rv.json == {"message": "No Applications found", "value": 0}


def test_get_application_count_based_on_form_process_mapper_id1(
    app, client, session, jwt
):
    """Testing the count api."""
    token = get_token(jwt, role=CREATE_DESIGNS)
    headers = {
        "Authorization": f"Bearer {token}",
        "content-type": "application/json",
    }
    rv = client.post("/form", headers=headers, json=get_form_request_payload())
    assert rv.status_code == 201

    form_id = rv.json.get("formId")
    token = get_token(jwt, role=CREATE_SUBMISSIONS)
    headers = {"Authorization": f"Bearer {token}", "content-type": "application/json"}
    rv = client.post(
        "/application/create",
        headers=headers,
        json=get_application_create_payload(form_id),
    )
    assert rv.status_code == 201

    rv = client.get(f"/form/{form_id}/application/count", headers=headers)
    assert rv.status_code == 200


def test_get_task_variable_based_on_form_process_mapper_id(app, client, session, jwt):
    """Assert that API when passed with valid payload returns 200 status code."""
    token = get_token(jwt, role=CREATE_DESIGNS)
    headers = {
        "Authorization": f"Bearer {token}",
        "content-type": "application/json",
    }
    rv = client.post("/form", headers=headers, json=get_form_request_payload())
    assert rv.status_code == 201

    form_id = rv.json.get("formId")
    token = get_token(jwt, role=CREATE_SUBMISSIONS)
    headers = {"Authorization": f"Bearer {token}", "content-type": "application/json"}
    rv = client.post(
        "/application/create",
        headers=headers,
        json=get_application_create_payload(form_id),
    )
    assert rv.status_code == 201

    application_id = rv.json.get("id")

    rv = client.get(f"/form/applicationid/{application_id}", headers=headers)
    assert rv.status_code == 200


def test_formio_form_creation(app, client, session, jwt, mock_redis_client):
    """Testing formio form create API."""
    token = get_token(jwt, role=CREATE_DESIGNS, username="designer")
    headers = {"Authorization": f"Bearer {token}", "content-type": "application/json"}
    response = client.post(
        "/form/form-design", headers=headers, json=get_formio_form_request_payload()
    )
    assert response.status_code == 201


def get_export(client, headers, mapper_id):
    """Get export."""
    return client.get(f"/form/{mapper_id}/export", headers=headers)


def get_authorizations(form_id):
    """Get authorizations."""
    return {
        "APPLICATION": {
            "resourceId": form_id,
            "resourceDetails": {},
            "roles": [],
            "userName": None,
        },
        "DESIGNER": {
            "resourceId": form_id,
            "resourceDetails": {},
            "roles": [],
            "userName": None,
        },
        "FORM": {
            "resourceId": form_id,
            "resourceDetails": {},
            "roles": [],
            "userName": None,
        },
    }


def get_forms(form_name, scope_type):
    """Get forms."""
    return {"formTitle": form_name, "type": scope_type, "content": "json form content"}


def get_workflows(process_key, process_name, scope_type, xml):
    """Get workflows."""
    return {
        "processKey": process_key,
        "processName": process_name,
        "type": scope_type,
        "content": xml,
    }


def get_dmns(dmn_key, scope_type, xml):
    """Get DMN."""
    return {"key": dmn_key, "type": scope_type, "content": xml}


def mapper_payload(form_name, process_key, process_name):
    """Mapper payload."""
    return {
        "form_id": "1234",
        "form_name": form_name,
        "process_key": process_key,
        "process_name": process_name,
        "status": "active",
        "tenant": None,
        "form_type": "form",
        "parent_form_id": "1234",
        "created_by": "test",
    }


def test_export(app, client, session, jwt, mock_redis_client):
    """Testing export by mapper id."""
    token = get_token(jwt, role=CREATE_DESIGNS, username="designer")
    headers = {"Authorization": f"Bearer {token}", "content-type": "application/json"}

    # Test export - no DMN - no subprocess -no task based forms(form connector)
    form = FormProcessMapper(
        **mapper_payload("sample form2", "onestepapproval", "One Step Approval")
    )
    form.save()
    mapper_id = form.id
    form_id = form.form_id

    # Mock response
    client = MagicMock()
    mock_response = MagicMock()
    mock_response.status_code = 200
    mock_response.json = {
        "forms": [get_forms("sample form1", "main")],
        "workflows": [
            get_workflows("onestepapproval", "One Step Approval", "main", "xml")
        ],
        "rules": [],
        "authorizations": [get_authorizations(form_id)],
    }
    client.get.return_value = mock_response
    response = get_export(client, headers, mapper_id)
    assert response.status_code == 200
    assert response.json is not None
    assert len(response.json["forms"]) == 1
    assert len(response.json["workflows"]) == 1
    assert len(response.json["rules"]) == 0
    assert len(response.json["authorizations"]) == 1

    # Test export - with task based forms - no DMN - no subprocess
    # form = FormProcessMapper(
    #     **mapper_payload("sample form2", "formconectflow", "FormConnectFlow")
    # )
    # form.save()
    # mapper_id = form.id
    # form_id = form.form_id

    # # Mock response
    # mock_response = MagicMock()
    # mock_response.status_code = 200
    # mock_response.json = {
    #     "forms": [get_forms("sample form2", "main"), get_forms("sample form3", "sub")],
    #     "workflows": [
    #         get_workflows("formconectflow", "FormConnectFlow", "main", "xml")
    #     ],
    #     "rules": [],
    #     "authorizations": [get_authorizations(form_id)],
    # }
    # client.get.return_value = mock_response
    # response = get_export(client, headers, mapper_id)
    # assert response.status_code == 200
    # assert response.json is not None
    # assert len(response.json["forms"]) == 2
    # assert len(response.json["workflows"]) == 1
    # assert len(response.json["rules"]) == 0
    # assert len(response.json["authorizations"]) == 1

    # Test export - with DMN- no task based forms  - no subprocess
    # form = FormProcessMapper(
    #     **mapper_payload("sample form2", "rulebasedflow", "RuleBasedFlow")
    # )
    # form.save()
    # mapper_id = form.id
    # form_id = form.form_id

    # # Mock response
    # mock_response = MagicMock()
    # mock_response.status_code = 200
    # mock_response.json = {
    #     "forms": [get_forms("sample form2", "main")],
    #     "workflows": [get_workflows("rulebasedflow", "RuleBasedFlow", "main", "xml")],
    #     "rules": [get_dmns("dmn1", "main", "dmn xml")],
    #     "authorizations": [get_authorizations(form_id)],
    # }
    # client.get.return_value = mock_response
    # response = get_export(client, headers, mapper_id)
    # assert response.status_code == 200
    # assert response.json is not None
    # assert len(response.json["forms"]) == 1
    # assert len(response.json["workflows"]) == 1
    # assert len(response.json["rules"]) == 1
    # assert len(response.json["authorizations"]) == 1

    # Test export - with subprocess - no DMN- no task based forms
    # form = FormProcessMapper(
    #     **mapper_payload("sample form2", "subprocessflow", "SubprocessFlow")
    # )
    # form.save()
    # mapper_id = form.id
    # form_id = form.form_id

    # # Mock response
    # mock_response = MagicMock()
    # mock_response.status_code = 200
    # mock_response.json = {
    #     "forms": [get_forms("sample form2", "main")],
    #     "workflows": [
    #         get_workflows("subprocessflow", "SubprocessFlow", "main", "xml"),
    #         get_workflows("subflow1", "subflow1", "sub", "xml"),
    #         get_workflows("subflow2", "subflow2", "sub", "xml"),
    #     ],
    #     "rules": [],
    #     "authorizations": [get_authorizations(form_id)],
    # }
    # client.get.return_value = mock_response
    # response = get_export(client, headers, mapper_id)
    # assert response.status_code == 200
    # assert response.json is not None
    # assert len(response.json["forms"]) == 1
    # assert len(response.json["workflows"]) == 3
    # assert len(response.json["rules"]) == 0
    # assert len(response.json["authorizations"]) == 1


<<<<<<< HEAD
def test_form_name_validate_invalid(app, client, session, jwt, mock_redis_client):
    """Testing form name validation with valid parameters."""
    token = get_token(jwt, role=CREATE_DESIGNS)
    headers = {"Authorization": f"Bearer {token}", "content-type": "application/json"}

    # Mock the requests.get method
    with patch("requests.get") as mock_get:
        # Create a mock response object
        mock_response = MagicMock()
        mock_response.status_code = 200
        mock_response.text = (
            '{"message": "Form name, path, or title is invalid.", "isValid": True}'
        )
        # Assign the mock response to the mocked get method
        mock_get.return_value = mock_response

        # Test with valid parameters
        response = client.get(
            "/form/validate?title=TestForm&name=TestForm&path=TestForm", headers=headers
        )

        assert response.status_code == 200
        assert response.json is not None
        assert response.json["message"] == "Form name, path, or title is invalid."
        assert response.json["isValid"] is False


def test_form_name_validate_missing_params(
    app, client, session, jwt, mock_redis_client
):
    """Testing form name validation with missing parameters."""
    token = get_token(jwt, role=CREATE_DESIGNS)
    headers = {"Authorization": f"Bearer {token}", "content-type": "application/json"}

    # Mock the requests.get method
    with patch("requests.get") as mock_get:
        # Create a mock response object
        mock_response = MagicMock()
        mock_response.status_code = 200
        mock_response.text = '{"message": "At least one query parameter (title, name, path) must be provided."}'
        # Assign the mock response to the mocked get method
        mock_get.return_value = mock_response

        # Test with missing query parameters
        response = client.get("/form/validate", headers=headers)

        assert response.status_code == 200
        assert response.json is not None
        assert (
            response.json["message"]
            == "At least one query parameter (title, name, path) must be provided."
        )


def test_form_name_validate_unauthorized(app, client):
    """Testing form name validation without proper authorization."""
    # Mock the requests.get method
    with patch("requests.get") as mock_get:
        # Create a mock response object
        mock_response = MagicMock()
        mock_response.status_code = 401
        mock_response.text = '{"message": "Unauthorized"}'
        # Assign the mock response to the mocked get method
        mock_get.return_value = mock_response

        # Test without proper authorization
        response = client.get("/form/validate?title=TestForm")

        assert response.status_code == 401
=======
def test_form_history(app, client, session, jwt, mock_redis_client):
    """Testing form history."""
    token = get_token(jwt, role=CREATE_DESIGNS, username="designer")
    headers = {"Authorization": f"Bearer {token}", "content-type": "application/json"}
    payload = get_formio_form_request_payload()
    payload["componentChanged"] = True
    payload["newVersion"] = True
    response = client.post(
        "/form/form-design", headers=headers, json=payload
    )
    assert response.status_code == 201
    form_id = response.json["_id"]
    # Assert form history with major version
    response = client.get(f"/form/form-history/{form_id}", headers=headers)
    assert response.status_code == 200
    assert response.json is not None
    assert len(response.json) == 1
    assert response.json[0]["majorVersion"] == 1
    assert response.json[0]["minorVersion"] == 0
    assert response.json[0]["formId"] == form_id
    assert response.json[0]["version"] == "1.0"

    # Assert form history with minor version
    update_payload = get_formio_form_request_payload()
    update_payload["componentChanged"] = True
    update_payload["parentFormId"] = form_id
    update_payload["_id"] = form_id
    FormHistoryService.create_form_log_with_clone(data=update_payload)
    response = client.get(f"/form/form-history/{form_id}", headers=headers)
    assert response.status_code == 200
    assert response.json is not None
    assert len(response.json) == 2
    assert response.json[0]["majorVersion"] == 1
    assert response.json[0]["minorVersion"] == 1
    assert response.json[0]["formId"] == form_id
    assert response.json[0]["version"] == "1.1"
    assert response.json[1]["majorVersion"] == 1
    assert response.json[1]["minorVersion"] == 0
    assert response.json[1]["formId"] == form_id
    assert response.json[1]["version"] == "1.0"
>>>>>>> cb02acaf
<|MERGE_RESOLUTION|>--- conflicted
+++ resolved
@@ -4,11 +4,8 @@
 from unittest.mock import MagicMock, patch
 
 import pytest
-<<<<<<< HEAD
-=======
 from formsflow_api.models import FormProcessMapper
 from formsflow_api.services import FormHistoryService
->>>>>>> cb02acaf
 from formsflow_api_utils.utils import (
     ADMIN,
     CREATE_DESIGNS,
@@ -533,7 +530,6 @@
     # assert len(response.json["authorizations"]) == 1
 
 
-<<<<<<< HEAD
 def test_form_name_validate_invalid(app, client, session, jwt, mock_redis_client):
     """Testing form name validation with valid parameters."""
     token = get_token(jwt, role=CREATE_DESIGNS)
@@ -603,7 +599,6 @@
         response = client.get("/form/validate?title=TestForm")
 
         assert response.status_code == 401
-=======
 def test_form_history(app, client, session, jwt, mock_redis_client):
     """Testing form history."""
     token = get_token(jwt, role=CREATE_DESIGNS, username="designer")
@@ -643,5 +638,4 @@
     assert response.json[1]["majorVersion"] == 1
     assert response.json[1]["minorVersion"] == 0
     assert response.json[1]["formId"] == form_id
-    assert response.json[1]["version"] == "1.0"
->>>>>>> cb02acaf
+    assert response.json[1]["version"] == "1.0"