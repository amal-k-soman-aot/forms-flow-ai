"""Test suite for Process API endpoints."""

from unittest.mock import MagicMock, patch

import pytest
from formsflow_api_utils.utils import CREATE_DESIGNS, MANAGE_TASKS

from formsflow_api.models import Process
from formsflow_api.services import ProcessService
from tests.utilities.base_test import (
    get_process_request_payload,
    get_process_request_payload_low_code,
    get_process_request_payload_for_dmn,
    get_token,
)


def ensure_process_data_binary(process_id):
    """Convert process_data to binary if string."""
    process = Process.query.get(process_id)
    if isinstance(process.process_data, str):
        process.process_data = process.process_data.encode("utf-8")
        process.save()


@pytest.fixture
def create_process(app, client, session, jwt):
    """Create a process."""
    process = Process(
        name="Test Workflow",
        process_type="BPMN",
        tenant=None,
        process_data=get_process_request_payload()["processData"].encode("utf-8"),
        created_by="test",
        major_version=1,
        minor_version=0,
        is_subflow=False,
        process_key="testworkflow",
        parent_process_key="testworkflow",
    )
    process.save()
    return process


@pytest.fixture
def create_process_with_api_call(app, client, session, jwt):
    """Create a process with API call."""
    token = get_token(jwt, role=CREATE_DESIGNS, username="designer")
    headers = {
        "Authorization": f"Bearer {token}",
        "content-type": "application/json",
    }
    response = client.post(
        "/process", headers=headers, json=get_process_request_payload()
    )
    assert response.status_code == 201
    return response


class TestProcessCreate:
    """Test suite for the process create method."""

    def test_process_create_method(
        self, app, client, session, jwt, create_process_with_api_call
    ):
        """Tests the process create method with valid payload."""
        response = create_process_with_api_call
        assert response.json.get("id") is not None
        assert response.json.get("name") == "Testworkflow"

    def test_process_create_method_with_invalid_token(self, app, client, session, jwt):
        """Tests the process create method with invalid token."""
        token = get_token(jwt, role=MANAGE_TASKS, username="reviewer")
        headers = {
            "Authorization": f"Bearer {token}",
            "content-type": "application/json",
        }
        response = client.post(
            "/process", headers=headers, json=get_process_request_payload()
        )
        assert response.status_code == 401


class TestProcessUpdate:
    """Test suite for the process update method."""

    def test_process_update_subflow(
        self, app, client, session, jwt, create_process_with_api_call
    ):
        """Tests the process update method with valid payload."""
        token = get_token(jwt, role=CREATE_DESIGNS, username="designer")
        headers = {
            "Authorization": f"Bearer {token}",
            "content-type": "application/json",
        }
        response = create_process_with_api_call
        assert response.status_code == 201
        assert response.json.get("processType") == "BPMN"
        assert response.json.get("id") is not None
        process_id = response.json.get("id")
        ensure_process_data_binary(process_id)
        response = client.put(
            f"/process/{process_id}",
            headers=headers,
            json=get_process_request_payload_for_dmn(),
        )
        assert response.status_code == 200
        assert response.json.get("processType") == "DMN"

    def test_process_update_invalid_token(
        self, app, client, session, jwt, create_process_with_api_call
    ):
        """Tests the process update method with invalid token."""
        response = create_process_with_api_call
        assert response.status_code == 201
        assert response.json.get("id") is not None
        process_id = response.json.get("id")
        ensure_process_data_binary(process_id)
        token = get_token(jwt, role=MANAGE_TASKS)
        headers = {
            "Authorization": f"Bearer {token}",
            "content-type": "application/json",
        }
        response = client.put(
            f"/process/{process_id}",
            headers=headers,
            json=get_process_request_payload_low_code(status="Published"),
        )
        assert response.status_code == 401


class TestProcessList:
    """Test suite for the process list."""

    def test_process_list(
        self, app, client, session, jwt, create_process_with_api_call
    ):
        """Testing process listing API."""
        token = get_token(jwt, role=CREATE_DESIGNS, username="designer")
        headers = {
            "Authorization": f"Bearer {token}",
            "content-type": "application/json",
        }
<<<<<<< HEAD
        response = client.post(
            "/process",
            headers=headers,
            json=get_process_request_payload(name="Testworkflow1"),
        )
=======
        response = create_process_with_api_call
>>>>>>> f0ecfd09
        ensure_process_data_binary(response.json.get("id"))
        response = client.get("/process", headers=headers)
        assert response.status_code == 200
        assert response.json is not None
        assert response.json["totalCount"] == 1
<<<<<<< HEAD
        assert response.json["process"][0]["name"] == "Testworkflow1"
=======
        assert response.json["process"][0]["name"] == "Test workflow"
>>>>>>> f0ecfd09

    @pytest.mark.parametrize(
        ("pageNo", "limit", "sortBy", "sortOrder"),
        ((1, 5, "id", "asc"), (1, 10, "id", "desc"), (1, 20, "id", "desc")),
    )
    def test_process_list_with_pagination_sorted_list(
        self,
        app,
        client,
        session,
        jwt,
        pageNo,
        limit,
        sortBy,
        sortOrder,
        create_process_with_api_call,
    ):
        """Testing process listing API with pagination and sorted list."""
        token = get_token(jwt, role=CREATE_DESIGNS, username="designer")
        headers = {
            "Authorization": f"Bearer {token}",
            "content-type": "application/json",
        }
<<<<<<< HEAD
        response = client.post(
            "/process",
            headers=headers,
            json=get_process_request_payload(name="Testworkflow1"),
        )
        ensure_process_data_binary(response.json.get("id"))
        response = client.post(
            "/process",
            headers=headers,
            json=get_process_request_payload(name="Testworkflow2"),
        )
=======

        response = create_process_with_api_call
>>>>>>> f0ecfd09
        ensure_process_data_binary(response.json.get("id"))
        response = client.get(
            f"/process?pageNo={pageNo}&limit={limit}&sortBy={sortBy}&sortOrder={sortOrder}",
            headers=headers,
        )
        assert response.status_code == 200
        assert response.json is not None

    def test_process_list_with_filters(
        self, app, client, session, jwt, create_process_with_api_call
    ):
        """Testing process listing API with filters."""
        token = get_token(jwt, role=CREATE_DESIGNS, username="designer")
        headers = {
            "Authorization": f"Bearer {token}",
            "content-type": "application/json",
        }
<<<<<<< HEAD
        response = client.post(
            "/process",
            headers=headers,
            json=get_process_request_payload(name="Testworkflow1"),
        )
        ensure_process_data_binary(response.json.get("id"))
        response = client.post(
            "/process",
            headers=headers,
            json=get_process_request_payload_low_code(name="Testworkflow2"),
        )
=======
        response = create_process_with_api_call
>>>>>>> f0ecfd09
        ensure_process_data_binary(response.json.get("id"))

        # testing with processType filter with status
        response = client.get(
            "/process?status=Draft&processType=BPMN&name=Test", headers=headers
        )
        assert response.status_code == 200
        assert response.json is not None
        assert response.json["totalCount"] == 1

    def test_process_list_with_invalid_token(self, app, client, session, jwt):
        """Testing process listing API."""
        token = get_token(jwt, role=MANAGE_TASKS, username="reviewer")
        headers = {
            "Authorization": f"Bearer {token}",
            "content-type": "application/json",
        }
        response = client.get("/process", headers=headers)
        assert response.status_code == 401


class TestProcessDelete:
    """Test suite for the process delete method."""

    def test_process_delete_method(
        self, app, client, session, jwt, create_process_with_api_call
    ):
        """Tests the process delete method."""
        token = get_token(jwt, role=CREATE_DESIGNS, username="designer")
        headers = {
            "Authorization": f"Bearer {token}",
            "content-type": "application/json",
        }
        response = create_process_with_api_call
        assert response.status_code == 201
        assert response.json.get("id") is not None
        process_id = response.json.get("id")
        ensure_process_data_binary(process_id)
        response = client.delete(f"/process/{process_id}", headers=headers)
        assert response.status_code == 200
        assert response.json.get("message") == "Process deleted."
        response = client.get(f"/process/{process_id}", headers=headers)
        assert response.status_code == 400

    def test_process_delete_method_with_invalid_token(self, app, client, session, jwt):
        """Tests the process delete method with invalid token."""
        token = get_token(jwt, role=CREATE_DESIGNS, username="designer")
        headers = {
            "Authorization": f"Bearer {token}",
            "content-type": "application/json",
        }
        response = client.post(
            "/process", headers=headers, json=get_process_request_payload()
        )
        assert response.status_code == 201
        assert response.json.get("id") is not None
        process_id = response.json.get("id")
        token = get_token(jwt, role=MANAGE_TASKS)
        headers = {
            "Authorization": f"Bearer {token}",
            "content-type": "application/json",
        }
        response = client.delete(f"/process/{process_id}", headers=headers)
        assert response.status_code == 401


class TestProcessHistory:
    """Test suite for the process version history endpoint."""

    def test_process_version_history_success(self, app, client, session, jwt):
        """Test the process version history endpoint success case."""
        # Mock token
        token = get_token(jwt, role=CREATE_DESIGNS, username="designer")
        headers = {
            "Authorization": f"Bearer {token}",
            "content-type": "application/json",
        }
        with patch.object(ProcessService, "get_all_history") as mock_import_service:
            mock_response = (
                [
                    {
                        "id": "3",
                        "processName": "test",
                        "createdBy": "formsflow-designer",
                        "created": "2024-09-12 06:33:31.101156",
                        "majorVersion": 3,
                        "minorVersion": 0,
                    },
                    {
                        "id": "2",
                        "processName": "test",
                        "createdBy": "formsflow-designer",
                        "created": "2024-09-12 06:33:06.454344",
                        "majorVersion": 2,
                        "minorVersion": 0,
                    },
                    {
                        "id": "1",
                        "processName": "test",
                        "createdBy": "formsflow-designer",
                        "created": "2024-09-12 06:32:59.930011",
                        "majorVersion": 1,
                        "minorVersion": 0,
                    },
                ],
                3,
            )

            mock_import_service.return_value = mock_response
            response = client.get("/process/test/versions", headers=headers)
            # Assertions
            assert response.status_code == 200
            assert response.json is not None
            response_json = response.json["processHistory"]
            assert len(response_json) == 3
            assert response_json[0]["id"] == "3"
            assert response_json[0]["processName"] == "test"
            assert response_json[0]["createdBy"] == "formsflow-designer"
            assert response_json[0]["created"] == "2024-09-12 06:33:31.101156"
            assert response_json[0]["majorVersion"] == 3
            assert response_json[0]["minorVersion"] == 0

            assert response_json[1]["id"] == "2"
            assert response_json[1]["processName"] == "test"
            assert response_json[1]["createdBy"] == "formsflow-designer"
            assert response_json[1]["created"] == "2024-09-12 06:33:06.454344"
            assert response_json[1]["majorVersion"] == 2
            assert response_json[1]["minorVersion"] == 0

            assert response_json[2]["id"] == "1"
            assert response_json[2]["processName"] == "test"
            assert response_json[2]["createdBy"] == "formsflow-designer"
            assert response_json[2]["created"] == "2024-09-12 06:32:59.930011"
            assert response_json[2]["majorVersion"] == 1
            assert response_json[2]["minorVersion"] == 0

            assert response.json["totalCount"] == 3

    def test_process_version_history_non_existent_process(
        self, app, client, session, jwt
    ):
        """Test version history of a non-existent process."""
        token = get_token(jwt, role=CREATE_DESIGNS, username="designer")
        headers = {
            "Authorization": f"Bearer {token}",
            "content-type": "application/json",
        }

        # Call the process version history endpoint with a non-existent process name
        response = client.get("/process/non_existent_process/versions", headers=headers)
        assert response.status_code == 400
        assert response.json.get("message") == "The specified process ID does not exist"

    def test_process_version_history_invalid_token(self, app, client, session, jwt):
        """Test version history with an invalid token."""
        token = get_token(jwt, role=MANAGE_TASKS, username="reviewer")  # Incorrect role
        headers = {
            "Authorization": f"Bearer {token}",
            "content-type": "application/json",
        }

        response = client.get("/process/Testworkflow/versions", headers=headers)
        assert response.status_code == 401


class TestProcessValidation:
    """Test suite for the process validation endpoint."""

    def test_process_validation_invalid(self, app, client, session, jwt):
        """Test process validation api with already exists process key/name."""
        token = get_token(jwt, role=CREATE_DESIGNS, username="designer")
        headers = {
            "Authorization": f"Bearer {token}",
            "content-type": "application/json",
        }
        response = client.post(
            "/process",
            headers=headers,
            json=get_process_request_payload(),
        )
        assert response.status_code == 201
        assert response.json.get("id") is not None
        ensure_process_data_binary(response.json.get("id"))
        response = client.get(
            "/process/validate?processKey=Testworkflow&processName=Testworkflow",
            headers=headers,
        )
        assert response.status_code == 400
        assert (
            response.json.get("message")
            == "The BPMN name or ID already exists. It must be unique."
        )

    def test_process_validate_missing_params(app, client, session, jwt):
        """Testing process name validation with missing parameters."""
        token = get_token(jwt, role=CREATE_DESIGNS)
        headers = {
            "Authorization": f"Bearer {token}",
            "content-type": "application/json",
        }
        response = client.get("/process/validate", headers=headers)
        assert response.status_code == 400
        assert (
            response.json.get("message")
            == "At least one query parameter (name, key) must be provided."
        )

    def test_process_validate_unauthorized(app, client, session, jwt):
        """Testing process name validation without proper authorization."""
        response = client.get("/process/validate")
        assert response.status_code == 401

    def test_process_validation_success(self, app, client, session, jwt):
        """Test process validation api with success."""
        token = get_token(jwt, role=CREATE_DESIGNS, username="designer")
        headers = {
            "Authorization": f"Bearer {token}",
            "content-type": "application/json",
        }
        # Validate process validate api with no exists process key & name
        response = client.get(
<<<<<<< HEAD
            "/process/process-history/Testworkflow/versions", headers=headers
        )
        assert response.status_code == 401


class TestProcessValidation:
    """Test suite for the process validation endpoint."""

    def test_process_validation_invalid(self, app, client, session, jwt):
        """Test process validation api with already exists process key/name."""
        token = get_token(jwt, role=CREATE_DESIGNS, username="designer")
        headers = {
            "Authorization": f"Bearer {token}",
            "content-type": "application/json",
        }
=======
            "/process/validate?processKey=testflow&processName=testflow",
            headers=headers,
        )
        assert response.status_code == 200

        # Validate process validate api excluding a specific parent process key
        # Which will be used in edit process
>>>>>>> f0ecfd09
        response = client.post(
            "/process",
            headers=headers,
            json=get_process_request_payload(),
        )
        assert response.status_code == 201
        assert response.json.get("id") is not None
        ensure_process_data_binary(response.json.get("id"))
<<<<<<< HEAD
        response = client.get(
            "/process/validate?processKey=Testworkflow&processName=Testworkflow",
            headers=headers,
        )
        assert response.status_code == 400
        assert (
            response.json.get("message")
            == "The BPMN name or ID already exists. It must be unique."
        )

    def test_process_validate_missing_params(app, client, session, jwt):
        """Testing process name validation with missing parameters."""
        token = get_token(jwt, role=CREATE_DESIGNS)
=======
        # Invoke the process validation endpoint with parentProcessKey=Testworkflow,
        # which excludes rows with the specified parent key during validation.
        response = client.get(
            "/process/validate?processKey=Testworkflow&processName=Testworkflow&parentProcessKey=Testworkflow",
            headers=headers,
        )
        assert response.status_code == 200


class TestProcessPublish:
    """Test suite for the process publish."""

    def test_process_publish_success(self, app, client, session, jwt):
        """Test process publish success."""
        token = get_token(jwt, role=CREATE_DESIGNS, username="designer")
        headers = {
            "Authorization": f"Bearer {token}",
            "content-type": "application/json",
        }
        response = client.post(
            "/process", headers=headers, json=get_process_request_payload()
        )

        assert response.status_code == 201
        assert response.json.get("id") is not None
        assert response.json.get("name") == "Test workflow"
        process_id = response.json.get("id")
        ensure_process_data_binary(process_id)

        with patch("requests.post") as mock_post:
            mock_response = MagicMock()
            mock_response.status_code = 200
            mock_response.text = "{}"
            mock_post.return_value = mock_response

            response = client.post(
                f"/process/{process_id}/publish", headers=headers, json={}
            )
            assert response.status_code == 200

    def test_process_publish_invalid_id(self, app, client, session, jwt):
        """Test process publish with invalid id."""
        token = get_token(jwt, role=CREATE_DESIGNS, username="designer")
>>>>>>> f0ecfd09
        headers = {
            "Authorization": f"Bearer {token}",
            "content-type": "application/json",
        }
<<<<<<< HEAD
        response = client.get("/process/validate", headers=headers)
        assert response.status_code == 400
        assert (
            response.json.get("message")
            == "At least one query parameter (name, key) must be provided."
        )

    def test_process_validate_unauthorized(app, client, session, jwt):
        """Testing process name validation without proper authorization."""
        response = client.get("/process/validate")
        assert response.status_code == 401

    def test_process_validation_success(self, app, client, session, jwt):
        """Test process validation api with success."""
=======
        response = client.post("/process/55/publish", headers=headers, json={})
        assert response.status_code == 400

    def test_process_publish_unauthorized(app, client, session, jwt):
        """Testing process publish without proper authorization."""
        response = client.post("/process/55/publish", json={})
        assert response.status_code == 401


class TestProcessUnPublish:
    """Test suite for the process unpublish."""

    def test_process_unpublish_success(self, app, client, session, jwt):
        """Test process unpublish success."""
>>>>>>> f0ecfd09
        token = get_token(jwt, role=CREATE_DESIGNS, username="designer")
        headers = {
            "Authorization": f"Bearer {token}",
            "content-type": "application/json",
        }
<<<<<<< HEAD
        # Validate process validate api with no exists process key & name
        response = client.get(
            "/process/validate?processKey=Testworkflow&processName=Testworkflow",
            headers=headers,
        )
        assert response.status_code == 200

        # Validate process validate api excluding a specific parent process key
        # Which will be used in edit process
        response = client.post(
            "/process",
            headers=headers,
            json=get_process_request_payload(
                name="Testworkflow", parent_process_key="Testworkflow"
            ),
        )
        assert response.status_code == 201
        assert response.json.get("id") is not None
        ensure_process_data_binary(response.json.get("id"))
        response = client.post(
            "/process",
            headers=headers,
            json=get_process_request_payload(
                name="Testworkflow",
                parent_process_key="Testworkflow",
                major_version=2,
                minor_version=0,
            ),
        )
        assert response.status_code == 201
        assert response.json.get("id") is not None
        ensure_process_data_binary(response.json.get("id"))
        # Invoke the process validation endpoint with parentProcessKey=Testworkflow,
        # which excludes rows with the specified parent key during validation.
        response = client.get(
            "/process/validate?processKey=Testworkflow&processName=Testworkflow&parentProcessKey=Testworkflow",
            headers=headers,
        )
        assert response.status_code == 200

=======
        response = client.post(
            "/process", headers=headers, json=get_process_request_payload()
        )

        assert response.status_code == 201
        assert response.json.get("id") is not None
        assert response.json.get("name") == "Test workflow"
        process_id = response.json.get("id")
        ensure_process_data_binary(process_id)

        response = client.post(
            f"/process/{process_id}/unpublish", headers=headers, json={}
        )
        assert response.status_code == 200

    def test_process_unpublish_invalid_id(self, app, client, session, jwt):
        """Test process unpublish with invalid id."""
        token = get_token(jwt, role=CREATE_DESIGNS, username="designer")
        headers = {
            "Authorization": f"Bearer {token}",
            "content-type": "application/json",
        }
        response = client.post("/process/55/unpublish", headers=headers, json={})
        assert response.status_code == 400

    def test_process_unpublish_unauthorized(app, client, session, jwt):
        """Testing process unpublish without proper authorization."""
        response = client.post("/process/55/publish", json={})
        assert response.status_code == 401

>>>>>>> f0ecfd09
<|MERGE_RESOLUTION|>--- conflicted
+++ resolved
@@ -1,659 +1,524 @@
-"""Test suite for Process API endpoints."""
-
-from unittest.mock import MagicMock, patch
-
-import pytest
-from formsflow_api_utils.utils import CREATE_DESIGNS, MANAGE_TASKS
-
-from formsflow_api.models import Process
-from formsflow_api.services import ProcessService
-from tests.utilities.base_test import (
-    get_process_request_payload,
-    get_process_request_payload_low_code,
-    get_process_request_payload_for_dmn,
-    get_token,
-)
-
-
-def ensure_process_data_binary(process_id):
-    """Convert process_data to binary if string."""
-    process = Process.query.get(process_id)
-    if isinstance(process.process_data, str):
-        process.process_data = process.process_data.encode("utf-8")
-        process.save()
-
-
-@pytest.fixture
-def create_process(app, client, session, jwt):
-    """Create a process."""
-    process = Process(
-        name="Test Workflow",
-        process_type="BPMN",
-        tenant=None,
-        process_data=get_process_request_payload()["processData"].encode("utf-8"),
-        created_by="test",
-        major_version=1,
-        minor_version=0,
-        is_subflow=False,
-        process_key="testworkflow",
-        parent_process_key="testworkflow",
-    )
-    process.save()
-    return process
-
-
-@pytest.fixture
-def create_process_with_api_call(app, client, session, jwt):
-    """Create a process with API call."""
-    token = get_token(jwt, role=CREATE_DESIGNS, username="designer")
-    headers = {
-        "Authorization": f"Bearer {token}",
-        "content-type": "application/json",
-    }
-    response = client.post(
-        "/process", headers=headers, json=get_process_request_payload()
-    )
-    assert response.status_code == 201
-    return response
-
-
-class TestProcessCreate:
-    """Test suite for the process create method."""
-
-    def test_process_create_method(
-        self, app, client, session, jwt, create_process_with_api_call
-    ):
-        """Tests the process create method with valid payload."""
-        response = create_process_with_api_call
-        assert response.json.get("id") is not None
-        assert response.json.get("name") == "Testworkflow"
-
-    def test_process_create_method_with_invalid_token(self, app, client, session, jwt):
-        """Tests the process create method with invalid token."""
-        token = get_token(jwt, role=MANAGE_TASKS, username="reviewer")
-        headers = {
-            "Authorization": f"Bearer {token}",
-            "content-type": "application/json",
-        }
-        response = client.post(
-            "/process", headers=headers, json=get_process_request_payload()
-        )
-        assert response.status_code == 401
-
-
-class TestProcessUpdate:
-    """Test suite for the process update method."""
-
-    def test_process_update_subflow(
-        self, app, client, session, jwt, create_process_with_api_call
-    ):
-        """Tests the process update method with valid payload."""
-        token = get_token(jwt, role=CREATE_DESIGNS, username="designer")
-        headers = {
-            "Authorization": f"Bearer {token}",
-            "content-type": "application/json",
-        }
-        response = create_process_with_api_call
-        assert response.status_code == 201
-        assert response.json.get("processType") == "BPMN"
-        assert response.json.get("id") is not None
-        process_id = response.json.get("id")
-        ensure_process_data_binary(process_id)
-        response = client.put(
-            f"/process/{process_id}",
-            headers=headers,
-            json=get_process_request_payload_for_dmn(),
-        )
-        assert response.status_code == 200
-        assert response.json.get("processType") == "DMN"
-
-    def test_process_update_invalid_token(
-        self, app, client, session, jwt, create_process_with_api_call
-    ):
-        """Tests the process update method with invalid token."""
-        response = create_process_with_api_call
-        assert response.status_code == 201
-        assert response.json.get("id") is not None
-        process_id = response.json.get("id")
-        ensure_process_data_binary(process_id)
-        token = get_token(jwt, role=MANAGE_TASKS)
-        headers = {
-            "Authorization": f"Bearer {token}",
-            "content-type": "application/json",
-        }
-        response = client.put(
-            f"/process/{process_id}",
-            headers=headers,
-            json=get_process_request_payload_low_code(status="Published"),
-        )
-        assert response.status_code == 401
-
-
-class TestProcessList:
-    """Test suite for the process list."""
-
-    def test_process_list(
-        self, app, client, session, jwt, create_process_with_api_call
-    ):
-        """Testing process listing API."""
-        token = get_token(jwt, role=CREATE_DESIGNS, username="designer")
-        headers = {
-            "Authorization": f"Bearer {token}",
-            "content-type": "application/json",
-        }
-<<<<<<< HEAD
-        response = client.post(
-            "/process",
-            headers=headers,
-            json=get_process_request_payload(name="Testworkflow1"),
-        )
-=======
-        response = create_process_with_api_call
->>>>>>> f0ecfd09
-        ensure_process_data_binary(response.json.get("id"))
-        response = client.get("/process", headers=headers)
-        assert response.status_code == 200
-        assert response.json is not None
-        assert response.json["totalCount"] == 1
-<<<<<<< HEAD
-        assert response.json["process"][0]["name"] == "Testworkflow1"
-=======
-        assert response.json["process"][0]["name"] == "Test workflow"
->>>>>>> f0ecfd09
-
-    @pytest.mark.parametrize(
-        ("pageNo", "limit", "sortBy", "sortOrder"),
-        ((1, 5, "id", "asc"), (1, 10, "id", "desc"), (1, 20, "id", "desc")),
-    )
-    def test_process_list_with_pagination_sorted_list(
-        self,
-        app,
-        client,
-        session,
-        jwt,
-        pageNo,
-        limit,
-        sortBy,
-        sortOrder,
-        create_process_with_api_call,
-    ):
-        """Testing process listing API with pagination and sorted list."""
-        token = get_token(jwt, role=CREATE_DESIGNS, username="designer")
-        headers = {
-            "Authorization": f"Bearer {token}",
-            "content-type": "application/json",
-        }
-<<<<<<< HEAD
-        response = client.post(
-            "/process",
-            headers=headers,
-            json=get_process_request_payload(name="Testworkflow1"),
-        )
-        ensure_process_data_binary(response.json.get("id"))
-        response = client.post(
-            "/process",
-            headers=headers,
-            json=get_process_request_payload(name="Testworkflow2"),
-        )
-=======
-
-        response = create_process_with_api_call
->>>>>>> f0ecfd09
-        ensure_process_data_binary(response.json.get("id"))
-        response = client.get(
-            f"/process?pageNo={pageNo}&limit={limit}&sortBy={sortBy}&sortOrder={sortOrder}",
-            headers=headers,
-        )
-        assert response.status_code == 200
-        assert response.json is not None
-
-    def test_process_list_with_filters(
-        self, app, client, session, jwt, create_process_with_api_call
-    ):
-        """Testing process listing API with filters."""
-        token = get_token(jwt, role=CREATE_DESIGNS, username="designer")
-        headers = {
-            "Authorization": f"Bearer {token}",
-            "content-type": "application/json",
-        }
-<<<<<<< HEAD
-        response = client.post(
-            "/process",
-            headers=headers,
-            json=get_process_request_payload(name="Testworkflow1"),
-        )
-        ensure_process_data_binary(response.json.get("id"))
-        response = client.post(
-            "/process",
-            headers=headers,
-            json=get_process_request_payload_low_code(name="Testworkflow2"),
-        )
-=======
-        response = create_process_with_api_call
->>>>>>> f0ecfd09
-        ensure_process_data_binary(response.json.get("id"))
-
-        # testing with processType filter with status
-        response = client.get(
-            "/process?status=Draft&processType=BPMN&name=Test", headers=headers
-        )
-        assert response.status_code == 200
-        assert response.json is not None
-        assert response.json["totalCount"] == 1
-
-    def test_process_list_with_invalid_token(self, app, client, session, jwt):
-        """Testing process listing API."""
-        token = get_token(jwt, role=MANAGE_TASKS, username="reviewer")
-        headers = {
-            "Authorization": f"Bearer {token}",
-            "content-type": "application/json",
-        }
-        response = client.get("/process", headers=headers)
-        assert response.status_code == 401
-
-
-class TestProcessDelete:
-    """Test suite for the process delete method."""
-
-    def test_process_delete_method(
-        self, app, client, session, jwt, create_process_with_api_call
-    ):
-        """Tests the process delete method."""
-        token = get_token(jwt, role=CREATE_DESIGNS, username="designer")
-        headers = {
-            "Authorization": f"Bearer {token}",
-            "content-type": "application/json",
-        }
-        response = create_process_with_api_call
-        assert response.status_code == 201
-        assert response.json.get("id") is not None
-        process_id = response.json.get("id")
-        ensure_process_data_binary(process_id)
-        response = client.delete(f"/process/{process_id}", headers=headers)
-        assert response.status_code == 200
-        assert response.json.get("message") == "Process deleted."
-        response = client.get(f"/process/{process_id}", headers=headers)
-        assert response.status_code == 400
-
-    def test_process_delete_method_with_invalid_token(self, app, client, session, jwt):
-        """Tests the process delete method with invalid token."""
-        token = get_token(jwt, role=CREATE_DESIGNS, username="designer")
-        headers = {
-            "Authorization": f"Bearer {token}",
-            "content-type": "application/json",
-        }
-        response = client.post(
-            "/process", headers=headers, json=get_process_request_payload()
-        )
-        assert response.status_code == 201
-        assert response.json.get("id") is not None
-        process_id = response.json.get("id")
-        token = get_token(jwt, role=MANAGE_TASKS)
-        headers = {
-            "Authorization": f"Bearer {token}",
-            "content-type": "application/json",
-        }
-        response = client.delete(f"/process/{process_id}", headers=headers)
-        assert response.status_code == 401
-
-
-class TestProcessHistory:
-    """Test suite for the process version history endpoint."""
-
-    def test_process_version_history_success(self, app, client, session, jwt):
-        """Test the process version history endpoint success case."""
-        # Mock token
-        token = get_token(jwt, role=CREATE_DESIGNS, username="designer")
-        headers = {
-            "Authorization": f"Bearer {token}",
-            "content-type": "application/json",
-        }
-        with patch.object(ProcessService, "get_all_history") as mock_import_service:
-            mock_response = (
-                [
-                    {
-                        "id": "3",
-                        "processName": "test",
-                        "createdBy": "formsflow-designer",
-                        "created": "2024-09-12 06:33:31.101156",
-                        "majorVersion": 3,
-                        "minorVersion": 0,
-                    },
-                    {
-                        "id": "2",
-                        "processName": "test",
-                        "createdBy": "formsflow-designer",
-                        "created": "2024-09-12 06:33:06.454344",
-                        "majorVersion": 2,
-                        "minorVersion": 0,
-                    },
-                    {
-                        "id": "1",
-                        "processName": "test",
-                        "createdBy": "formsflow-designer",
-                        "created": "2024-09-12 06:32:59.930011",
-                        "majorVersion": 1,
-                        "minorVersion": 0,
-                    },
-                ],
-                3,
-            )
-
-            mock_import_service.return_value = mock_response
-            response = client.get("/process/test/versions", headers=headers)
-            # Assertions
-            assert response.status_code == 200
-            assert response.json is not None
-            response_json = response.json["processHistory"]
-            assert len(response_json) == 3
-            assert response_json[0]["id"] == "3"
-            assert response_json[0]["processName"] == "test"
-            assert response_json[0]["createdBy"] == "formsflow-designer"
-            assert response_json[0]["created"] == "2024-09-12 06:33:31.101156"
-            assert response_json[0]["majorVersion"] == 3
-            assert response_json[0]["minorVersion"] == 0
-
-            assert response_json[1]["id"] == "2"
-            assert response_json[1]["processName"] == "test"
-            assert response_json[1]["createdBy"] == "formsflow-designer"
-            assert response_json[1]["created"] == "2024-09-12 06:33:06.454344"
-            assert response_json[1]["majorVersion"] == 2
-            assert response_json[1]["minorVersion"] == 0
-
-            assert response_json[2]["id"] == "1"
-            assert response_json[2]["processName"] == "test"
-            assert response_json[2]["createdBy"] == "formsflow-designer"
-            assert response_json[2]["created"] == "2024-09-12 06:32:59.930011"
-            assert response_json[2]["majorVersion"] == 1
-            assert response_json[2]["minorVersion"] == 0
-
-            assert response.json["totalCount"] == 3
-
-    def test_process_version_history_non_existent_process(
-        self, app, client, session, jwt
-    ):
-        """Test version history of a non-existent process."""
-        token = get_token(jwt, role=CREATE_DESIGNS, username="designer")
-        headers = {
-            "Authorization": f"Bearer {token}",
-            "content-type": "application/json",
-        }
-
-        # Call the process version history endpoint with a non-existent process name
-        response = client.get("/process/non_existent_process/versions", headers=headers)
-        assert response.status_code == 400
-        assert response.json.get("message") == "The specified process ID does not exist"
-
-    def test_process_version_history_invalid_token(self, app, client, session, jwt):
-        """Test version history with an invalid token."""
-        token = get_token(jwt, role=MANAGE_TASKS, username="reviewer")  # Incorrect role
-        headers = {
-            "Authorization": f"Bearer {token}",
-            "content-type": "application/json",
-        }
-
-        response = client.get("/process/Testworkflow/versions", headers=headers)
-        assert response.status_code == 401
-
-
-class TestProcessValidation:
-    """Test suite for the process validation endpoint."""
-
-    def test_process_validation_invalid(self, app, client, session, jwt):
-        """Test process validation api with already exists process key/name."""
-        token = get_token(jwt, role=CREATE_DESIGNS, username="designer")
-        headers = {
-            "Authorization": f"Bearer {token}",
-            "content-type": "application/json",
-        }
-        response = client.post(
-            "/process",
-            headers=headers,
-            json=get_process_request_payload(),
-        )
-        assert response.status_code == 201
-        assert response.json.get("id") is not None
-        ensure_process_data_binary(response.json.get("id"))
-        response = client.get(
-            "/process/validate?processKey=Testworkflow&processName=Testworkflow",
-            headers=headers,
-        )
-        assert response.status_code == 400
-        assert (
-            response.json.get("message")
-            == "The BPMN name or ID already exists. It must be unique."
-        )
-
-    def test_process_validate_missing_params(app, client, session, jwt):
-        """Testing process name validation with missing parameters."""
-        token = get_token(jwt, role=CREATE_DESIGNS)
-        headers = {
-            "Authorization": f"Bearer {token}",
-            "content-type": "application/json",
-        }
-        response = client.get("/process/validate", headers=headers)
-        assert response.status_code == 400
-        assert (
-            response.json.get("message")
-            == "At least one query parameter (name, key) must be provided."
-        )
-
-    def test_process_validate_unauthorized(app, client, session, jwt):
-        """Testing process name validation without proper authorization."""
-        response = client.get("/process/validate")
-        assert response.status_code == 401
-
-    def test_process_validation_success(self, app, client, session, jwt):
-        """Test process validation api with success."""
-        token = get_token(jwt, role=CREATE_DESIGNS, username="designer")
-        headers = {
-            "Authorization": f"Bearer {token}",
-            "content-type": "application/json",
-        }
-        # Validate process validate api with no exists process key & name
-        response = client.get(
-<<<<<<< HEAD
-            "/process/process-history/Testworkflow/versions", headers=headers
-        )
-        assert response.status_code == 401
-
-
-class TestProcessValidation:
-    """Test suite for the process validation endpoint."""
-
-    def test_process_validation_invalid(self, app, client, session, jwt):
-        """Test process validation api with already exists process key/name."""
-        token = get_token(jwt, role=CREATE_DESIGNS, username="designer")
-        headers = {
-            "Authorization": f"Bearer {token}",
-            "content-type": "application/json",
-        }
-=======
-            "/process/validate?processKey=testflow&processName=testflow",
-            headers=headers,
-        )
-        assert response.status_code == 200
-
-        # Validate process validate api excluding a specific parent process key
-        # Which will be used in edit process
->>>>>>> f0ecfd09
-        response = client.post(
-            "/process",
-            headers=headers,
-            json=get_process_request_payload(),
-        )
-        assert response.status_code == 201
-        assert response.json.get("id") is not None
-        ensure_process_data_binary(response.json.get("id"))
-<<<<<<< HEAD
-        response = client.get(
-            "/process/validate?processKey=Testworkflow&processName=Testworkflow",
-            headers=headers,
-        )
-        assert response.status_code == 400
-        assert (
-            response.json.get("message")
-            == "The BPMN name or ID already exists. It must be unique."
-        )
-
-    def test_process_validate_missing_params(app, client, session, jwt):
-        """Testing process name validation with missing parameters."""
-        token = get_token(jwt, role=CREATE_DESIGNS)
-=======
-        # Invoke the process validation endpoint with parentProcessKey=Testworkflow,
-        # which excludes rows with the specified parent key during validation.
-        response = client.get(
-            "/process/validate?processKey=Testworkflow&processName=Testworkflow&parentProcessKey=Testworkflow",
-            headers=headers,
-        )
-        assert response.status_code == 200
-
-
-class TestProcessPublish:
-    """Test suite for the process publish."""
-
-    def test_process_publish_success(self, app, client, session, jwt):
-        """Test process publish success."""
-        token = get_token(jwt, role=CREATE_DESIGNS, username="designer")
-        headers = {
-            "Authorization": f"Bearer {token}",
-            "content-type": "application/json",
-        }
-        response = client.post(
-            "/process", headers=headers, json=get_process_request_payload()
-        )
-
-        assert response.status_code == 201
-        assert response.json.get("id") is not None
-        assert response.json.get("name") == "Test workflow"
-        process_id = response.json.get("id")
-        ensure_process_data_binary(process_id)
-
-        with patch("requests.post") as mock_post:
-            mock_response = MagicMock()
-            mock_response.status_code = 200
-            mock_response.text = "{}"
-            mock_post.return_value = mock_response
-
-            response = client.post(
-                f"/process/{process_id}/publish", headers=headers, json={}
-            )
-            assert response.status_code == 200
-
-    def test_process_publish_invalid_id(self, app, client, session, jwt):
-        """Test process publish with invalid id."""
-        token = get_token(jwt, role=CREATE_DESIGNS, username="designer")
->>>>>>> f0ecfd09
-        headers = {
-            "Authorization": f"Bearer {token}",
-            "content-type": "application/json",
-        }
-<<<<<<< HEAD
-        response = client.get("/process/validate", headers=headers)
-        assert response.status_code == 400
-        assert (
-            response.json.get("message")
-            == "At least one query parameter (name, key) must be provided."
-        )
-
-    def test_process_validate_unauthorized(app, client, session, jwt):
-        """Testing process name validation without proper authorization."""
-        response = client.get("/process/validate")
-        assert response.status_code == 401
-
-    def test_process_validation_success(self, app, client, session, jwt):
-        """Test process validation api with success."""
-=======
-        response = client.post("/process/55/publish", headers=headers, json={})
-        assert response.status_code == 400
-
-    def test_process_publish_unauthorized(app, client, session, jwt):
-        """Testing process publish without proper authorization."""
-        response = client.post("/process/55/publish", json={})
-        assert response.status_code == 401
-
-
-class TestProcessUnPublish:
-    """Test suite for the process unpublish."""
-
-    def test_process_unpublish_success(self, app, client, session, jwt):
-        """Test process unpublish success."""
->>>>>>> f0ecfd09
-        token = get_token(jwt, role=CREATE_DESIGNS, username="designer")
-        headers = {
-            "Authorization": f"Bearer {token}",
-            "content-type": "application/json",
-        }
-<<<<<<< HEAD
-        # Validate process validate api with no exists process key & name
-        response = client.get(
-            "/process/validate?processKey=Testworkflow&processName=Testworkflow",
-            headers=headers,
-        )
-        assert response.status_code == 200
-
-        # Validate process validate api excluding a specific parent process key
-        # Which will be used in edit process
-        response = client.post(
-            "/process",
-            headers=headers,
-            json=get_process_request_payload(
-                name="Testworkflow", parent_process_key="Testworkflow"
-            ),
-        )
-        assert response.status_code == 201
-        assert response.json.get("id") is not None
-        ensure_process_data_binary(response.json.get("id"))
-        response = client.post(
-            "/process",
-            headers=headers,
-            json=get_process_request_payload(
-                name="Testworkflow",
-                parent_process_key="Testworkflow",
-                major_version=2,
-                minor_version=0,
-            ),
-        )
-        assert response.status_code == 201
-        assert response.json.get("id") is not None
-        ensure_process_data_binary(response.json.get("id"))
-        # Invoke the process validation endpoint with parentProcessKey=Testworkflow,
-        # which excludes rows with the specified parent key during validation.
-        response = client.get(
-            "/process/validate?processKey=Testworkflow&processName=Testworkflow&parentProcessKey=Testworkflow",
-            headers=headers,
-        )
-        assert response.status_code == 200
-
-=======
-        response = client.post(
-            "/process", headers=headers, json=get_process_request_payload()
-        )
-
-        assert response.status_code == 201
-        assert response.json.get("id") is not None
-        assert response.json.get("name") == "Test workflow"
-        process_id = response.json.get("id")
-        ensure_process_data_binary(process_id)
-
-        response = client.post(
-            f"/process/{process_id}/unpublish", headers=headers, json={}
-        )
-        assert response.status_code == 200
-
-    def test_process_unpublish_invalid_id(self, app, client, session, jwt):
-        """Test process unpublish with invalid id."""
-        token = get_token(jwt, role=CREATE_DESIGNS, username="designer")
-        headers = {
-            "Authorization": f"Bearer {token}",
-            "content-type": "application/json",
-        }
-        response = client.post("/process/55/unpublish", headers=headers, json={})
-        assert response.status_code == 400
-
-    def test_process_unpublish_unauthorized(app, client, session, jwt):
-        """Testing process unpublish without proper authorization."""
-        response = client.post("/process/55/publish", json={})
-        assert response.status_code == 401
-
->>>>>>> f0ecfd09
+"""Test suite for Process API endpoints."""
+
+from unittest.mock import MagicMock, patch
+
+import pytest
+from formsflow_api_utils.utils import CREATE_DESIGNS, MANAGE_TASKS
+
+from formsflow_api.models import Process
+from formsflow_api.services import ProcessService
+from tests.utilities.base_test import (
+    get_process_request_payload,
+    get_process_request_payload_low_code,
+    get_process_request_payload_for_dmn,
+    get_token,
+)
+
+
+def ensure_process_data_binary(process_id):
+    """Convert process_data to binary if string."""
+    process = Process.query.get(process_id)
+    if isinstance(process.process_data, str):
+        process.process_data = process.process_data.encode("utf-8")
+        process.save()
+
+
+@pytest.fixture
+def create_process(app, client, session, jwt):
+    """Create a process."""
+    process = Process(
+        name="Test Workflow",
+        process_type="BPMN",
+        tenant=None,
+        process_data=get_process_request_payload()["processData"].encode("utf-8"),
+        created_by="test",
+        major_version=1,
+        minor_version=0,
+        is_subflow=False,
+        process_key="testworkflow",
+        parent_process_key="testworkflow",
+    )
+    process.save()
+    return process
+
+
+@pytest.fixture
+def create_process_with_api_call(app, client, session, jwt):
+    """Create a process with API call."""
+    token = get_token(jwt, role=CREATE_DESIGNS, username="designer")
+    headers = {
+        "Authorization": f"Bearer {token}",
+        "content-type": "application/json",
+    }
+    response = client.post(
+        "/process", headers=headers, json=get_process_request_payload()
+    )
+    assert response.status_code == 201
+    return response
+
+
+class TestProcessCreate:
+    """Test suite for the process create method."""
+
+    def test_process_create_method(
+        self, app, client, session, jwt, create_process_with_api_call
+    ):
+        """Tests the process create method with valid payload."""
+        response = create_process_with_api_call
+        assert response.json.get("id") is not None
+        assert response.json.get("name") == "Test workflow"
+
+    def test_process_create_method_with_invalid_token(self, app, client, session, jwt):
+        """Tests the process create method with invalid token."""
+        token = get_token(jwt, role=MANAGE_TASKS, username="reviewer")
+        headers = {
+            "Authorization": f"Bearer {token}",
+            "content-type": "application/json",
+        }
+        response = client.post(
+            "/process", headers=headers, json=get_process_request_payload()
+        )
+        assert response.status_code == 401
+
+
+class TestProcessUpdate:
+    """Test suite for the process update method."""
+
+    def test_process_update_subflow(
+        self, app, client, session, jwt, create_process_with_api_call
+    ):
+        """Tests the process update method with valid payload."""
+        token = get_token(jwt, role=CREATE_DESIGNS, username="designer")
+        headers = {
+            "Authorization": f"Bearer {token}",
+            "content-type": "application/json",
+        }
+        response = create_process_with_api_call
+        assert response.status_code == 201
+        assert response.json.get("processType") == "BPMN"
+        assert response.json.get("id") is not None
+        process_id = response.json.get("id")
+        ensure_process_data_binary(process_id)
+        response = client.put(
+            f"/process/{process_id}",
+            headers=headers,
+            json=get_process_request_payload_for_dmn(),
+        )
+        assert response.status_code == 200
+        assert response.json.get("processType") == "DMN"
+
+    def test_process_update_invalid_token(
+        self, app, client, session, jwt, create_process_with_api_call
+    ):
+        """Tests the process update method with invalid token."""
+        response = create_process_with_api_call
+        assert response.status_code == 201
+        assert response.json.get("id") is not None
+        process_id = response.json.get("id")
+        ensure_process_data_binary(process_id)
+        token = get_token(jwt, role=MANAGE_TASKS)
+        headers = {
+            "Authorization": f"Bearer {token}",
+            "content-type": "application/json",
+        }
+        response = client.put(
+            f"/process/{process_id}",
+            headers=headers,
+            json=get_process_request_payload_low_code(status="Published"),
+        )
+        assert response.status_code == 401
+
+
+class TestProcessList:
+    """Test suite for the process list."""
+
+    def test_process_list(
+        self, app, client, session, jwt, create_process_with_api_call
+    ):
+        """Testing process listing API."""
+        token = get_token(jwt, role=CREATE_DESIGNS, username="designer")
+        headers = {
+            "Authorization": f"Bearer {token}",
+            "content-type": "application/json",
+        }
+        response = create_process_with_api_call
+        ensure_process_data_binary(response.json.get("id"))
+        response = client.get("/process", headers=headers)
+        assert response.status_code == 200
+        assert response.json is not None
+        assert response.json["totalCount"] == 1
+        assert response.json["process"][0]["name"] == "Test workflow"
+
+    @pytest.mark.parametrize(
+        ("pageNo", "limit", "sortBy", "sortOrder"),
+        ((1, 5, "id", "asc"), (1, 10, "id", "desc"), (1, 20, "id", "desc")),
+    )
+    def test_process_list_with_pagination_sorted_list(
+        self,
+        app,
+        client,
+        session,
+        jwt,
+        pageNo,
+        limit,
+        sortBy,
+        sortOrder,
+        create_process_with_api_call,
+    ):
+        """Testing process listing API with pagination and sorted list."""
+        token = get_token(jwt, role=CREATE_DESIGNS, username="designer")
+        headers = {
+            "Authorization": f"Bearer {token}",
+            "content-type": "application/json",
+        }
+
+        response = create_process_with_api_call
+        ensure_process_data_binary(response.json.get("id"))
+        response = client.get(
+            f"/process?pageNo={pageNo}&limit={limit}&sortBy={sortBy}&sortOrder={sortOrder}",
+            headers=headers,
+        )
+        assert response.status_code == 200
+        assert response.json is not None
+
+    def test_process_list_with_filters(
+        self, app, client, session, jwt, create_process_with_api_call
+    ):
+        """Testing process listing API with filters."""
+        token = get_token(jwt, role=CREATE_DESIGNS, username="designer")
+        headers = {
+            "Authorization": f"Bearer {token}",
+            "content-type": "application/json",
+        }
+        response = create_process_with_api_call
+        ensure_process_data_binary(response.json.get("id"))
+
+        # testing with processType filter with status
+        response = client.get(
+            "/process?status=Draft&processType=BPMN&name=Test", headers=headers
+        )
+        assert response.status_code == 200
+        assert response.json is not None
+        assert response.json["totalCount"] == 1
+
+    def test_process_list_with_invalid_token(self, app, client, session, jwt):
+        """Testing process listing API."""
+        token = get_token(jwt, role=MANAGE_TASKS, username="reviewer")
+        headers = {
+            "Authorization": f"Bearer {token}",
+            "content-type": "application/json",
+        }
+        response = client.get("/process", headers=headers)
+        assert response.status_code == 401
+
+
+class TestProcessDelete:
+    """Test suite for the process delete method."""
+
+    def test_process_delete_method(
+        self, app, client, session, jwt, create_process_with_api_call
+    ):
+        """Tests the process delete method."""
+        token = get_token(jwt, role=CREATE_DESIGNS, username="designer")
+        headers = {
+            "Authorization": f"Bearer {token}",
+            "content-type": "application/json",
+        }
+        response = create_process_with_api_call
+        assert response.status_code == 201
+        assert response.json.get("id") is not None
+        process_id = response.json.get("id")
+        ensure_process_data_binary(process_id)
+        response = client.delete(f"/process/{process_id}", headers=headers)
+        assert response.status_code == 200
+        assert response.json.get("message") == "Process deleted."
+        response = client.get(f"/process/{process_id}", headers=headers)
+        assert response.status_code == 400
+
+    def test_process_delete_method_with_invalid_token(self, app, client, session, jwt):
+        """Tests the process delete method with invalid token."""
+        token = get_token(jwt, role=CREATE_DESIGNS, username="designer")
+        headers = {
+            "Authorization": f"Bearer {token}",
+            "content-type": "application/json",
+        }
+        response = client.post(
+            "/process", headers=headers, json=get_process_request_payload()
+        )
+        assert response.status_code == 201
+        assert response.json.get("id") is not None
+        process_id = response.json.get("id")
+        token = get_token(jwt, role=MANAGE_TASKS)
+        headers = {
+            "Authorization": f"Bearer {token}",
+            "content-type": "application/json",
+        }
+        response = client.delete(f"/process/{process_id}", headers=headers)
+        assert response.status_code == 401
+
+
+class TestProcessHistory:
+    """Test suite for the process version history endpoint."""
+
+    def test_process_version_history_success(self, app, client, session, jwt):
+        """Test the process version history endpoint success case."""
+        # Mock token
+        token = get_token(jwt, role=CREATE_DESIGNS, username="designer")
+        headers = {
+            "Authorization": f"Bearer {token}",
+            "content-type": "application/json",
+        }
+        with patch.object(ProcessService, "get_all_history") as mock_import_service:
+            mock_response = (
+                [
+                    {
+                        "id": "3",
+                        "processName": "test",
+                        "createdBy": "formsflow-designer",
+                        "created": "2024-09-12 06:33:31.101156",
+                        "majorVersion": 3,
+                        "minorVersion": 0,
+                    },
+                    {
+                        "id": "2",
+                        "processName": "test",
+                        "createdBy": "formsflow-designer",
+                        "created": "2024-09-12 06:33:06.454344",
+                        "majorVersion": 2,
+                        "minorVersion": 0,
+                    },
+                    {
+                        "id": "1",
+                        "processName": "test",
+                        "createdBy": "formsflow-designer",
+                        "created": "2024-09-12 06:32:59.930011",
+                        "majorVersion": 1,
+                        "minorVersion": 0,
+                    },
+                ],
+                3,
+            )
+
+            mock_import_service.return_value = mock_response
+            response = client.get("/process/test/versions", headers=headers)
+            # Assertions
+            assert response.status_code == 200
+            assert response.json is not None
+            response_json = response.json["processHistory"]
+            assert len(response_json) == 3
+            assert response_json[0]["id"] == "3"
+            assert response_json[0]["processName"] == "test"
+            assert response_json[0]["createdBy"] == "formsflow-designer"
+            assert response_json[0]["created"] == "2024-09-12 06:33:31.101156"
+            assert response_json[0]["majorVersion"] == 3
+            assert response_json[0]["minorVersion"] == 0
+
+            assert response_json[1]["id"] == "2"
+            assert response_json[1]["processName"] == "test"
+            assert response_json[1]["createdBy"] == "formsflow-designer"
+            assert response_json[1]["created"] == "2024-09-12 06:33:06.454344"
+            assert response_json[1]["majorVersion"] == 2
+            assert response_json[1]["minorVersion"] == 0
+
+            assert response_json[2]["id"] == "1"
+            assert response_json[2]["processName"] == "test"
+            assert response_json[2]["createdBy"] == "formsflow-designer"
+            assert response_json[2]["created"] == "2024-09-12 06:32:59.930011"
+            assert response_json[2]["majorVersion"] == 1
+            assert response_json[2]["minorVersion"] == 0
+
+            assert response.json["totalCount"] == 3
+
+    def test_process_version_history_non_existent_process(
+        self, app, client, session, jwt
+    ):
+        """Test version history of a non-existent process."""
+        token = get_token(jwt, role=CREATE_DESIGNS, username="designer")
+        headers = {
+            "Authorization": f"Bearer {token}",
+            "content-type": "application/json",
+        }
+
+        # Call the process version history endpoint with a non-existent process name
+        response = client.get("/process/non_existent_process/versions", headers=headers)
+        assert response.status_code == 400
+        assert response.json.get("message") == "The specified process ID does not exist"
+
+    def test_process_version_history_invalid_token(self, app, client, session, jwt):
+        """Test version history with an invalid token."""
+        token = get_token(jwt, role=MANAGE_TASKS, username="reviewer")  # Incorrect role
+        headers = {
+            "Authorization": f"Bearer {token}",
+            "content-type": "application/json",
+        }
+
+        response = client.get("/process/Testworkflow/versions", headers=headers)
+        assert response.status_code == 401
+
+
+class TestProcessValidation:
+    """Test suite for the process validation endpoint."""
+
+    def test_process_validation_invalid(self, app, client, session, jwt):
+        """Test process validation api with already exists process key/name."""
+        token = get_token(jwt, role=CREATE_DESIGNS, username="designer")
+        headers = {
+            "Authorization": f"Bearer {token}",
+            "content-type": "application/json",
+        }
+        response = client.post(
+            "/process",
+            headers=headers,
+            json=get_process_request_payload(),
+        )
+        assert response.status_code == 201
+        assert response.json.get("id") is not None
+        ensure_process_data_binary(response.json.get("id"))
+        response = client.get(
+            "/process/validate?processKey=Testworkflow&processName=Testworkflow",
+            headers=headers,
+        )
+        assert response.status_code == 400
+        assert (
+            response.json.get("message")
+            == "The BPMN name or ID already exists. It must be unique."
+        )
+
+    def test_process_validate_missing_params(app, client, session, jwt):
+        """Testing process name validation with missing parameters."""
+        token = get_token(jwt, role=CREATE_DESIGNS)
+        headers = {
+            "Authorization": f"Bearer {token}",
+            "content-type": "application/json",
+        }
+        response = client.get("/process/validate", headers=headers)
+        assert response.status_code == 400
+        assert (
+            response.json.get("message")
+            == "At least one query parameter (name, key) must be provided."
+        )
+
+    def test_process_validate_unauthorized(app, client, session, jwt):
+        """Testing process name validation without proper authorization."""
+        response = client.get("/process/validate")
+        assert response.status_code == 401
+
+    def test_process_validation_success(self, app, client, session, jwt):
+        """Test process validation api with success."""
+        token = get_token(jwt, role=CREATE_DESIGNS, username="designer")
+        headers = {
+            "Authorization": f"Bearer {token}",
+            "content-type": "application/json",
+        }
+        # Validate process validate api with no exists process key & name
+        response = client.get(
+            "/process/validate?processKey=testflow&processName=testflow",
+            headers=headers,
+        )
+        assert response.status_code == 200
+
+        # Validate process validate api excluding a specific parent process key
+        # Which will be used in edit process
+        response = client.post(
+            "/process",
+            headers=headers,
+            json=get_process_request_payload(),
+        )
+        assert response.status_code == 201
+        assert response.json.get("id") is not None
+        ensure_process_data_binary(response.json.get("id"))
+        # Invoke the process validation endpoint with parentProcessKey=Testworkflow,
+        # which excludes rows with the specified parent key during validation.
+        response = client.get(
+            "/process/validate?processKey=Testworkflow&processName=Testworkflow&parentProcessKey=Testworkflow",
+            headers=headers,
+        )
+        assert response.status_code == 200
+
+
+class TestProcessPublish:
+    """Test suite for the process publish."""
+
+    def test_process_publish_success(self, app, client, session, jwt):
+        """Test process publish success."""
+        token = get_token(jwt, role=CREATE_DESIGNS, username="designer")
+        headers = {
+            "Authorization": f"Bearer {token}",
+            "content-type": "application/json",
+        }
+        response = client.post(
+            "/process", headers=headers, json=get_process_request_payload()
+        )
+
+        assert response.status_code == 201
+        assert response.json.get("id") is not None
+        assert response.json.get("name") == "Test workflow"
+        process_id = response.json.get("id")
+        ensure_process_data_binary(process_id)
+
+        with patch("requests.post") as mock_post:
+            mock_response = MagicMock()
+            mock_response.status_code = 200
+            mock_response.text = "{}"
+            mock_post.return_value = mock_response
+
+            response = client.post(
+                f"/process/{process_id}/publish", headers=headers, json={}
+            )
+            assert response.status_code == 200
+
+    def test_process_publish_invalid_id(self, app, client, session, jwt):
+        """Test process publish with invalid id."""
+        token = get_token(jwt, role=CREATE_DESIGNS, username="designer")
+        headers = {
+            "Authorization": f"Bearer {token}",
+            "content-type": "application/json",
+        }
+        response = client.post("/process/55/publish", headers=headers, json={})
+        assert response.status_code == 400
+
+    def test_process_publish_unauthorized(app, client, session, jwt):
+        """Testing process publish without proper authorization."""
+        response = client.post("/process/55/publish", json={})
+        assert response.status_code == 401
+
+
+class TestProcessUnPublish:
+    """Test suite for the process unpublish."""
+
+    def test_process_unpublish_success(self, app, client, session, jwt):
+        """Test process unpublish success."""
+        token = get_token(jwt, role=CREATE_DESIGNS, username="designer")
+        headers = {
+            "Authorization": f"Bearer {token}",
+            "content-type": "application/json",
+        }
+        response = client.post(
+            "/process", headers=headers, json=get_process_request_payload()
+        )
+
+        assert response.status_code == 201
+        assert response.json.get("id") is not None
+        assert response.json.get("name") == "Test workflow"
+        process_id = response.json.get("id")
+        ensure_process_data_binary(process_id)
+
+        response = client.post(
+            f"/process/{process_id}/unpublish", headers=headers, json={}
+        )
+        assert response.status_code == 200
+
+    def test_process_unpublish_invalid_id(self, app, client, session, jwt):
+        """Test process unpublish with invalid id."""
+        token = get_token(jwt, role=CREATE_DESIGNS, username="designer")
+        headers = {
+            "Authorization": f"Bearer {token}",
+            "content-type": "application/json",
+        }
+        response = client.post("/process/55/unpublish", headers=headers, json={})
+        assert response.status_code == 400
+
+    def test_process_unpublish_unauthorized(app, client, session, jwt):
+        """Testing process unpublish without proper authorization."""
+        response = client.post("/process/55/publish", json={})
+        assert response.status_code == 401