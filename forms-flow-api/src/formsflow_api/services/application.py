"""This exposes application service."""

from datetime import datetime
from functools import lru_cache
from http import HTTPStatus
from typing import Dict

from flask import current_app

from formsflow_api.exceptions import BusinessException
from formsflow_api.models import Application, FormProcessMapper
from formsflow_api.schemas import (
    AggregatedApplicationSchema,
    ApplicationSchema,
    FormProcessMapperSchema,
)
from formsflow_api.services.external import BPMService
from formsflow_api.utils import NEW_APPLICATION_STATUS
from formsflow_api.utils.user_context import UserContext, user_context

from .form_process_mapper import FormProcessMapperService

application_schema = ApplicationSchema()


class ApplicationService:
    """This class manages application service."""

    @staticmethod
    @user_context
    def create_application(data, token, **kwargs):
        """Create new application."""
        user: UserContext = kwargs["user"]
        user_id: str = user.user_name
        tenant_key = user.tenant_key
        if token is not None:
            # for anonymous form submission
            data["created_by"] = user_id
        data["application_status"] = NEW_APPLICATION_STATUS
        mapper = FormProcessMapper.find_form_by_form_id(data["form_id"])
        if mapper is None:
            if tenant_key:
                raise PermissionError(f"Permission denied, formId - {data['form_id']}.")
            raise KeyError(f"Mapper does not exist with formId - {data['form_id']}.")
        if tenant_key is not None and mapper.tenant != tenant_key:
            raise PermissionError("Tenant authentication failed.")
        data["form_process_mapper_id"] = mapper.id
        # Function to create application in DB
        application = Application.create_from_dict(data)
        # process_instance_id in request object is usually used in Scripts
        if "process_instance_id" in data:
            application.update({"process_instance_id": data["process_instance_id"]})
        # In normal cases, it's through this else case task is being created
        else:
            payload = {
                "variables": {
                    "applicationId": {"value": application.id},
                    "formUrl": {"value": application.form_url},
                    "formName": {"value": mapper.form_name},
                    "submitterName": {"value": application.created_by},
<<<<<<< HEAD
                    "submissionDate": {"value": str(application.created)},
=======
                    "submissionDate": {"value": application.created.__str__()},
                    "tenantKey": {"value": mapper.tenant},
>>>>>>> 637b7e8b
                }
            }
            try:
                if mapper.process_tenant:
                    camunda_start_task = BPMService.post_process_start_tenant(
                        process_key=mapper.process_key,
                        payload=payload,
                        token=token,
                        tenant_key=mapper.process_tenant,
                    )
                else:
                    camunda_start_task = BPMService.post_process_start(
                        process_key=mapper.process_key, payload=payload, token=token
                    )
                application.update({"process_instance_id": camunda_start_task["id"]})
            except TypeError as camunda_error:
                response = {
                    "message": "Camunda workflow not able to create a task",
                    "error": camunda_error,
                }
                current_app.logger.critical(response)
        return application, HTTPStatus.CREATED

    @staticmethod
    @lru_cache(maxsize=32)
    def get_authorised_form_list(token):
        """
        Function to get the authorized forms based on token passed.

        Used LRU cache to memoize results and parameter maxsize defines
        the no of function calls.
        """
        response = BPMService.get_auth_form_details(token=token)
        return response

    @staticmethod
    def get_auth_applications_and_count(  # pylint: disable=too-many-arguments,too-many-locals
        page_no: int,
        limit: int,
        order_by: str,
        created_from: datetime,
        created_to: datetime,
        modified_from: datetime,
        modified_to: datetime,
        application_id: int,
        application_name: str,
        application_status: str,
        created_by: str,
        sort_order: str,
        token: str,
    ):
        """Get applications only from authorized groups."""
        auth_form_details = ApplicationService.get_authorised_form_list(token=token)
        current_app.logger.info(auth_form_details)
        auth_list = auth_form_details.get("authorizationList") or {}
        resource_list = [group["resourceId"] for group in auth_list]
        if auth_form_details.get("adminGroupEnabled") is True or "*" in resource_list:
            applications, get_all_applications_count = Application.find_all(
                page_no=page_no,
                limit=limit,
                application_id=application_id,
                application_name=application_name,
                application_status=application_status,
                created_by=created_by,
                order_by=order_by,
                modified_from=modified_from,
                modified_to=modified_to,
                sort_order=sort_order,
                created_from=created_from,
                created_to=created_to,
            )
        else:
            (
                applications,
                get_all_applications_count,
            ) = Application.find_applications_by_process_key(
                application_id=application_id,
                application_name=application_name,
                application_status=application_status,
                created_by=created_by,
                page_no=page_no,
                limit=limit,
                order_by=order_by,
                modified_from=modified_from,
                modified_to=modified_to,
                sort_order=sort_order,
                created_from=created_from,
                created_to=created_to,
                process_key=resource_list,
            )

        return (
            application_schema.dump(applications, many=True),
            get_all_applications_count,
        )

    @staticmethod
    @user_context
    def get_auth_by_application_id(application_id: int, token: str, **kwargs):
        """Get authorized Application by id."""
        user: UserContext = kwargs["user"]
        auth_form_details = ApplicationService.get_authorised_form_list(token=token)
        current_app.logger.info(auth_form_details)
        auth_list = auth_form_details.get("authorizationList") or {}
        resource_list = [group["resourceId"] for group in auth_list]
        if auth_form_details.get("adminGroupEnabled") is True or "*" in resource_list:
            application = Application.find_auth_by_id(application_id=application_id)
        else:
            application = Application.find_auth_application_by_process_key(
                process_key=resource_list, application_id=application_id
            )
        if application is None and user.tenant_key is not None:
            raise PermissionError(
                f"Access to application - {application_id} is denied."
            )
        return application_schema.dump(application), HTTPStatus.OK

    @staticmethod
    @user_context
    def get_all_applications_by_user(  # pylint: disable=too-many-arguments,too-many-locals
        page_no: int,
        limit: int,
        order_by: str,
        sort_order: str,
        created_from: datetime,
        created_to: datetime,
        modified_from: datetime,
        modified_to: datetime,
        created_by: str,
        application_status: str,
        application_name: str,
        application_id: int,
        **kwargs,
    ):
        """Get all applications based on user."""
        user: UserContext = kwargs["user"]
        user_id: str = user.user_name
        applications, get_all_applications_count = Application.find_all_by_user(
            user_id=user_id,
            page_no=page_no,
            limit=limit,
            order_by=order_by,
            sort_order=sort_order,
            application_id=application_id,
            application_name=application_name,
            application_status=application_status,
            created_by=created_by,
            modified_from=modified_from,
            modified_to=modified_to,
            created_from=created_from,
            created_to=created_to,
        )

        return (
            application_schema.dump(applications, many=True),
            get_all_applications_count,
        )

    @staticmethod
    def get_all_application_status():
        """Get all application status."""
        status_list = Application.find_all_application_status()
        status_list = [x.application_status for x in status_list]
        current_app.logger.debug(status_list)
        return {"applicationStatus": status_list}

    @staticmethod
    def get_all_applications_form_id(form_id, page_no: int, limit: int):
        """Get all applications."""
        if page_no:
            page_no = int(page_no)
        if limit:
            limit = int(limit)

        applications = Application.find_by_form_id(
            form_id=form_id, page_no=page_no, limit=limit
        )
        return application_schema.dump(applications, many=True)

    @staticmethod
    @user_context
    def get_all_applications_form_id_user(
        form_id: str, page_no: int, limit: int, **kwargs
    ):
        """Get all applications."""
        user: UserContext = kwargs["user"]
        user_id = user.user_name
        if page_no:
            page_no = int(page_no)
        if limit:
            limit = int(limit)

        applications = Application.find_by_form_id_user(
            form_id=form_id, user_id=user_id, page_no=page_no, limit=limit
        )
        return application_schema.dump(applications, many=True)

    @staticmethod
    def get_all_applications_form_id_count(form_id: str):
        """Get application count."""
        return Application.find_all_by_form_id_count(form_id=form_id)

    @staticmethod
    @user_context
    def get_all_applications_form_id_user_count(form_id: str, **kwargs):
        """Get application count."""
        user: UserContext = kwargs["user"]
        user_id = user.user_name
        return Application.find_all_by_form_id_user_count(
            form_id=form_id, user_id=user_id
        )

    @staticmethod
    @user_context
    def get_application_by_user(application_id: int, **kwargs):
        """Get application by user id."""
        user: UserContext = kwargs["user"]
        user_id: str = user.user_name
        application = Application.find_id_by_user(
            application_id=application_id, user_id=user_id
        )
        if application:
            return ApplicationSchema().dump(application), HTTPStatus.OK

        return ApplicationSchema().dump([]), HTTPStatus.FORBIDDEN

    @staticmethod
    @user_context
    def update_application(application_id: int, data: Dict, **kwargs):
        """Update application."""
        user: UserContext = kwargs["user"]
        data["modified_by"] = user.user_name
        application = Application.find_by_id(application_id=application_id)
        if application is None and user.tenant_key is not None:
            raise PermissionError(f"Access to application - {application_id} is denied")
        if application:
            application.update(data)
        else:
            raise BusinessException("Invalid application", HTTPStatus.BAD_REQUEST)

    @staticmethod
    def get_aggregated_applications(from_date: str, to_date: str):
        """Get aggregated applications."""
        applications = Application.find_aggregated_applications(
            from_date=from_date, to_date=to_date
        )
        schema = AggregatedApplicationSchema(exclude=("application_status",))
        return schema.dump(applications, many=True)

    @staticmethod
    def get_aggregated_applications_modified(from_date: datetime, to_date: datetime):
        """Get aggregated applications."""
        applications = Application.find_aggregated_applications_modified(
            from_date=from_date, to_date=to_date
        )
        schema = AggregatedApplicationSchema(exclude=("application_status",))
        return schema.dump(applications, many=True)

    @staticmethod
    @user_context
    def get_applications_status(
        mapper_id: int, from_date: datetime, to_date: datetime, **kwargs
    ):
        """Get aggregated application status."""
        user: UserContext = kwargs["user"]
        application_status = Application.find_aggregated_application_status(
            mapper_id=mapper_id, from_date=from_date, to_date=to_date
        )
        schema = AggregatedApplicationSchema(exclude=("form_process_mapper_id",))
        result = schema.dump(application_status, many=True)
        if user.tenant_key and len(result) == 0:
            raise PermissionError(f"Access to resource-{mapper_id} is denied.")
        return result

    @staticmethod
    @user_context
    def get_applications_status_modified(
        mapper_id: int, from_date: str, to_date: str, **kwargs
    ):
        """Get aggregated application status."""
        user: UserContext = kwargs["user"]
        application_status = Application.find_aggregated_application_status_modified(
            mapper_id=mapper_id, from_date=from_date, to_date=to_date
        )
        schema = AggregatedApplicationSchema(exclude=("form_process_mapper_id",))
        result = schema.dump(application_status, many=True)
        if user.tenant_key and len(result) == 0:
            raise PermissionError(f"Access to resource-{mapper_id} is denied.")
        return result

    @staticmethod
    @user_context
    def get_application_form_mapper_by_id(application_id: int, **kwargs):
        """Get form process mapper."""
        user: UserContext = kwargs["user"]
        tenant_key = user.tenant_key
        mapper = Application.get_form_mapper_by_application_id(
            application_id=application_id
        )
        if mapper:
            if mapper.mapper_id and tenant_key:
                FormProcessMapperService.check_tenant_authorization(
                    mapper_id=mapper.mapper_id, tenant_key=tenant_key
                )
            mapper_schema = FormProcessMapperSchema()
            return mapper_schema.dump(mapper)

        raise BusinessException("Invalid application", HTTPStatus.BAD_REQUEST)

    @staticmethod
    def apply_custom_attributes(application_schema_dump):
        """Wrapper function to call Application Schema Wrapper."""
        if isinstance(application_schema_dump, list):
            for entry in application_schema_dump:
                ApplicationSchemaWrapper.apply_attributes(entry)
        else:
            ApplicationSchemaWrapper.apply_attributes(application_schema_dump)
        return application_schema_dump

    @staticmethod
    def get_total_application_corresponding_to_mapper_id(mapper_id: int):
        """Retrieves application count related to a mapper_id."""
        count = Application.get_total_application_corresponding_to_mapper_id(mapper_id)
        if count == 0:
            return ({"message": "No Applications found", "value": count}, HTTPStatus.OK)

        return (
            {"message": f"Total Applications found are: {count}", "value": count},
            HTTPStatus.OK,
        )


class ApplicationSchemaWrapper:  # pylint: disable=too-few-public-methods
    """ApplicationSchemaWrapper Class."""

    @staticmethod
    def apply_attributes(application):
        """
        Wrapper function to call Application Schema Wrapper class.

        finds formid, submissionId from passed formUrl.
        """
        try:
            formurl = application["formUrl"]
            application["formId"] = formurl[
                formurl.find("/form/") + 6 : formurl.find("/submission/")
            ]
            application["submissionId"] = formurl[
                formurl.find("/submission/") + 12 : len(formurl)
            ]
            return application
        except KeyError:
            return (
                "The required fields of Input request are not passed",
                HTTPStatus.BAD_REQUEST,
            )<|MERGE_RESOLUTION|>--- conflicted
+++ resolved
@@ -58,12 +58,8 @@
                     "formUrl": {"value": application.form_url},
                     "formName": {"value": mapper.form_name},
                     "submitterName": {"value": application.created_by},
-<<<<<<< HEAD
                     "submissionDate": {"value": str(application.created)},
-=======
-                    "submissionDate": {"value": application.created.__str__()},
                     "tenantKey": {"value": mapper.tenant},
->>>>>>> 637b7e8b
                 }
             }
             try:
