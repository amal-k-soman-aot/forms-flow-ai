"""This exposes application service."""

from datetime import datetime
from functools import lru_cache
from http import HTTPStatus
from typing import Dict

from flask import current_app

from formsflow_api.exceptions import BusinessException
from formsflow_api.models import Application, FormProcessMapper
from formsflow_api.schemas import (
    AggregatedApplicationSchema,
    ApplicationSchema,
    FormProcessMapperSchema,
)
from formsflow_api.services.external import BPMService
from formsflow_api.utils import NEW_APPLICATION_STATUS
from formsflow_api.utils.user_context import UserContext, user_context

from .form_process_mapper import FormProcessMapperService

application_schema = ApplicationSchema()


class ApplicationService:
    """This class manages application service."""

    @staticmethod
    @user_context
    def create_application(data, token, **kwargs):
        """Create new application."""
        user: UserContext = kwargs["user"]
        user_id: str = user.user_name
        tenant_key = user.tenant_key
        if token is not None:
            # for anonymous form submission
            data["created_by"] = user_id
        data["application_status"] = NEW_APPLICATION_STATUS
        mapper = FormProcessMapper.find_form_by_form_id(data["form_id"])
        if mapper is None:
            if tenant_key:
                raise PermissionError(f"Permission denied, formId - {data['form_id']}.")
            raise KeyError(f"Mapper does not exist with formId - {data['form_id']}.")
        if tenant_key is not None and mapper.tenant != tenant_key:
            raise PermissionError("Tenant authentication failed.")
        data["form_process_mapper_id"] = mapper.id
        # Function to create application in DB
        application = Application.create_from_dict(data)
        # process_instance_id in request object is usually used in Scripts
        if "process_instance_id" in data:
            application.update({"process_instance_id": data["process_instance_id"]})
        # In normal cases, it's through this else case task is being created
        else:
            payload = {
                "variables": {
                    "applicationId": {"value": application.id},
                    "formUrl": {"value": data["form_url"]},
                    "formName": {"value": mapper.form_name},
                    "submitterName": {"value": application.created_by},
                    "submissionDate": {"value": str(application.created)},
                    "tenantKey": {"value": mapper.tenant},
                }
            }
            try:
                if mapper.process_tenant:
                    camunda_start_task = BPMService.post_process_start_tenant(
                        process_key=mapper.process_key,
                        payload=payload,
                        token=token,
                        tenant_key=mapper.process_tenant,
                    )
                else:
                    camunda_start_task = BPMService.post_process_start(
                        process_key=mapper.process_key, payload=payload, token=token
                    )
                application.update({"process_instance_id": camunda_start_task["id"]})
            except TypeError as camunda_error:
                response = {
                    "message": "Camunda workflow not able to create a task",
                    "error": camunda_error,
                }
                current_app.logger.critical(response)
        return application, HTTPStatus.CREATED

    @staticmethod
    @lru_cache(maxsize=32)
    def get_authorised_form_list(token):
        """
        Function to get the authorized forms based on token passed.

        Used LRU cache to memoize results and parameter maxsize defines
        the no of function calls.
        """
        response = BPMService.get_auth_form_details(token=token)
        return response

    @staticmethod
    def get_auth_applications_and_count(  # pylint: disable=too-many-arguments,too-many-locals
        page_no: int,
        limit: int,
        order_by: str,
        created_from: datetime,
        created_to: datetime,
        modified_from: datetime,
        modified_to: datetime,
        application_id: int,
        application_name: str,
        application_status: str,
        created_by: str,
        sort_order: str,
        token: str,
    ):
        """Get applications only from authorized groups."""
        auth_form_details = ApplicationService.get_authorised_form_list(token=token)
        current_app.logger.info(auth_form_details)
        auth_list = auth_form_details.get("authorizationList") or {}
        resource_list = [group["resourceId"] for group in auth_list]
        if auth_form_details.get("adminGroupEnabled") is True or "*" in resource_list:
            applications, get_all_applications_count = Application.find_all(
                page_no=page_no,
                limit=limit,
                application_id=application_id,
                application_name=application_name,
                application_status=application_status,
                created_by=created_by,
                order_by=order_by,
                modified_from=modified_from,
                modified_to=modified_to,
                sort_order=sort_order,
                created_from=created_from,
                created_to=created_to,
            )
        else:
            (
                applications,
                get_all_applications_count,
            ) = Application.find_applications_by_process_key(
                application_id=application_id,
                application_name=application_name,
                application_status=application_status,
                created_by=created_by,
                page_no=page_no,
                limit=limit,
                order_by=order_by,
                modified_from=modified_from,
                modified_to=modified_to,
                sort_order=sort_order,
                created_from=created_from,
                created_to=created_to,
                process_key=resource_list,
            )

        return (
            application_schema.dump(applications, many=True),
            get_all_applications_count,
        )

    @staticmethod
    @user_context
    def get_auth_by_application_id(application_id: int, token: str, **kwargs):
        """Get authorized Application by id."""
        user: UserContext = kwargs["user"]
        auth_form_details = ApplicationService.get_authorised_form_list(token=token)
        current_app.logger.info(auth_form_details)
        auth_list = auth_form_details.get("authorizationList") or {}
        resource_list = [group["resourceId"] for group in auth_list]
        if auth_form_details.get("adminGroupEnabled") is True or "*" in resource_list:
            application = Application.find_auth_by_id(application_id=application_id)
        else:
            application = Application.find_auth_application_by_process_key(
                process_key=resource_list, application_id=application_id
            )
        if application is None and user.tenant_key is not None:
            raise PermissionError(
                f"Access to application - {application_id} is denied."
            )
        return application_schema.dump(application), HTTPStatus.OK

    @staticmethod
    @user_context
    def get_all_applications_by_user(  # pylint: disable=too-many-arguments,too-many-locals
        page_no: int,
        limit: int,
        order_by: str,
        sort_order: str,
        created_from: datetime,
        created_to: datetime,
        modified_from: datetime,
        modified_to: datetime,
        created_by: str,
        application_status: str,
        application_name: str,
        application_id: int,
        **kwargs,
    ):
        """Get all applications based on user."""
        user: UserContext = kwargs["user"]
        user_id: str = user.user_name
        applications, get_all_applications_count = Application.find_all_by_user(
            user_id=user_id,
            page_no=page_no,
            limit=limit,
            order_by=order_by,
            sort_order=sort_order,
            application_id=application_id,
            application_name=application_name,
            application_status=application_status,
            created_by=created_by,
            modified_from=modified_from,
            modified_to=modified_to,
            created_from=created_from,
            created_to=created_to,
        )

        return (
            application_schema.dump(applications, many=True),
            get_all_applications_count,
        )

    @staticmethod
    def get_all_application_status():
        """Get all application status."""
        status_list = Application.find_all_application_status()
        status_list = [x.application_status for x in status_list]
        current_app.logger.debug(status_list)
        return {"applicationStatus": status_list}

    @staticmethod
    def get_all_applications_form_id(form_id, page_no: int, limit: int):
        """Get all applications."""
        if page_no:
            page_no = int(page_no)
        if limit:
            limit = int(limit)

        applications = Application.find_by_form_id(
            form_id=form_id, page_no=page_no, limit=limit
        )
        return application_schema.dump(applications, many=True)

    @staticmethod
    @user_context
    def get_all_applications_form_id_user(
        form_id: str, page_no: int, limit: int, **kwargs
    ):
        """Get all applications."""
        user: UserContext = kwargs["user"]
        user_id = user.user_name
        if page_no:
            page_no = int(page_no)
        if limit:
            limit = int(limit)

        applications = Application.find_by_form_id_user(
            form_id=form_id, user_id=user_id, page_no=page_no, limit=limit
        )
        return application_schema.dump(applications, many=True)

    @staticmethod
    def get_all_applications_form_id_count(form_id: str):
        """Get application count."""
        return Application.find_all_by_form_id_count(form_id=form_id)

    @staticmethod
    @user_context
    def get_all_applications_form_id_user_count(form_id: str, **kwargs):
        """Get application count."""
        user: UserContext = kwargs["user"]
        user_id = user.user_name
        return Application.find_all_by_form_id_user_count(
            form_id=form_id, user_id=user_id
        )

    @staticmethod
    @user_context
    def get_application_by_user(application_id: int, **kwargs):
        """Get application by user id."""
        user: UserContext = kwargs["user"]
        user_id: str = user.user_name
        application = Application.find_id_by_user(
            application_id=application_id, user_id=user_id
        )
        if application:
            return ApplicationSchema().dump(application), HTTPStatus.OK

        return ApplicationSchema().dump([]), HTTPStatus.FORBIDDEN

    @staticmethod
    @user_context
    def update_application(application_id: int, data: Dict, **kwargs):
        """Update application."""
        user: UserContext = kwargs["user"]
        data["modified_by"] = user.user_name
        application = Application.find_by_id(application_id=application_id)
        if application is None and user.tenant_key is not None:
            raise PermissionError(f"Access to application - {application_id} is denied")
        if application:
            application.update(data)
        else:
            raise BusinessException("Invalid application", HTTPStatus.BAD_REQUEST)

    @staticmethod
    def get_aggregated_applications(  # pylint: disable=too-many-arguments
        from_date: str,
        to_date: str,
        page_no: int,
        limit: int,
        form_name: str,
        sort_by: str,
        sort_order: str,
    ):
        """Get aggregated applications."""
        applications, get_all_metrics_count = Application.find_aggregated_applications(
            from_date=from_date,
            to_date=to_date,
            page_no=page_no,
            limit=limit,
            form_name=form_name,
            sort_by=sort_by,
            sort_order=sort_order,
        )
        schema = AggregatedApplicationSchema(exclude=("application_status",))
        return (
            schema.dump(applications, many=True),
            get_all_metrics_count,
        )

    @staticmethod
    def get_aggregated_applications_modified(  # pylint: disable=too-many-arguments
        from_date: datetime,
        to_date: datetime,
        page_no: int,
        limit: int,
        form_name: str,
        sort_by: str,
        sort_order: str,
    ):
        """Get aggregated applications."""
        (
            applications,
            get_all_metrics_count,
        ) = Application.find_aggregated_applications_modified(
            from_date=from_date,
            to_date=to_date,
            page_no=page_no,
            limit=limit,
            form_name=form_name,
            sort_by=sort_by,
            sort_order=sort_order,
        )
        schema = AggregatedApplicationSchema(exclude=("application_status",))
        return (
            schema.dump(applications, many=True),
            get_all_metrics_count,
        )

    @staticmethod
    @user_context
    def get_applications_status(
        mapper_id: int, from_date: datetime, to_date: datetime, **kwargs
    ):
        """Get aggregated application status."""
        user: UserContext = kwargs["user"]
        application_status = Application.find_aggregated_application_status(
            mapper_id=mapper_id, from_date=from_date, to_date=to_date
        )
        schema = AggregatedApplicationSchema(exclude=("form_process_mapper_id",))
        result = schema.dump(application_status, many=True)
        if user.tenant_key and len(result) == 0:
            raise PermissionError(f"Access to resource-{mapper_id} is denied.")
        return result

    @staticmethod
    @user_context
    def get_applications_status_modified(
        mapper_id: int, from_date: str, to_date: str, **kwargs
    ):
        """Get aggregated application status."""
        user: UserContext = kwargs["user"]
        application_status = Application.find_aggregated_application_status_modified(
            mapper_id=mapper_id, from_date=from_date, to_date=to_date
        )
        schema = AggregatedApplicationSchema(exclude=("form_process_mapper_id",))
        result = schema.dump(application_status, many=True)
        if user.tenant_key and len(result) == 0:
            raise PermissionError(f"Access to resource-{mapper_id} is denied.")
        return result

    @staticmethod
    @user_context
    def get_application_form_mapper_by_id(application_id: int, **kwargs):
        """Get form process mapper."""
        user: UserContext = kwargs["user"]
        tenant_key = user.tenant_key
        mapper = Application.get_form_mapper_by_application_id(
            application_id=application_id
        )
        if mapper:
            if mapper.mapper_id and tenant_key:
                FormProcessMapperService.check_tenant_authorization(
                    mapper_id=mapper.mapper_id, tenant_key=tenant_key
                )
            mapper_schema = FormProcessMapperSchema()
            return mapper_schema.dump(mapper)

        raise BusinessException("Invalid application", HTTPStatus.BAD_REQUEST)

    @staticmethod
    def get_total_application_corresponding_to_mapper_id(mapper_id: int):
        """Retrieves application count related to a mapper_id."""
        count = Application.get_total_application_corresponding_to_mapper_id(mapper_id)
        if count == 0:
            return ({"message": "No Applications found", "value": count}, HTTPStatus.OK)

        return (
            {"message": f"Total Applications found are: {count}", "value": count},
            HTTPStatus.OK,
<<<<<<< HEAD
        )


class ApplicationSchemaWrapper:  # pylint: disable=too-few-public-methods
    """ApplicationSchemaWrapper Class."""

    @staticmethod
    def apply_attributes(application):
        """
        Wrapper function to call Application Schema Wrapper class.

        finds formid, submissionId from passed formUrl.
        """
        try:
            formurl = application["formUrl"]
            if formurl == None:
                application["formId"] = None
                application["submissionId"] = None
            else:
                application["formId"] = formurl[
                    formurl.find("/form/") + 6 : formurl.find("/submission/")
                ]
                application["submissionId"] = formurl[
                    formurl.find("/submission/") + 12 : len(formurl)
                ]
            return application
        except KeyError:
            return (
                "The required fields of Input request are not passed",
                HTTPStatus.BAD_REQUEST,
            )
=======
        )
>>>>>>> 2f7a2650
<|MERGE_RESOLUTION|>--- conflicted
+++ resolved
@@ -416,38 +416,4 @@
         return (
             {"message": f"Total Applications found are: {count}", "value": count},
             HTTPStatus.OK,
-<<<<<<< HEAD
-        )
-
-
-class ApplicationSchemaWrapper:  # pylint: disable=too-few-public-methods
-    """ApplicationSchemaWrapper Class."""
-
-    @staticmethod
-    def apply_attributes(application):
-        """
-        Wrapper function to call Application Schema Wrapper class.
-
-        finds formid, submissionId from passed formUrl.
-        """
-        try:
-            formurl = application["formUrl"]
-            if formurl == None:
-                application["formId"] = None
-                application["submissionId"] = None
-            else:
-                application["formId"] = formurl[
-                    formurl.find("/form/") + 6 : formurl.find("/submission/")
-                ]
-                application["submissionId"] = formurl[
-                    formurl.find("/submission/") + 12 : len(formurl)
-                ]
-            return application
-        except KeyError:
-            return (
-                "The required fields of Input request are not passed",
-                HTTPStatus.BAD_REQUEST,
-            )
-=======
-        )
->>>>>>> 2f7a2650
+        )