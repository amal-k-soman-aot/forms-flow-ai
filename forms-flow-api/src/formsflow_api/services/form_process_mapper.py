--- conflicted
+++ resolved
@@ -481,26 +481,6 @@
             workflows.append(workflow)
             authorizations.append(self._get_authorizations(mapper.form_id, user))
 
-<<<<<<< HEAD
-            forms_names, dmns, sub_workflows = self._parse_xml(
-                workflow["content"], user
-            )
-
-            for form in set(forms_names):
-                forms.append(
-                    self._get_form(
-                        form,
-                        "sub",
-                        form_id=None,
-                        description=None,
-                        tenant_key=tenant_key,
-                    )
-                )
-            for dmn in set(dmns):
-                rules.append(self._get_dmn(dmn, "sub", user))
-
-            workflows.extend(sub_workflows)
-=======
             # Parse bpm xml to get subforms & workflows
             # The following lines are currently commented out but may be needed for future use.
             # forms_names, dmns, sub_workflows = self._parse_xml(
@@ -515,7 +495,6 @@
             #     rules.append(self._get_dmn(dmn, "sub", user))
 
             # workflows.extend(sub_workflows)
->>>>>>> 771059ab
 
             return {
                 "forms": forms,
