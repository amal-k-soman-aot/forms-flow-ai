--- conflicted
+++ resolved
@@ -326,8 +326,6 @@
         FormHistoryService.create_form_log_with_clone(data=data)
         return response
 
-<<<<<<< HEAD
-=======
     @classmethod
     @user_context
     def create_default_process(cls, process_name, **kwargs):
@@ -408,7 +406,6 @@
         FormProcessMapperService.create_default_process(process_name)
         return response
 
->>>>>>> f0ecfd09
     def _get_form(  # pylint: disable=too-many-arguments, too-many-positional-arguments
         self,
         title_or_path: str,
