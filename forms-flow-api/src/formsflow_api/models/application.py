--- conflicted
+++ resolved
@@ -10,12 +10,8 @@
 )
 from formsflow_api_utils.utils.enums import MetricsState
 from formsflow_api_utils.utils.user_context import UserContext, user_context
-<<<<<<< HEAD
-from sqlalchemy import and_, case, func, or_, text
-=======
-from sqlalchemy import and_, asc, desc, func, or_, text
+from sqlalchemy import and_, asc, case, desc, func, or_, text
 from sqlalchemy.orm import aliased
->>>>>>> 08b0f377
 
 from .audit_mixin import AuditDateTimeMixin, AuditUserMixin
 from .base_model import BaseModel
@@ -876,22 +872,6 @@
         return query.first()
 
     @classmethod
-<<<<<<< HEAD
-    def get_draft_by_parent_form_id(cls, parent_form_id: str) -> Draft:
-        """Get all draft against one form id."""
-        get_all_mapper_id = (
-            db.session.query(FormProcessMapper.id)
-            .filter(FormProcessMapper.parent_form_id == parent_form_id)
-            .all()
-        )
-        result = cls.query.join(Draft, Draft.application_id == cls.id).filter(
-            and_(
-                cls.form_process_mapper_id.in_([id for id, in get_all_mapper_id]),
-                cls.is_draft.is_(True),
-            )
-        )
-        return FormProcessMapper.tenant_authorization(result).all()
-=======
     def sort_by_submission_count(cls, query, sort_order, submission_count_alias):
         """Sort by submission count."""
         order_func = desc if "desc" in sort_order else asc
@@ -987,5 +967,4 @@
         total_count = query.count()
         limit = total_count if limit is None else limit
         query = query.paginate(page=page_number, per_page=limit, error_out=False)
-        return query.items, total_count
->>>>>>> 08b0f377
+        return query.items, total_count