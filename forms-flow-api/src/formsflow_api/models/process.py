"""This manages Process Data."""

from __future__ import annotations

from enum import Enum, unique
from typing import List

from flask_sqlalchemy.query import Query
from formsflow_api_utils.utils import FILTER_MAPS, add_sort_filter
from formsflow_api_utils.utils.user_context import UserContext, user_context
<<<<<<< HEAD
from sqlalchemy import LargeBinary, desc, or_
=======
from sqlalchemy import LargeBinary, and_, desc, func, or_
>>>>>>> f0ecfd09
from sqlalchemy.dialects.postgresql import ENUM

from .audit_mixin import AuditDateTimeMixin, AuditUserMixin
from .base_model import BaseModel
from .db import db


@unique
class ProcessType(Enum):
    """Process type enum."""

    BPMN = "BPMN"
    LOWCODE = "LOWCODE"
    DMN = "DMN"


@unique
class ProcessStatus(Enum):
    """Process status enum."""

    DRAFT = "Draft"
    PUBLISHED = "Published"


class Process(AuditDateTimeMixin, AuditUserMixin, BaseModel, db.Model):
    """This class manages process data."""

    id = db.Column(db.Integer, primary_key=True)
    name = db.Column(db.String, nullable=False)
    process_type = db.Column(ENUM(ProcessType, name="ProcessType"), nullable=False)
    process_data = db.Column(LargeBinary, nullable=False)
    status = db.Column(
        ENUM(ProcessStatus, name="ProcessStatus"),
        nullable=False,
        default=ProcessStatus.DRAFT,
    )
    tenant = db.Column(db.String(100), nullable=True)
    major_version = db.Column(db.Integer, nullable=False, index=True)
    minor_version = db.Column(db.Integer, nullable=False, index=True)
    process_key = db.Column(db.String)
    parent_process_key = db.Column(db.String)
    is_subflow = db.Column(db.Boolean, default=False)
<<<<<<< HEAD
=======
    status_changed = db.Column(db.Boolean, default=False)

    @classmethod
    def create_from_dict(cls, process_data: dict) -> Process:
        """Create a new process from a dictionary."""
        if process_data:
            process = Process(
                name=process_data.get("name"),
                process_type=process_data.get("process_type"),
                tenant=process_data.get("tenant"),
                process_data=process_data.get("process_data"),
                created_by=process_data.get("created_by"),
                major_version=process_data.get("major_version"),
                minor_version=process_data.get("minor_version"),
                is_subflow=process_data.get("is_subflow", False),
                status=process_data.get("status", ProcessStatus.DRAFT),
                status_changed=process_data.get("status_changed", False),
                process_key=process_data.get("process_key"),
                parent_process_key=process_data.get("parent_process_key"),
            )

            # Save the new process to the database
            process.save()
            return process
        return None
>>>>>>> f0ecfd09

    @classmethod
    @user_context
    def auth_query(cls, query, **kwargs) -> Process:
        """Query to find authorized process."""
        if not isinstance(query, Query):
            raise TypeError("Query object must be of type Query")
        user: UserContext = kwargs["user"]
        tenant_key: str = user.tenant_key
        if tenant_key is not None:
            query = query.filter(cls.tenant == tenant_key)
        return query

    def update(self, process_info: dict):
        """Update process data."""
        self.update_from_dict(
            [
                "name",
                "status",
                "process_data",
                "modified_by",
                "modified",
                "major_version",
                "minor_version",
                "process_key",
                "parent_process_key",
                "is_subflow",
            ],
            process_info,
        )
        self.commit()

    @classmethod
    def find_process_by_id(cls, process_id: int) -> Process:
        """Find process that matches the provided id."""
        query = cls.query.filter(cls.id == process_id)
        query = cls.auth_query(query=query)
        return query.one_or_none()

    @classmethod
    def filter_conditions(cls, **filters):
        """This method creates dynamic filter conditions based on the input param."""
        filter_conditions = []
        for key, value in filters.items():
            if value:
                filter_map = FILTER_MAPS[key]
                condition = Process.create_filter_condition(
                    model=Process,
                    column_name=filter_map["field"],
                    operator=filter_map["operator"],
                    value=value,
                )
                filter_conditions.append(condition)
        query = cls.query.filter(*filter_conditions) if filter_conditions else cls.query
        return query

    @classmethod
    def subquery_for_getting_latest_process(cls):
        """Subquery to get the latest process by parent_process_key."""
        subquery = (
            db.session.query(
                cls.parent_process_key,
                func.max(cls.major_version).label("latest_major_version"),
                func.max(cls.minor_version).label("latest_minor_version"),
            )
            .group_by(cls.parent_process_key)
            .subquery()
        )
        return subquery

    @classmethod
    def find_all_process(  # pylint: disable=too-many-arguments, too-many-positional-arguments
        cls,
        page_no=None,
        limit=None,
        sort_by=None,
        sort_order=None,
        is_subflow=False,
        **filters,
    ):
        """Find all processes."""
        query = cls.filter_conditions(**filters)
        # take the latest row by grouping parent_process_key
        subquery = cls.subquery_for_getting_latest_process()
        query = query.join(
            subquery,
            (cls.parent_process_key == subquery.c.parent_process_key)
            & (cls.major_version == subquery.c.latest_major_version)
            & (cls.minor_version == subquery.c.latest_minor_version),
        )

        if is_subflow:
            query = query.filter(cls.is_subflow.is_(True))
        query = cls.auth_query(query=query)
        query = add_sort_filter(
            query=query, sort_by=sort_by, sort_order=sort_order, model_name="process"
        )
        total_count = query.count()
        limit = total_count if limit is None else limit
        query = query.paginate(page=page_no, per_page=limit, error_out=False)
        return query.items, total_count

    @classmethod
    def get_latest_version_by_key(cls, process_key):
        """Get latest version of process."""
        query = (
            cls.auth_query(cls.query.filter(cls.process_key == process_key))
            .order_by(cls.major_version.desc(), cls.minor_version.desc())
            .first()
        )

        return query

    @classmethod
<<<<<<< HEAD
    def fetch_histories_by_process_name(
        cls, process_name: str, page_no=None, limit=None
    ) -> List[Process]:
        """Fetch all versions (histories) of a process by process_name."""
        assert process_name is not None
=======
    def fetch_published_history_by_parent_process_key(
        cls, parent_process_key: str
    ) -> Process:
        """Fetch published version of a process by parent_process_key."""
        query = cls.auth_query(
            cls.query.filter(
                and_(
                    cls.parent_process_key == parent_process_key,
                    cls.status == ProcessStatus.PUBLISHED,
                )
            )
        )
        return query.all()
>>>>>>> f0ecfd09

    @classmethod
    def get_latest_version_by_parent_key(cls, parent_process_key):
        """Get latest version of process."""
        query = (
            cls.auth_query(
                cls.query.filter(cls.parent_process_key == parent_process_key)
            )
            .order_by(cls.major_version.desc(), cls.minor_version.desc())
            .first()
        )
        total_count = query.count()
        limit = total_count if limit is None else limit
        query = query.paginate(page=page_no, per_page=limit, error_out=False)
        return query.items, total_count

<<<<<<< HEAD
=======
        return query

    @classmethod
    def fetch_histories_by_parent_process_key(
        cls, parent_process_key: str, page_no=None, limit=None
    ) -> List[Process]:
        """Fetch all versions (histories) of a process by process_name."""
        assert parent_process_key is not None

        query = cls.auth_query(
            cls.query.filter(
                and_(
                    cls.parent_process_key == parent_process_key,
                    cls.status_changed.is_(False),
                )
            )
        ).order_by(desc(cls.major_version), desc(cls.minor_version))
        total_count = query.count()
        limit = total_count if limit is None else limit
        query = query.paginate(page=page_no, per_page=limit, error_out=False)
        return query.items, total_count

>>>>>>> f0ecfd09
    @classmethod
    def find_process_by_name_key(
        cls, name=None, process_key=None, parent_process_key=None
    ) -> Process:
        """Find all process that matches the provided name/key."""
        query = Process.query.filter(
            or_(Process.name == name, Process.process_key == process_key)
        )
        if parent_process_key:
            query = query.filter(Process.parent_process_key != parent_process_key)
        query = cls.auth_query(query=query)
        return query.all()
<|MERGE_RESOLUTION|>--- conflicted
+++ resolved
@@ -1,273 +1,251 @@
-"""This manages Process Data."""
-
-from __future__ import annotations
-
-from enum import Enum, unique
-from typing import List
-
-from flask_sqlalchemy.query import Query
-from formsflow_api_utils.utils import FILTER_MAPS, add_sort_filter
-from formsflow_api_utils.utils.user_context import UserContext, user_context
-<<<<<<< HEAD
-from sqlalchemy import LargeBinary, desc, or_
-=======
-from sqlalchemy import LargeBinary, and_, desc, func, or_
->>>>>>> f0ecfd09
-from sqlalchemy.dialects.postgresql import ENUM
-
-from .audit_mixin import AuditDateTimeMixin, AuditUserMixin
-from .base_model import BaseModel
-from .db import db
-
-
-@unique
-class ProcessType(Enum):
-    """Process type enum."""
-
-    BPMN = "BPMN"
-    LOWCODE = "LOWCODE"
-    DMN = "DMN"
-
-
-@unique
-class ProcessStatus(Enum):
-    """Process status enum."""
-
-    DRAFT = "Draft"
-    PUBLISHED = "Published"
-
-
-class Process(AuditDateTimeMixin, AuditUserMixin, BaseModel, db.Model):
-    """This class manages process data."""
-
-    id = db.Column(db.Integer, primary_key=True)
-    name = db.Column(db.String, nullable=False)
-    process_type = db.Column(ENUM(ProcessType, name="ProcessType"), nullable=False)
-    process_data = db.Column(LargeBinary, nullable=False)
-    status = db.Column(
-        ENUM(ProcessStatus, name="ProcessStatus"),
-        nullable=False,
-        default=ProcessStatus.DRAFT,
-    )
-    tenant = db.Column(db.String(100), nullable=True)
-    major_version = db.Column(db.Integer, nullable=False, index=True)
-    minor_version = db.Column(db.Integer, nullable=False, index=True)
-    process_key = db.Column(db.String)
-    parent_process_key = db.Column(db.String)
-    is_subflow = db.Column(db.Boolean, default=False)
-<<<<<<< HEAD
-=======
-    status_changed = db.Column(db.Boolean, default=False)
-
-    @classmethod
-    def create_from_dict(cls, process_data: dict) -> Process:
-        """Create a new process from a dictionary."""
-        if process_data:
-            process = Process(
-                name=process_data.get("name"),
-                process_type=process_data.get("process_type"),
-                tenant=process_data.get("tenant"),
-                process_data=process_data.get("process_data"),
-                created_by=process_data.get("created_by"),
-                major_version=process_data.get("major_version"),
-                minor_version=process_data.get("minor_version"),
-                is_subflow=process_data.get("is_subflow", False),
-                status=process_data.get("status", ProcessStatus.DRAFT),
-                status_changed=process_data.get("status_changed", False),
-                process_key=process_data.get("process_key"),
-                parent_process_key=process_data.get("parent_process_key"),
-            )
-
-            # Save the new process to the database
-            process.save()
-            return process
-        return None
->>>>>>> f0ecfd09
-
-    @classmethod
-    @user_context
-    def auth_query(cls, query, **kwargs) -> Process:
-        """Query to find authorized process."""
-        if not isinstance(query, Query):
-            raise TypeError("Query object must be of type Query")
-        user: UserContext = kwargs["user"]
-        tenant_key: str = user.tenant_key
-        if tenant_key is not None:
-            query = query.filter(cls.tenant == tenant_key)
-        return query
-
-    def update(self, process_info: dict):
-        """Update process data."""
-        self.update_from_dict(
-            [
-                "name",
-                "status",
-                "process_data",
-                "modified_by",
-                "modified",
-                "major_version",
-                "minor_version",
-                "process_key",
-                "parent_process_key",
-                "is_subflow",
-            ],
-            process_info,
-        )
-        self.commit()
-
-    @classmethod
-    def find_process_by_id(cls, process_id: int) -> Process:
-        """Find process that matches the provided id."""
-        query = cls.query.filter(cls.id == process_id)
-        query = cls.auth_query(query=query)
-        return query.one_or_none()
-
-    @classmethod
-    def filter_conditions(cls, **filters):
-        """This method creates dynamic filter conditions based on the input param."""
-        filter_conditions = []
-        for key, value in filters.items():
-            if value:
-                filter_map = FILTER_MAPS[key]
-                condition = Process.create_filter_condition(
-                    model=Process,
-                    column_name=filter_map["field"],
-                    operator=filter_map["operator"],
-                    value=value,
-                )
-                filter_conditions.append(condition)
-        query = cls.query.filter(*filter_conditions) if filter_conditions else cls.query
-        return query
-
-    @classmethod
-    def subquery_for_getting_latest_process(cls):
-        """Subquery to get the latest process by parent_process_key."""
-        subquery = (
-            db.session.query(
-                cls.parent_process_key,
-                func.max(cls.major_version).label("latest_major_version"),
-                func.max(cls.minor_version).label("latest_minor_version"),
-            )
-            .group_by(cls.parent_process_key)
-            .subquery()
-        )
-        return subquery
-
-    @classmethod
-    def find_all_process(  # pylint: disable=too-many-arguments, too-many-positional-arguments
-        cls,
-        page_no=None,
-        limit=None,
-        sort_by=None,
-        sort_order=None,
-        is_subflow=False,
-        **filters,
-    ):
-        """Find all processes."""
-        query = cls.filter_conditions(**filters)
-        # take the latest row by grouping parent_process_key
-        subquery = cls.subquery_for_getting_latest_process()
-        query = query.join(
-            subquery,
-            (cls.parent_process_key == subquery.c.parent_process_key)
-            & (cls.major_version == subquery.c.latest_major_version)
-            & (cls.minor_version == subquery.c.latest_minor_version),
-        )
-
-        if is_subflow:
-            query = query.filter(cls.is_subflow.is_(True))
-        query = cls.auth_query(query=query)
-        query = add_sort_filter(
-            query=query, sort_by=sort_by, sort_order=sort_order, model_name="process"
-        )
-        total_count = query.count()
-        limit = total_count if limit is None else limit
-        query = query.paginate(page=page_no, per_page=limit, error_out=False)
-        return query.items, total_count
-
-    @classmethod
-    def get_latest_version_by_key(cls, process_key):
-        """Get latest version of process."""
-        query = (
-            cls.auth_query(cls.query.filter(cls.process_key == process_key))
-            .order_by(cls.major_version.desc(), cls.minor_version.desc())
-            .first()
-        )
-
-        return query
-
-    @classmethod
-<<<<<<< HEAD
-    def fetch_histories_by_process_name(
-        cls, process_name: str, page_no=None, limit=None
-    ) -> List[Process]:
-        """Fetch all versions (histories) of a process by process_name."""
-        assert process_name is not None
-=======
-    def fetch_published_history_by_parent_process_key(
-        cls, parent_process_key: str
-    ) -> Process:
-        """Fetch published version of a process by parent_process_key."""
-        query = cls.auth_query(
-            cls.query.filter(
-                and_(
-                    cls.parent_process_key == parent_process_key,
-                    cls.status == ProcessStatus.PUBLISHED,
-                )
-            )
-        )
-        return query.all()
->>>>>>> f0ecfd09
-
-    @classmethod
-    def get_latest_version_by_parent_key(cls, parent_process_key):
-        """Get latest version of process."""
-        query = (
-            cls.auth_query(
-                cls.query.filter(cls.parent_process_key == parent_process_key)
-            )
-            .order_by(cls.major_version.desc(), cls.minor_version.desc())
-            .first()
-        )
-        total_count = query.count()
-        limit = total_count if limit is None else limit
-        query = query.paginate(page=page_no, per_page=limit, error_out=False)
-        return query.items, total_count
-
-<<<<<<< HEAD
-=======
-        return query
-
-    @classmethod
-    def fetch_histories_by_parent_process_key(
-        cls, parent_process_key: str, page_no=None, limit=None
-    ) -> List[Process]:
-        """Fetch all versions (histories) of a process by process_name."""
-        assert parent_process_key is not None
-
-        query = cls.auth_query(
-            cls.query.filter(
-                and_(
-                    cls.parent_process_key == parent_process_key,
-                    cls.status_changed.is_(False),
-                )
-            )
-        ).order_by(desc(cls.major_version), desc(cls.minor_version))
-        total_count = query.count()
-        limit = total_count if limit is None else limit
-        query = query.paginate(page=page_no, per_page=limit, error_out=False)
-        return query.items, total_count
-
->>>>>>> f0ecfd09
-    @classmethod
-    def find_process_by_name_key(
-        cls, name=None, process_key=None, parent_process_key=None
-    ) -> Process:
-        """Find all process that matches the provided name/key."""
-        query = Process.query.filter(
-            or_(Process.name == name, Process.process_key == process_key)
-        )
-        if parent_process_key:
-            query = query.filter(Process.parent_process_key != parent_process_key)
-        query = cls.auth_query(query=query)
-        return query.all()
+"""This manages Process Data."""
+
+from __future__ import annotations
+
+from enum import Enum, unique
+from typing import List
+
+from flask_sqlalchemy.query import Query
+from formsflow_api_utils.utils import FILTER_MAPS, add_sort_filter
+from formsflow_api_utils.utils.user_context import UserContext, user_context
+from sqlalchemy import LargeBinary, and_, desc, func, or_
+from sqlalchemy.dialects.postgresql import ENUM
+
+from .audit_mixin import AuditDateTimeMixin, AuditUserMixin
+from .base_model import BaseModel
+from .db import db
+
+
+@unique
+class ProcessType(Enum):
+    """Process type enum."""
+
+    BPMN = "BPMN"
+    LOWCODE = "LOWCODE"
+    DMN = "DMN"
+
+
+@unique
+class ProcessStatus(Enum):
+    """Process status enum."""
+
+    DRAFT = "Draft"
+    PUBLISHED = "Published"
+
+
+class Process(AuditDateTimeMixin, AuditUserMixin, BaseModel, db.Model):
+    """This class manages process data."""
+
+    id = db.Column(db.Integer, primary_key=True)
+    name = db.Column(db.String, nullable=False)
+    process_type = db.Column(ENUM(ProcessType, name="ProcessType"), nullable=False)
+    process_data = db.Column(LargeBinary, nullable=False)
+    status = db.Column(
+        ENUM(ProcessStatus, name="ProcessStatus"),
+        nullable=False,
+        default=ProcessStatus.DRAFT,
+    )
+    tenant = db.Column(db.String(100), nullable=True)
+    major_version = db.Column(db.Integer, nullable=False, index=True)
+    minor_version = db.Column(db.Integer, nullable=False, index=True)
+    process_key = db.Column(db.String)
+    parent_process_key = db.Column(db.String)
+    is_subflow = db.Column(db.Boolean, default=False)
+    status_changed = db.Column(db.Boolean, default=False)
+
+    @classmethod
+    def create_from_dict(cls, process_data: dict) -> Process:
+        """Create a new process from a dictionary."""
+        if process_data:
+            process = Process(
+                name=process_data.get("name"),
+                process_type=process_data.get("process_type"),
+                tenant=process_data.get("tenant"),
+                process_data=process_data.get("process_data"),
+                created_by=process_data.get("created_by"),
+                major_version=process_data.get("major_version"),
+                minor_version=process_data.get("minor_version"),
+                is_subflow=process_data.get("is_subflow", False),
+                status=process_data.get("status", ProcessStatus.DRAFT),
+                status_changed=process_data.get("status_changed", False),
+                process_key=process_data.get("process_key"),
+                parent_process_key=process_data.get("parent_process_key"),
+            )
+
+            # Save the new process to the database
+            process.save()
+            return process
+        return None
+
+    @classmethod
+    @user_context
+    def auth_query(cls, query, **kwargs) -> Process:
+        """Query to find authorized process."""
+        if not isinstance(query, Query):
+            raise TypeError("Query object must be of type Query")
+        user: UserContext = kwargs["user"]
+        tenant_key: str = user.tenant_key
+        if tenant_key is not None:
+            query = query.filter(cls.tenant == tenant_key)
+        return query
+
+    def update(self, process_info: dict):
+        """Update process data."""
+        self.update_from_dict(
+            [
+                "name",
+                "status",
+                "process_data",
+                "modified_by",
+                "modified",
+                "major_version",
+                "minor_version",
+                "process_key",
+                "parent_process_key",
+                "is_subflow",
+            ],
+            process_info,
+        )
+        self.commit()
+
+    @classmethod
+    def find_process_by_id(cls, process_id: int) -> Process:
+        """Find process that matches the provided id."""
+        query = cls.query.filter(cls.id == process_id)
+        query = cls.auth_query(query=query)
+        return query.one_or_none()
+
+    @classmethod
+    def filter_conditions(cls, **filters):
+        """This method creates dynamic filter conditions based on the input param."""
+        filter_conditions = []
+        for key, value in filters.items():
+            if value:
+                filter_map = FILTER_MAPS[key]
+                condition = Process.create_filter_condition(
+                    model=Process,
+                    column_name=filter_map["field"],
+                    operator=filter_map["operator"],
+                    value=value,
+                )
+                filter_conditions.append(condition)
+        query = cls.query.filter(*filter_conditions) if filter_conditions else cls.query
+        return query
+
+    @classmethod
+    def subquery_for_getting_latest_process(cls):
+        """Subquery to get the latest process by parent_process_key."""
+        subquery = (
+            db.session.query(
+                cls.parent_process_key,
+                func.max(cls.major_version).label("latest_major_version"),
+                func.max(cls.minor_version).label("latest_minor_version"),
+            )
+            .group_by(cls.parent_process_key)
+            .subquery()
+        )
+        return subquery
+
+    @classmethod
+    def find_all_process(  # pylint: disable=too-many-arguments, too-many-positional-arguments
+        cls,
+        page_no=None,
+        limit=None,
+        sort_by=None,
+        sort_order=None,
+        is_subflow=False,
+        **filters,
+    ):
+        """Find all processes."""
+        query = cls.filter_conditions(**filters)
+        # take the latest row by grouping parent_process_key
+        subquery = cls.subquery_for_getting_latest_process()
+        query = query.join(
+            subquery,
+            (cls.parent_process_key == subquery.c.parent_process_key)
+            & (cls.major_version == subquery.c.latest_major_version)
+            & (cls.minor_version == subquery.c.latest_minor_version),
+        )
+
+        if is_subflow:
+            query = query.filter(cls.is_subflow.is_(True))
+        query = cls.auth_query(query=query)
+        query = add_sort_filter(
+            query=query, sort_by=sort_by, sort_order=sort_order, model_name="process"
+        )
+        total_count = query.count()
+        limit = total_count if limit is None else limit
+        query = query.paginate(page=page_no, per_page=limit, error_out=False)
+        return query.items, total_count
+
+    @classmethod
+    def get_latest_version_by_key(cls, process_key):
+        """Get latest version of process."""
+        query = (
+            cls.auth_query(cls.query.filter(cls.process_key == process_key))
+            .order_by(cls.major_version.desc(), cls.minor_version.desc())
+            .first()
+        )
+
+        return query
+
+    @classmethod
+    def fetch_published_history_by_parent_process_key(
+        cls, parent_process_key: str
+    ) -> Process:
+        """Fetch published version of a process by parent_process_key."""
+        query = cls.auth_query(
+            cls.query.filter(
+                and_(
+                    cls.parent_process_key == parent_process_key,
+                    cls.status == ProcessStatus.PUBLISHED,
+                )
+            )
+        )
+        return query.all()
+
+    @classmethod
+    def get_latest_version_by_parent_key(cls, parent_process_key):
+        """Get latest version of process."""
+        query = (
+            cls.auth_query(
+                cls.query.filter(cls.parent_process_key == parent_process_key)
+            )
+            .order_by(cls.major_version.desc(), cls.minor_version.desc())
+            .first()
+        )
+
+        return query
+
+    @classmethod
+    def fetch_histories_by_parent_process_key(
+        cls, parent_process_key: str, page_no=None, limit=None
+    ) -> List[Process]:
+        """Fetch all versions (histories) of a process by process_name."""
+        assert parent_process_key is not None
+
+        query = cls.auth_query(
+            cls.query.filter(
+                and_(
+                    cls.parent_process_key == parent_process_key,
+                    cls.status_changed.is_(False),
+                )
+            )
+        ).order_by(desc(cls.major_version), desc(cls.minor_version))
+        total_count = query.count()
+        limit = total_count if limit is None else limit
+        query = query.paginate(page=page_no, per_page=limit, error_out=False)
+        return query.items, total_count
+
+    @classmethod
+    def find_process_by_name_key(
+        cls, name=None, process_key=None, parent_process_key=None
+    ) -> Process:
+        """Find all process that matches the provided name/key."""
+        query = Process.query.filter(
+            or_(Process.name == name, Process.process_key == process_key)
+        )
+        if parent_process_key:
+            query = query.filter(Process.parent_process_key != parent_process_key)
+        query = cls.auth_query(query=query)
+        return query.all()