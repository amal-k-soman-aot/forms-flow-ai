"""API endpoints for draft resource."""

from http import HTTPStatus

from flask import request
from flask_restx import Namespace, Resource, fields
from formsflow_api_utils.utils import (
    CREATE_SUBMISSIONS,
    auth,
    cors_preflight,
    profiletime,
)

from formsflow_api.schemas import ApplicationSchema, DraftSchema
from formsflow_api.services import DraftService

API = Namespace("Draft", description="Manage Drafts.")

message = API.model("Message", {"message": fields.String()})

draft = API.model(
    "Draft",
    {
        "data": fields.Raw(),
        "formId": fields.String(),
    },
)

draft_response = API.inherit(
    "DraftResponse",
    draft,
    {
        "CreatedBy": fields.String(),
        "DraftName": fields.String(),
        "applicationId": fields.Integer(),
        "created": fields.String(),
        "id": fields.Integer(),
        "modified": fields.String(),
        "processName": fields.String(),
    },
)


draft_create_response = API.model(
    "DraftCreated",
    {
        "applicationId": fields.Integer(),
        "created": fields.String(),
        "data": fields.Raw(),
        "id": fields.Integer(),
        "modified": fields.String(),
        "_id": fields.String(),
    },
)


@cors_preflight("POST,OPTIONS")
@API.route("", methods=["POST", "OPTIONS"])
class DraftResource(Resource):
    """Resource for managing drafts."""

    @staticmethod
    @auth.has_one_of_roles([CREATE_SUBMISSIONS])
    @profiletime
    @API.doc(body=draft)
    @API.response(201, "CREATED:- Successful request.", model=draft_create_response)
    @API.response(
        400,
        "BAD_REQUEST:- Invalid request.",
    )
<<<<<<< HEAD
=======
    @API.response(
        401,
        "UNAUTHORIZED:- Authorization header not provided or an invalid token passed.",
    )
>>>>>>> 0a8363e3
    def post():
        """Create a new draft."""
        application_json = request.get_json()
        application_schema = ApplicationSchema()
        application_dict_data = application_schema.load(application_json)
        draft_json = request.get_json()
        draft_schema = DraftSchema()
        draft_dict_data = draft_schema.load(draft_json)
        token = request.headers["Authorization"]
        res = DraftService.create_new_draft(
            application_dict_data, draft_dict_data, token
        )
        response = draft_schema.dump(res)
        return response, HTTPStatus.CREATED<|MERGE_RESOLUTION|>--- conflicted
+++ resolved
@@ -68,13 +68,10 @@
         400,
         "BAD_REQUEST:- Invalid request.",
     )
-<<<<<<< HEAD
-=======
     @API.response(
         401,
         "UNAUTHORIZED:- Authorization header not provided or an invalid token passed.",
     )
->>>>>>> 0a8363e3
     def post():
         """Create a new draft."""
         application_json = request.get_json()
