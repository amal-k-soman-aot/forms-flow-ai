"""API endpoints for filter resource."""

from http import HTTPStatus

from flask import request
from flask_restx import Namespace, Resource, fields
from formsflow_api_utils.utils import (
    CREATE_FILTERS,
    MANAGE_ALL_FILTERS,
    VIEW_FILTERS,
    auth,
    cors_preflight,
    profiletime,
)

from formsflow_api.schemas import FilterSchema
from formsflow_api.services import FilterService

filter_schema = FilterSchema()

API = Namespace(
    "Filter",
    description="Manages filters for review tasks, including creation, retrieval, updating, and deletion.",
)

criteria = API.model(
    "Criteria",
    {
        "candidateGroupsExpression": fields.String(
            description="Filter task specific to group"
        ),
        "includeAssignedTasks": fields.Boolean(description="Include assigned task"),
    },
)

variable = API.model(
    "Variables",
    {
        "name": fields.String(description="Variable name"),
        "label": fields.String(description="Display name"),
    },
)
task_visible_attributes = API.model(
    "taskVisibleAttributes",
    {
        "applicationId": fields.Boolean(),
        "assignee": fields.Boolean(),
        "createdDate": fields.Boolean(),
        "dueDate": fields.Boolean(),
        "followUp": fields.Boolean(),
        "priority": fields.Boolean(),
    },
)
properties = API.model(
    "Properties",
    {"showUndefinedVariable": fields.Boolean(description="Show undefined variables")},
)

filter_base_model = API.model(
    "FilterBaseModel",
    {
        "name": fields.String(description="Name of the filter"),
        "description": fields.String(description="Description about filter"),
        "criteria": fields.Nested(criteria, description="Filter criteria"),
        "variables": fields.List(
            fields.Nested(variable, description=" Variables shown in the tasks list"),
        ),
        "properties": fields.Nested(properties, description="Properties of filter"),
        "roles": fields.List(
            fields.String(), description="Authorized Roles to the filter"
        ),
        "users": fields.List(
            fields.String(), description="Authorized Users to the filter"
        ),
<<<<<<< HEAD
        "taskVisibleAttributes": fields.Nested(
            task_visible_attributes, description="Visible attributes in task"
        ),
        "order": fields.Integer(description="Filter display order"),
    },
)
filter_request = API.inherit(
    "FilterRequest",
    filter_base_model,
    {
        "isMyTasksEnabled": fields.Boolean(),
        "isTasksForCurrentUserGroupsEnabled": fields.Boolean(),
=======
        "parentFilterId": fields.Integer(description="Parent filter id"),
        "filterType": fields.String(description="Filter type"),
>>>>>>> 08b0f377
    },
)
filter_response = API.inherit(
    "FilterResponse",
    filter_base_model,
    {
        "status": fields.String(description="Status of the filter"),
        "tenant": fields.String(description="Authorized Tenant to the filter"),
        "id": fields.Integer(description="Unique id of the filter"),
        "created": fields.DateTime(description="Created time"),
        "modified": fields.DateTime(description="Modified time"),
        "createdBy": fields.String(),
        "modifiedBy": fields.String(),
    },
)

filter_response_with_default_filter = API.model(
    "FilterResponseWithDefaultFilter",
    {
        "filters": fields.List(fields.Nested(filter_response)),
        "defaultFilter": fields.String(description="Default filter"),
    },
)


@cors_preflight("GET, POST, OPTIONS")
@API.route("", methods=["GET", "POST", "OPTIONS"])
class FilterResource(Resource):
    """Resource to create and list filter."""

    @staticmethod
    @auth.has_one_of_roles([MANAGE_ALL_FILTERS, VIEW_FILTERS])
    @profiletime
    @API.doc(
        responses={
            200: "OK:- Successful request.",
            401: "UNAUTHORIZED:- Authorization header not provided or an invalid token passed.",
            403: "FORBIDDEN:- Permission denied",
        },
        model=[filter_response],
    )
    def get():
        """
        Get all filters.

        List all active filters for requests with ```view filter permission```.
        """
        response, status = FilterService.get_all_filters(), HTTPStatus.OK
        return response, status

    @staticmethod
    @auth.has_one_of_roles([MANAGE_ALL_FILTERS, CREATE_FILTERS])
    @profiletime
    @API.doc(
        responses={
            201: ("CREATED:- Successful request.", filter_response),
            400: "BAD_REQUEST:- Invalid request.",
            401: "UNAUTHORIZED:- Authorization header not provided or an invalid token passed.",
            403: "FORBIDDEN:- Permission denied",
        }
    )
    @API.expect(filter_request)
    def post():
        """
        Create filter.

        Post a new filter using request body for requests with ```create filter permission```.
        e.g payload,
        ```
        {
            "name": "Test Task",
            "description": "Filter creation test task",
            "variables":[
                    {
                    "name": "name",
                    "label": "userName"
                    }
                ],
            "criteria": {
                "candidateGroup":"/formsflow/formsflow-reviewer",
                "includeAssignedTasks":true
            },
            "properties": {
                "showUndefinedVariable":false
            },
            "users": [],
            "roles": ["/formsflow/formsflow-reviewer"],
<<<<<<< HEAD
            "isTasksForCurrentUserGroupsEnabled":true,
            "isMyTasksEnabled":true,
            "order": 1,
            "taskVisibleAttributes": {
                "applicationId": true,
                "assignee": true,
                "createdDate": true,
                "dueDate": true,
                "followUp": true,
                "priority": true
            }
=======
            "parentFilterId": null,
            "filterType": "TASK"
>>>>>>> 08b0f377
        }
        ```
        """
        filter_data = filter_schema.load(request.get_json())
        response, status = (
            FilterService.create_filter(filter_data),
            HTTPStatus.CREATED,
        )
        return response, status


@cors_preflight("GET, OPTIONS")
@API.route("/user", methods=["GET", "OPTIONS"])
class UsersFilterList(Resource):
    """Resource to list filters specific to current user."""

    @staticmethod
    @auth.has_one_of_roles([MANAGE_ALL_FILTERS, VIEW_FILTERS])
    @profiletime
    @API.doc(
        responses={
            200: "OK:- Successful request.",
            401: "UNAUTHORIZED:- Authorization header not provided or an invalid token passed.",
            403: "FORBIDDEN:- Permission denied",
        },
        model=filter_response_with_default_filter,
    )
    def get():
        """
        List filters of current user.

        Get all active filters of current reviewer user for requests with ```view filter permission```.
        """
        response, status = FilterService.get_user_filters(), HTTPStatus.OK
        return response, status


@cors_preflight("PUT, OPTIONS,DELETE,GET")
@API.route("/<int:filter_id>", methods=["GET", "PUT", "DELETE", "OPTIONS"])
@API.doc(params={"filter_id": "Filter details corresponding to filter_id"})
class FilterResourceById(Resource):
    """Resource for managing filter by id."""

    @staticmethod
    @auth.has_one_of_roles([MANAGE_ALL_FILTERS, VIEW_FILTERS])
    @profiletime
    @API.doc(
        responses={
            200: "OK:- Successful request.",
            400: "BAD_REQUEST:- Invalid request.",
            401: "UNAUTHORIZED:- Authorization header not provided or an invalid token passed.",
            403: "FORBIDDEN:- Permission denied",
        },
        model=filter_response,
    )
    def get(filter_id: int):
        """
        Get filter by id.

        Get filter details corresponding to a filter id for requests with ```manage all filters``` permission.
        """
        filter_result = FilterService.get_filter_by_id(filter_id)
        response, status = filter_result, HTTPStatus.OK

        return response, status

    @staticmethod
    @auth.has_one_of_roles([MANAGE_ALL_FILTERS, CREATE_FILTERS])
    @profiletime
    @API.doc(
        responses={
            200: "OK:- Successful request.",
            400: "BAD_REQUEST:- Invalid request.",
            401: "UNAUTHORIZED:- Authorization header not provided or an invalid token passed.",
            403: "FORBIDDEN:- Permission denied",
        },
        model=filter_response,
    )
    @API.expect(filter_request)
    def put(filter_id: int):
        """
        Update filter by id.

        Update filter details corresponding to a filter id for requests with ```create filter``` permission.
        """
        filter_data = filter_schema.load(request.get_json())
        filter_result = FilterService.update_filter(filter_id, filter_data)
        response, status = (
            filter_schema.dump(filter_result),
            HTTPStatus.OK,
        )
        return response, status

    @staticmethod
    @auth.has_one_of_roles([MANAGE_ALL_FILTERS, CREATE_FILTERS])
    @profiletime
    @API.doc(
        responses={
            200: "OK:- Successful request.",
            400: "BAD_REQUEST:- Invalid request.",
            401: "UNAUTHORIZED:- Authorization header not provided or an invalid token passed.",
            403: "FORBIDDEN:- Permission denied",
        }
    )
    def delete(filter_id: int):
        """
        Delete filter by id.

        Delete filter corresponding to a filter id for requests with ```create filter``` permission.
        """
        FilterService.mark_inactive(filter_id=filter_id)
        response, status = "Deleted", HTTPStatus.OK

        return response, status<|MERGE_RESOLUTION|>--- conflicted
+++ resolved
@@ -72,11 +72,12 @@
         "users": fields.List(
             fields.String(), description="Authorized Users to the filter"
         ),
-<<<<<<< HEAD
         "taskVisibleAttributes": fields.Nested(
             task_visible_attributes, description="Visible attributes in task"
         ),
         "order": fields.Integer(description="Filter display order"),
+        "parentFilterId": fields.Integer(description="Parent filter id"),
+        "filterType": fields.String(description="Filter type"),
     },
 )
 filter_request = API.inherit(
@@ -85,10 +86,6 @@
     {
         "isMyTasksEnabled": fields.Boolean(),
         "isTasksForCurrentUserGroupsEnabled": fields.Boolean(),
-=======
-        "parentFilterId": fields.Integer(description="Parent filter id"),
-        "filterType": fields.String(description="Filter type"),
->>>>>>> 08b0f377
     },
 )
 filter_response = API.inherit(
@@ -176,7 +173,6 @@
             },
             "users": [],
             "roles": ["/formsflow/formsflow-reviewer"],
-<<<<<<< HEAD
             "isTasksForCurrentUserGroupsEnabled":true,
             "isMyTasksEnabled":true,
             "order": 1,
@@ -188,10 +184,8 @@
                 "followUp": true,
                 "priority": true
             }
-=======
             "parentFilterId": null,
             "filterType": "TASK"
->>>>>>> 08b0f377
         }
         ```
         """
