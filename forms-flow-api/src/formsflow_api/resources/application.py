--- conflicted
+++ resolved
@@ -45,11 +45,7 @@
 )
 
 application_create_response_model = API.model(
-<<<<<<< HEAD
-    "ApplicationCreateResponse", submission_response
-=======
     "ApplicationCreationResponse", submission_response
->>>>>>> 0a8363e3
 )
 
 application_model = API.inherit(
@@ -99,8 +95,6 @@
 
 message = API.model("Message", {"message": fields.String()})
 
-<<<<<<< HEAD
-=======
 application_count_model = API.inherit(
     "ApplicationCountModel",
     message,
@@ -109,7 +103,6 @@
     },
 )
 
->>>>>>> 0a8363e3
 
 @cors_preflight("GET,POST,OPTIONS")
 @API.route("", methods=["GET", "OPTIONS"])
@@ -266,11 +259,7 @@
         )
 
 
-<<<<<<< HEAD
 @cors_preflight("GET,PUT,DELETE,OPTIONS")
-=======
-@cors_preflight("GET,PUT,OPTIONS")
->>>>>>> 0a8363e3
 @API.route("/<int:application_id>", methods=["GET", "PUT", "DELETE", "OPTIONS"])
 class ApplicationResourceById(Resource):
     """Resource for getting application by id."""
@@ -341,19 +330,6 @@
             application_id=application_id, data=dict_data
         )
         return response, HTTPStatus.OK
-
-    @staticmethod
-    @auth.has_one_of_roles([CREATE_SUBMISSIONS])
-    @profiletime
-    @API.response(200, "OK:- Successful request.", model=message)
-    @API.response(
-        400,
-        "BAD_REQUEST:- Invalid request.",
-    )
-    def delete(application_id: int):
-        """Delete draft application."""
-        ApplicationService.delete_draft_application(application_id)
-        return {"message": "Draft deleted successfully"}, HTTPStatus.OK
 
     @staticmethod
     @auth.has_one_of_roles([CREATE_SUBMISSIONS])
@@ -596,13 +572,10 @@
         400,
         "BAD_REQUEST:- Invalid request.",
     )
-<<<<<<< HEAD
-=======
-    @API.response(
-        401,
-        "UNAUTHORIZED:- Authorization header not provided or an invalid token passed.",
-    )
->>>>>>> 0a8363e3
+    @API.response(
+        401,
+        "UNAUTHORIZED:- Authorization header not provided or an invalid token passed.",
+    )
     def put(application_id: str):
         """Updates the draft to actual submission."""
         payload = request.get_json()
