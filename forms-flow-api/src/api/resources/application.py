--- conflicted
+++ resolved
@@ -82,7 +82,6 @@
                 HTTPStatus.OK,
             )
 
-<<<<<<< HEAD
     # @staticmethod
     # @cors.crossdomain(origin="*")
     # @auth.require
@@ -105,35 +104,6 @@
     #         )
     #     except BusinessException as err:
     #         return err.error, err.status_code
-=======
-    @staticmethod
-    @cors.crossdomain(origin="*")
-    @auth.require
-    def post():
-        """Post a new application using the request body."""
-        application_json = request.get_json()
-        """Get applications."""
-        try:
-            return (
-                jsonify(
-                    {
-                        "applications": ApplicationService.apply_custom_attributes(
-                            ApplicationService.get_all_applications_ids(
-                                application_json["applicationIds"]
-                            )
-                        )
-                    }
-                ),
-                HTTPStatus.OK,
-            )
-        except KeyError as err:
-            return (
-                "Invalid request",
-                HTTPStatus.BAD_REQUEST,
-            )
-        except BusinessException as err:
-            return err.error, err.status_code
->>>>>>> dfde333c
 
 
 @cors_preflight("GET,PUT,OPTIONS")
