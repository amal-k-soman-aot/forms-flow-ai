"""This manages appication Data."""

from __future__ import annotations

from sqlalchemy import and_

from .audit_mixin import AuditDateTimeMixin, AuditUserMixin
from .base_model import BaseModel
from .db import db
from .enums import FormProcessMapperStatus


class FormProcessMapper(AuditDateTimeMixin, AuditUserMixin, BaseModel, db.Model):
    """This class manages form process mapper imformation."""

    id = db.Column(db.Integer, primary_key=True)
    form_id = db.Column(db.String(50), nullable=False)
    form_name = db.Column(db.String(100), nullable=False)
    form_revision_number = db.Column(db.String(10), nullable=False)
    process_key = db.Column(db.String(50), nullable=True)
    process_name = db.Column(db.String(100), nullable=True)
    status = db.Column(db.String(10), nullable=True)
    comments = db.Column(db.String(300), nullable=True)
    tenant_id = db.Column(db.Integer, nullable=True)

    application = db.relationship(
        "Application", backref="form_process_mapper", lazy=True
    )

    @classmethod
    def create_from_dict(cls, mapper_info: dict) -> FormProcessMapper:
        """Create new mapper between form and process."""
        if mapper_info:
            mapper = FormProcessMapper()
            mapper.form_id = mapper_info["form_id"]
            mapper.form_name = mapper_info["form_name"]
            mapper.form_revision_number = mapper_info["form_revision_number"]
            mapper.process_key = mapper_info.get("process_key")
            mapper.process_name = mapper_info.get("process_name")
            mapper.status = mapper_info["status"]
            mapper.comments = mapper_info.get("comments")
            mapper.created_by = mapper_info["created_by"]
            mapper.tenant_id = mapper_info.get("tenant_id")
            mapper.save()
            return mapper
        return None

    def update(self, mapper_info: dict):
        """Update form process mapper."""
        self.update_from_dict(
            [
                "form_id",
                "form_name",
                "form_revision_number",
                "process_key",
                "process_name",
                "status",
                "comments",
                "modified_by",
            ],
            mapper_info,
        )
        self.commit()

    def mark_inactive(self):
        """Mark form process mapper as inactive."""
        self.status = str(FormProcessMapperStatus.Inactive.value)
        self.commit()

    @classmethod
    def find_all(cls, page_number, limit):
        """Fetch all the form process mappers."""
        if page_number == 0:
            return cls.query.order_by(FormProcessMapper.id.desc()).all()
        else:
            return (
                cls.query.order_by(FormProcessMapper.id.desc())
                .paginate(page_number, limit, False)
                .items
            )

    @classmethod
    def find_all_active(cls, page_number, limit):
        """Fetch all active form process mappers"""
        if page_number == 0:
<<<<<<< HEAD
            return cls.query.filter(
                FormProcessMapper.status == str(FormProcessMapperStatus.Active.value)
            ).order_by(FormProcessMapper.id.desc()).all()
=======
            return (
                cls.query.filter(
                    FormProcessMapper.status
                    == str(FormProcessMapperStatus.Active.value)
                )
                .order_by(FormProcessMapper.id.desc())
                .all()
            )
>>>>>>> db2060bf

        else:
            return (
                cls.query.filter(
<<<<<<< HEAD
                    FormProcessMapper.status == str(FormProcessMapperStatus.Active.value)
                ).paginate(page_number, limit, False)
=======
                    FormProcessMapper.status
                    == str(FormProcessMapperStatus.Active.value)
                )
                .paginate(page_number, limit, False)
>>>>>>> db2060bf
                .items
            )

    @classmethod
    def find_all_count(cls):
        """Fetch the total active form process mapper which are active."""
        return cls.query.filter(
            FormProcessMapper.status == str(FormProcessMapperStatus.Active.value)
        ).count()

    @classmethod
    def find_form_by_id_active_status(cls, form_process_mapper_id) -> FormProcessMapper:
        """Find active form process mapper that matches the provided id."""
        return cls.query.filter(
            and_(
                FormProcessMapper.id == form_process_mapper_id,
                FormProcessMapper.status == str(FormProcessMapperStatus.Active.value),
            )
        ).first()  # pylint: disable=no-member

    @classmethod
    def find_form_by_id(cls, form_process_mapper_id) -> FormProcessMapper:
        """Find form process mapper that matches the provided id."""
        return cls.query.filter(FormProcessMapper.id == form_process_mapper_id).first()

    @classmethod
    def find_form_by_form_id(cls, form_id) -> FormProcessMapper:
        """Find active form process mapper that matches the provided form_id."""
        return cls.query.filter(
            and_(
                FormProcessMapper.form_id == form_id,
            )
        ).first()  # pylint: disable=no-member

    @classmethod
    def find_by_application_id(cls, application_id: int):
        """Fetch form process mapper details with application id."""
        where_condition = ""
        where_condition += f""" app.id  = {str(application_id)} """

        result_proxy = db.session.execute(
            f"""select
            mapper.id,mapper.process_key,mapper.process_name
            from application app, form_process_mapper mapper
            where app.form_process_mapper_id=mapper.id and
                {where_condition}
            """
        )

        result = []
        for row in result_proxy:
            info = dict(row)
            result.append(info)

        return result[0]<|MERGE_RESOLUTION|>--- conflicted
+++ resolved
@@ -83,11 +83,6 @@
     def find_all_active(cls, page_number, limit):
         """Fetch all active form process mappers"""
         if page_number == 0:
-<<<<<<< HEAD
-            return cls.query.filter(
-                FormProcessMapper.status == str(FormProcessMapperStatus.Active.value)
-            ).order_by(FormProcessMapper.id.desc()).all()
-=======
             return (
                 cls.query.filter(
                     FormProcessMapper.status
@@ -96,20 +91,14 @@
                 .order_by(FormProcessMapper.id.desc())
                 .all()
             )
->>>>>>> db2060bf
 
         else:
             return (
                 cls.query.filter(
-<<<<<<< HEAD
-                    FormProcessMapper.status == str(FormProcessMapperStatus.Active.value)
-                ).paginate(page_number, limit, False)
-=======
                     FormProcessMapper.status
                     == str(FormProcessMapperStatus.Active.value)
                 )
                 .paginate(page_number, limit, False)
->>>>>>> db2060bf
                 .items
             )
 
