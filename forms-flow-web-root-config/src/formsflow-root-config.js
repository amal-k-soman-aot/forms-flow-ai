--- conflicted
+++ resolved
@@ -18,7 +18,6 @@
 });
 const getKcInstance = () => instance;
 
-<<<<<<< HEAD
 if (window._env_?.REACT_APP_CUSTOM_THEME_URL) {
   fetch(window._env_?.REACT_APP_CUSTOM_THEME_URL)
     .then((response) => response.json())
@@ -39,9 +38,6 @@
 }
 
 // Register service worker and if new changes skip waiting and activate new service worker
-=======
-// Service Worker Setup
->>>>>>> 50d70051
 registerServiceWorker({
   onUpdate: (registration) => {
     const waitingServiceWorker = registration.waiting;
